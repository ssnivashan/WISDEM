--- conflicted
+++ resolved
@@ -423,11 +423,7 @@
     def testProblemLand(self):
 
         prob = om.Problem()
-<<<<<<< HEAD
-        prob.model = tow.TowerSE(analysis_options=analysis_options)
-=======
-        prob.model = tow.TowerSE(modeling_options=self.modeling_options, topLevelFlag=True)
->>>>>>> 972559f9
+        prob.model = tow.TowerSE(modeling_options=self.modeling_options)
         prob.setup()
 
         prob['hub_height'] = 80.0
@@ -521,11 +517,7 @@
         self.modeling_options['flags']['monopile'] = True
 
         prob = om.Problem()
-<<<<<<< HEAD
-        prob.model = tow.TowerSE(analysis_options=analysis_options)
-=======
-        prob.model = tow.TowerSE(modeling_options=self.modeling_options, topLevelFlag=True)
->>>>>>> 972559f9
+        prob.model = tow.TowerSE(modeling_options=self.modeling_options)
         prob.setup()
 
         prob['hub_height'] = 80.0
@@ -638,11 +630,7 @@
         self.modeling_options['flags']['monopile'] = True
 
         prob = om.Problem()
-<<<<<<< HEAD
-        prob.model = tow.TowerSE(analysis_options=analysis_options)
-=======
-        prob.model = tow.TowerSE(modeling_options=self.modeling_options, topLevelFlag=True)
->>>>>>> 972559f9
+        prob.model = tow.TowerSE(modeling_options=self.modeling_options)
         prob.setup()
 
         prob['hub_height'] = 80.0
@@ -722,11 +710,7 @@
         self.modeling_options['tower']['n_height'] = len(d_param)
         
         prob = om.Problem()
-<<<<<<< HEAD
-        prob.model = tow.TowerSE(analysis_options=analysis_options)
-=======
-        prob.model = tow.TowerSE(modeling_options=self.modeling_options, topLevelFlag=True)
->>>>>>> 972559f9
+        prob.model = tow.TowerSE(modeling_options=self.modeling_options)
         prob.setup()
         
         # Set common and then customized parameters
@@ -880,11 +864,7 @@
 
 
         prob = om.Problem()
-<<<<<<< HEAD
-        prob.model = tow.TowerSE(analysis_options=analysis_options)
-=======
-        prob.model = tow.TowerSE(modeling_options=self.modeling_options, topLevelFlag=True)
->>>>>>> 972559f9
+        prob.model = tow.TowerSE(modeling_options=self.modeling_options)
         prob.setup()
 
         if self.modeling_options['tower']['wind'] == 'PowerWind':
