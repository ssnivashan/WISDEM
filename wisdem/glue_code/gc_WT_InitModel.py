import numpy as np
from wisdem.rotorse.geometry_tools.geometry import AirfoilShape
from wisdem.commonse.utilities import arc_length
from wisdem.commonse.csystem import DirectionVector

def yaml2openmdao(wt_opt, modeling_options, wt_init):
    # Function to assign values to the openmdao group Wind_Turbine and all its components
    
    # These are the required components
    assembly        = wt_init['assembly']
    wt_opt = assign_configuration_values(wt_opt, assembly)

    materials       = wt_init['materials']
    wt_opt = assign_material_values(wt_opt, modeling_options, materials)

    # Now all of the optional components
    if modeling_options['flags']['environment']:
        environment     = wt_init['environment']
        wt_opt = assign_environment_values(wt_opt, environment, modeling_options['offshore'])
    else:
        environment = {}

    if modeling_options['flags']['blade']:
        blade           = wt_init['components']['blade']
        wt_opt = assign_blade_values(wt_opt, modeling_options, blade)
    else:
        blade = {}

    if modeling_options['flags']['airfoils']:
        airfoils        = wt_init['airfoils']
        wt_opt = assign_airfoil_values(wt_opt, modeling_options, airfoils)
    else:
        airfoils = {}
        
    if modeling_options['flags']['control']:
        control         = wt_init['control']
        wt_opt = assign_control_values(wt_opt, modeling_options, control)
    else:
        control = {}
        
    if modeling_options['flags']['hub']:
        hub    = wt_init['components']['hub']
        wt_opt = assign_hub_values(wt_opt, hub)
    else:
        hub = {}
        
    if modeling_options['flags']['nacelle']:
        nacelle         = wt_init['components']['nacelle']
        wt_opt = assign_nacelle_values(wt_opt, assembly, nacelle)
    else:
        nacelle = {}
        
    if modeling_options['flags']['RNA']:
        RNA = wt_init['components']['RNA']
    else:
        RNA = {}
        
    if modeling_options['flags']['tower']:
        tower           = wt_init['components']['tower']
        wt_opt = assign_tower_values(wt_opt, modeling_options, tower)
    else:
        tower = {}

    if modeling_options['flags']['monopile']:
        monopile = wt_init['components']['monopile']
        wt_opt   = assign_monopile_values(wt_opt, modeling_options, monopile)
    else:
        monopile = {}
        
    if modeling_options['flags']['floating']:
        floating = wt_init['components']['floating']
        wt_opt   = assign_floating_values(wt_opt, modeling_options, floating)
    else:
        floating = {}
        
    if modeling_options['flags']['foundation']:
        foundation      = wt_init['components']['foundation']
        wt_opt = assign_foundation_values(wt_opt, foundation)
    else:
        foundation = {}

    if modeling_options['flags']['bos']:
        bos           = wt_init['bos']
        wt_opt = assign_bos_values(wt_opt, bos, modeling_options['offshore'])
    else:
        costs = {}

    if modeling_options['flags']['costs']:
        costs           = wt_init['costs']
        wt_opt = assign_costs_values(wt_opt, costs)
    else:
        costs = {}
        
    if 'elastic_properties_mb' in blade.keys():
        wt_opt = assign_RNA_values(wt_opt, modeling_options, blade, RNA)

    return wt_opt
    
def assign_blade_values(wt_opt, modeling_options, blade):
    # Function to assign values to the openmdao group Blade
    wt_opt = assign_outer_shape_bem_values(wt_opt, modeling_options, blade['outer_shape_bem'])
    wt_opt = assign_internal_structure_2d_fem_values(wt_opt, modeling_options, blade['internal_structure_2d_fem'])
    wt_opt = assign_te_flaps_values(wt_opt, modeling_options, blade)
    
    return wt_opt
    
def assign_outer_shape_bem_values(wt_opt, modeling_options, outer_shape_bem):
    # Function to assign values to the openmdao component Blade_Outer_Shape_BEM
    
    nd_span     = modeling_options['blade']['nd_span']
    
    wt_opt['blade.outer_shape_bem.af_position'] = outer_shape_bem['airfoil_position']['grid']
    wt_opt['blade.opt_var.af_position']         = outer_shape_bem['airfoil_position']['grid']
    
    wt_opt['blade.outer_shape_bem.s_default']        = nd_span
    wt_opt['blade.outer_shape_bem.chord_yaml']       = np.interp(nd_span, outer_shape_bem['chord']['grid'], outer_shape_bem['chord']['values'])
    wt_opt['blade.outer_shape_bem.twist_yaml']       = np.interp(nd_span, outer_shape_bem['twist']['grid'], outer_shape_bem['twist']['values'])
    wt_opt['blade.outer_shape_bem.pitch_axis_yaml']  = np.interp(nd_span, outer_shape_bem['pitch_axis']['grid'], outer_shape_bem['pitch_axis']['values'])
    
    wt_opt['blade.outer_shape_bem.ref_axis_yaml'][:,0]  = np.interp(nd_span, outer_shape_bem['reference_axis']['x']['grid'], outer_shape_bem['reference_axis']['x']['values'])
    wt_opt['blade.outer_shape_bem.ref_axis_yaml'][:,1]  = np.interp(nd_span, outer_shape_bem['reference_axis']['y']['grid'], outer_shape_bem['reference_axis']['y']['values'])
    wt_opt['blade.outer_shape_bem.ref_axis_yaml'][:,2]  = np.interp(nd_span, outer_shape_bem['reference_axis']['z']['grid'], outer_shape_bem['reference_axis']['z']['values'])

    # # Smoothing of the shapes
    # # Chord
    # chord_init      = wt_opt['blade.outer_shape_bem.chord']
    # s_interp_c      = np.array([0.0, 0.05, 0.2, 0.35, 0.65, 0.9, 1.0 ])
    # f_interp1       = interp1d(nd_span,chord_init)
    # chord_int1      = f_interp1(s_interp_c)
    # f_interp2       = PchipInterpolator(s_interp_c,chord_int1)
    # chord_int2      = f_interp2(nd_span)
    
    # import matplotlib.pyplot as plt
    # fc, axc  = plt.subplots(1,1,figsize=(5.3, 4))
    # axc.plot(nd_span, chord_init, c='k', label='Initial')
    # axc.plot(s_interp_c, chord_int1, 'ko', label='Interp Points')
    # axc.plot(nd_span, chord_int2, c='b', label='PCHIP')
    # axc.set(xlabel='r/R' , ylabel='Chord (m)')
    # fig_name = 'interp_chord.png'
    # axc.legend()
    # # Planform
    # le_init = wt_opt['blade.outer_shape_bem.pitch_axis']*wt_opt['blade.outer_shape_bem.chord']
    # te_init = (1. - wt_opt['blade.outer_shape_bem.pitch_axis'])*wt_opt['blade.outer_shape_bem.chord']
    
    # s_interp_le     = np.array([0.0, 0.5, 0.8, 1.0])
    # f_interp1       = interp1d(wt_opt['blade.outer_shape_bem.s_default'],le_init)
    # le_int1         = f_interp1(s_interp_le)
    # f_interp2       = PchipInterpolator(s_interp_le,le_int1)
    # le_int2         = f_interp2(wt_opt['blade.outer_shape_bem.s_default'])
    
    # fpl, axpl  = plt.subplots(1,1,figsize=(5.3, 4))
    # axpl.plot(wt_opt['blade.outer_shape_bem.s_default'], -le_init, c='k', label='LE init')
    # axpl.plot(wt_opt['blade.outer_shape_bem.s_default'], -le_int2, c='b', label='LE smooth old pa')
    # axpl.plot(wt_opt['blade.outer_shape_bem.s_default'], te_init, c='k', label='TE init')
    # axpl.plot(wt_opt['blade.outer_shape_bem.s_default'], wt_opt['blade.outer_shape_bem.chord'] - le_int2, c='b', label='TE smooth old pa')
    # axpl.set(xlabel='r/R' , ylabel='Planform (m)')
    # axpl.legend()
    # plt.show()
    # # np.savetxt('temp.txt', le_int2/wt_opt['blade.outer_shape_bem.chord'])
    # exit()

    # # # Twist
    # theta_init      = wt_opt['blade.outer_shape_bem.twist']
    # s_interp      = np.array([0.0, 0.05, 0.1, 0.2, 0.35, 0.5, 0.7, 0.9, 1.0 ])
    # f_interp1       = interp1d(nd_span,theta_init)
    # theta_int1      = f_interp1(s_interp)
    # f_interp2       = PchipInterpolator(s_interp,theta_int1)
    # theta_int2      = f_interp2(nd_span)
    
    # import matplotlib.pyplot as plt
    # fc, axc  = plt.subplots(1,1,figsize=(5.3, 4))
    # axc.plot(nd_span, theta_init, c='k', label='Initial')
    # axc.plot(s_interp, theta_int1, 'ko', label='Interp Points')
    # axc.plot(nd_span, theta_int2, c='b', label='PCHIP')
    # axc.set(xlabel='r/R' , ylabel='Twist (deg)')
    # axc.legend()
    # plt.show()
    # exit()
    
    return wt_opt
    
def assign_internal_structure_2d_fem_values(wt_opt, modeling_options, internal_structure_2d_fem):
    # Function to assign values to the openmdao component Blade_Internal_Structure_2D_FEM
    
    n_span          = modeling_options['blade']['n_span']
    n_webs          = modeling_options['blade']['n_webs']
    
    web_rotation    = np.zeros((n_webs, n_span))
    web_offset_y_pa = np.zeros((n_webs, n_span))
    web_start_nd    = np.zeros((n_webs, n_span))
    web_end_nd      = np.zeros((n_webs, n_span))
    definition_web  = np.zeros(n_webs)
    nd_span         = wt_opt['blade.outer_shape_bem.s_default']
    
    # Loop through the webs and interpolate spanwise the values
    for i in range(n_webs):
        if 'rotation' in internal_structure_2d_fem['webs'][i] and 'offset_y_pa' in internal_structure_2d_fem['webs'][i]:
            if 'fixed' in internal_structure_2d_fem['webs'][i]['rotation'].keys():
                if internal_structure_2d_fem['webs'][i]['rotation']['fixed'] == 'twist':
                    definition_web[i] = 1
                else:
                    exit('Invalid rotation reference for web ' + self.modeling_options['blade']['web_name'][i] + '. Please check the yaml input file')
            else:
                web_rotation[i,:] = np.interp(nd_span, internal_structure_2d_fem['webs'][i]['rotation']['grid'], internal_structure_2d_fem['webs'][i]['rotation']['values'], left=0., right=0.)
                definition_web[i] = 2
            web_offset_y_pa[i,:] = np.interp(nd_span, internal_structure_2d_fem['webs'][i]['offset_y_pa']['grid'], internal_structure_2d_fem['webs'][i]['offset_y_pa']['values'], left=0., right=0.)
        elif 'start_nd_arc' in internal_structure_2d_fem['webs'][i] and 'end_nd_arc' in internal_structure_2d_fem['webs'][i]:
            definition_web[i] = 3
            web_start_nd[i,:] = np.interp(nd_span, internal_structure_2d_fem['webs'][i]['start_nd_arc']['grid'], internal_structure_2d_fem['webs'][i]['start_nd_arc']['values'], left=0., right=0.)
            web_end_nd[i,:]   = np.interp(nd_span, internal_structure_2d_fem['webs'][i]['end_nd_arc']['grid'], internal_structure_2d_fem['webs'][i]['end_nd_arc']['values'], left=0., right=0.)
        else:
            exit('Webs definition not supported. Please check the yaml input.')
    
    n_layers        = modeling_options['blade']['n_layers']
    layer_name      = n_layers * ['']
    layer_mat       = n_layers * ['']
    thickness       = np.zeros((n_layers, n_span))
    fiber_orient    = np.zeros((n_layers, n_span))
    layer_rotation  = np.zeros((n_layers, n_span))
    layer_offset_y_pa  = np.zeros((n_layers, n_span))
    layer_width     = np.zeros((n_layers, n_span))
    layer_midpoint_nd  = np.zeros((n_layers, n_span))
    layer_start_nd  = np.zeros((n_layers, n_span))
    layer_end_nd    = np.zeros((n_layers, n_span))
    layer_web       = np.zeros(n_layers)
    layer_side      = n_layers * ['']
    definition_layer= np.zeros(n_layers)
    index_layer_start= np.zeros(n_layers)
    index_layer_end = np.zeros(n_layers)

    
    # Loop through the layers, interpolate along blade span, assign the inputs, and the definition flag
    for i in range(n_layers):
        layer_name[i]  = modeling_options['blade']['layer_name'][i]
        layer_mat[i]   = modeling_options['blade']['layer_mat'][i]
        thickness[i]   = np.interp(nd_span, internal_structure_2d_fem['layers'][i]['thickness']['grid'], internal_structure_2d_fem['layers'][i]['thickness']['values'], left=0., right=0.)
        if 'rotation' not in internal_structure_2d_fem['layers'][i] and 'offset_y_pa' not in internal_structure_2d_fem['layers'][i] and 'width' not in internal_structure_2d_fem['layers'][i] and 'start_nd_arc' not in internal_structure_2d_fem['layers'][i] and 'end_nd_arc' not in internal_structure_2d_fem['layers'][i] and 'web' not in internal_structure_2d_fem['layers'][i]:
            definition_layer[i] = 1
            
        if 'rotation' in internal_structure_2d_fem['layers'][i] and 'offset_y_pa' in internal_structure_2d_fem['layers'][i] and 'width' in internal_structure_2d_fem['layers'][i] and 'side' in internal_structure_2d_fem['layers'][i]:
            if 'fixed' in internal_structure_2d_fem['layers'][i]['rotation'].keys():
                if internal_structure_2d_fem['layers'][i]['rotation']['fixed'] == 'twist':
                    definition_layer[i] = 2
                else:
                    exit('Invalid rotation reference for layer ' + layer_name[i] + '. Please check the yaml input file.')
            else:
                layer_rotation[i,:] = np.interp(nd_span, internal_structure_2d_fem['layers'][i]['rotation']['grid'], internal_structure_2d_fem['layers'][i]['rotation']['values'], left=0., right=0.)
                definition_layer[i] = 3
            layer_offset_y_pa[i,:] = np.interp(nd_span, internal_structure_2d_fem['layers'][i]['offset_y_pa']['grid'], internal_structure_2d_fem['layers'][i]['offset_y_pa']['values'], left=0., right=0.)
            layer_width[i,:] = np.interp(nd_span, internal_structure_2d_fem['layers'][i]['width']['grid'], internal_structure_2d_fem['layers'][i]['width']['values'], left=0., right=0.)
            layer_side[i]    = internal_structure_2d_fem['layers'][i]['side']
        if 'midpoint_nd_arc' in internal_structure_2d_fem['layers'][i] and 'width' in internal_structure_2d_fem['layers'][i]:
            if 'fixed' in internal_structure_2d_fem['layers'][i]['midpoint_nd_arc'].keys():
                if internal_structure_2d_fem['layers'][i]['midpoint_nd_arc']['fixed'] == 'TE':
                    layer_midpoint_nd[i,:] = np.ones(n_span)
                    definition_layer[i] = 4
                elif internal_structure_2d_fem['layers'][i]['midpoint_nd_arc']['fixed'] == 'LE':
                    definition_layer[i] = 5
                    # layer_midpoint_nd[i,:] = -np.ones(n_span) # To be assigned later!
            else:
                layer_midpoint_nd[i,:] = np.interp(nd_span, internal_structure_2d_fem['layers'][i]['midpoint_nd_arc']['grid'], internal_structure_2d_fem['layers'][i]['midpoint_nd_arc']['values'], left=0., right=0.)
            layer_width[i,:] = np.interp(nd_span, internal_structure_2d_fem['layers'][i]['width']['grid'], internal_structure_2d_fem['layers'][i]['width']['values'], left=0., right=0.)
        if 'start_nd_arc' in internal_structure_2d_fem['layers'][i] and definition_layer[i] == 0:
            if 'fixed' in internal_structure_2d_fem['layers'][i]['start_nd_arc'].keys():
                if internal_structure_2d_fem['layers'][i]['start_nd_arc']['fixed'] == 'TE':
                    layer_start_nd[i,:] = np.zeros(n_span)
                    # exit('No need to fix element to TE, set it to 0.')
                elif internal_structure_2d_fem['layers'][i]['start_nd_arc']['fixed'] == 'LE':
                    definition_layer[i] = 11
                else:
                    definition_layer[i] = 6
                    flag = False
                    for k in range(n_layers):
                        if layer_name[k] == internal_structure_2d_fem['layers'][i]['start_nd_arc']['fixed']:
                            index_layer_start[i] = k
                            flag = True
                            break
                    if flag == False:
                        exit('Error with layer ' + internal_structure_2d_fem['layers'][i]['name'])
            else:
                layer_start_nd[i,:] = np.interp(nd_span, internal_structure_2d_fem['layers'][i]['start_nd_arc']['grid'], internal_structure_2d_fem['layers'][i]['start_nd_arc']['values'], left=0., right=0.)
            if 'end_nd_arc' in internal_structure_2d_fem['layers'][i]:
                if 'fixed' in internal_structure_2d_fem['layers'][i]['end_nd_arc'].keys():
                    if internal_structure_2d_fem['layers'][i]['end_nd_arc']['fixed'] == 'TE':
                        layer_end_nd[i,:] = np.ones(n_span)
                        # exit('No need to fix element to TE, set it to 0.')
                    elif internal_structure_2d_fem['layers'][i]['end_nd_arc']['fixed'] == 'LE':
                        definition_layer[i] = 12
                    else:
                        flag = False
                        for k in range(n_layers):
                            if layer_name[k] == internal_structure_2d_fem['layers'][i]['end_nd_arc']['fixed']:
                                index_layer_end[i] = k
                                flag = True
                                break
                        if flag == False:
                            exit('Error with layer ' + internal_structure_2d_fem['layers'][i]['name'])
            if 'width' in internal_structure_2d_fem['layers'][i]:
                definition_layer[i] = 7
                layer_width[i,:] = np.interp(nd_span, internal_structure_2d_fem['layers'][i]['width']['grid'], internal_structure_2d_fem['layers'][i]['width']['values'], left=0., right=0.)
            
        if 'end_nd_arc' in internal_structure_2d_fem['layers'][i] and definition_layer[i] == 0:
            if 'fixed' in internal_structure_2d_fem['layers'][i]['end_nd_arc'].keys():
                if internal_structure_2d_fem['layers'][i]['end_nd_arc']['fixed'] == 'TE':
                    layer_end_nd[i,:] = np.ones(n_span)
                    # exit('No need to fix element to TE, set it to 0.')
                elif internal_structure_2d_fem['layers'][i]['end_nd_arc']['fixed'] == 'LE':
                    definition_layer[i] = 12
                else:
                    definition_layer[i] = 6
                    flag = False
                    if layer_name[k] == internal_structure_2d_fem['layers'][i]['end_nd_arc']['fixed']:
                        index_layer_end[i] = k
                        flag = True
                        break
                    if flag == False:
                        exit('Error with layer ' + internal_structure_2d_fem['layers'][i]['name'])
            else:
                layer_end_nd[i,:] = np.interp(nd_span, internal_structure_2d_fem['layers'][i]['end_nd_arc']['grid'], internal_structure_2d_fem['layers'][i]['end_nd_arc']['values'], left=0., right=0.)
            if 'width' in internal_structure_2d_fem['layers'][i]:
                definition_layer[i] = 8
                layer_width[i,:] = np.interp(nd_span, internal_structure_2d_fem['layers'][i]['width']['grid'], internal_structure_2d_fem['layers'][i]['width']['values'], left=0., right=0.)
            if 'start_nd_arc' in internal_structure_2d_fem['layers'][i]:
                definition_layer[i] = 9

        if 'web' in internal_structure_2d_fem['layers'][i]:
            web_name_i = internal_structure_2d_fem['layers'][i]['web']
            for j in range(modeling_options['blade']['n_webs']):
                if web_name_i == modeling_options['blade']['web_name'][j]:
                    k = j+1
                    break
            layer_web[i] = k
            definition_layer[i] = 10
    
    
    # Assign the openmdao values
    wt_opt['blade.internal_structure_2d_fem.layer_side']            = layer_side
    wt_opt['blade.internal_structure_2d_fem.layer_thickness']       = thickness
    wt_opt['blade.internal_structure_2d_fem.layer_midpoint_nd']     = layer_midpoint_nd
    wt_opt['blade.internal_structure_2d_fem.layer_web']             = layer_web
    wt_opt['blade.internal_structure_2d_fem.definition_web']        = definition_web
    wt_opt['blade.internal_structure_2d_fem.definition_layer']      = definition_layer
    wt_opt['blade.internal_structure_2d_fem.index_layer_start']     = index_layer_start
    wt_opt['blade.internal_structure_2d_fem.index_layer_end']       = index_layer_end

    wt_opt['blade.internal_structure_2d_fem.web_offset_y_pa_yaml']  = web_offset_y_pa
    wt_opt['blade.internal_structure_2d_fem.web_rotation_yaml']     = web_rotation
    wt_opt['blade.internal_structure_2d_fem.web_start_nd_yaml']     = web_start_nd
    wt_opt['blade.internal_structure_2d_fem.web_end_nd_yaml']       = web_end_nd
    wt_opt['blade.internal_structure_2d_fem.layer_offset_y_pa_yaml']= layer_offset_y_pa
    wt_opt['blade.internal_structure_2d_fem.layer_width_yaml']      = layer_width
    wt_opt['blade.internal_structure_2d_fem.layer_start_nd_yaml']   = layer_start_nd
    wt_opt['blade.internal_structure_2d_fem.layer_end_nd_yaml']     = layer_end_nd
    wt_opt['blade.internal_structure_2d_fem.layer_rotation_yaml']   = layer_rotation
    
    return wt_opt

def assign_te_flaps_values(wt_opt, modeling_options, blade):
    # Function to assign the trailing edge flaps data to the openmdao data structure
    if modeling_options['blade']['n_te_flaps'] > 0:   
        n_te_flaps = modeling_options['blade']['n_te_flaps']
        for i in range(n_te_flaps):
            wt_opt['blade.dac_te_flaps.te_flap_start'][i]   = blade['aerodynamic_control']['te_flaps'][i]['span_start']
            wt_opt['blade.dac_te_flaps.te_flap_end'][i]     = blade['aerodynamic_control']['te_flaps'][i]['span_end']
            wt_opt['blade.dac_te_flaps.chord_start'][i]     = blade['aerodynamic_control']['te_flaps'][i]['chord_start']
            wt_opt['blade.dac_te_flaps.delta_max_pos'][i]   = blade['aerodynamic_control']['te_flaps'][i]['delta_max_pos']
            wt_opt['blade.dac_te_flaps.delta_max_neg'][i]   = blade['aerodynamic_control']['te_flaps'][i]['delta_max_neg']

            wt_opt['blade.opt_var.te_flap_ext'] = blade['aerodynamic_control']['te_flaps'][i]['span_end'] - blade['aerodynamic_control']['te_flaps'][i]['span_start']
            wt_opt['blade.opt_var.te_flap_end'] = blade['aerodynamic_control']['te_flaps'][i]['span_end']

            # Checks for consistency
            if blade['aerodynamic_control']['te_flaps'][i]['span_start'] < 0.:
                exit('Error: the start along blade span of the trailing edge flap number ' + str(i) + ' is defined smaller than 0, which corresponds to blade root. Please check the yaml input.')
            elif blade['aerodynamic_control']['te_flaps'][i]['span_start'] > 1.:
                exit('Error: the start along blade span of the trailing edge flap number ' + str(i) + ' is defined bigger than 1, which corresponds to blade tip. Please check the yaml input.')
            elif blade['aerodynamic_control']['te_flaps'][i]['span_end'] < 0.:
                exit('Error: the end along blade span of the trailing edge flap number ' + str(i) + ' is defined smaller than 0, which corresponds to blade root. Please check the yaml input.')
            elif blade['aerodynamic_control']['te_flaps'][i]['span_end'] > 1.:
                exit('Error: the end along blade span of the trailing edge flap number ' + str(i) + ' is defined bigger than 1, which corresponds to blade tip. Please check the yaml input.')
            elif blade['aerodynamic_control']['te_flaps'][i]['span_start'] == blade['aerodynamic_control']['te_flaps'][i]['span_end']:
                exit('Error: the start and end along blade span of the trailing edge flap number ' + str(i) + ' are defined equal. Please check the yaml input.')
            elif i > 0:
                 if blade['aerodynamic_control']['te_flaps'][i]['span_start'] < blade['aerodynamic_control']['te_flaps'][i-1]['span_end']:
                     exit('Error: the start along blade span of the trailing edge flap number ' + str(i) + ' is smaller than the end of the trailing edge flap number ' + str(i-1) + '. Please check the yaml input.')
            elif blade['aerodynamic_control']['te_flaps'][i]['chord_start'] < 0.2:
                exit('Error: the start along the chord of the trailing edge flap number ' + str(i) + ' is smaller than 0.2, which is too close to the leading edge. Please check the yaml input.')
            elif blade['aerodynamic_control']['te_flaps'][i]['chord_start'] > 1.:
                exit('Error: the end along the chord of the trailing edge flap number ' + str(i) + ' is larger than 1., which is beyond the trailing edge. Please check the yaml input.')
            elif blade['aerodynamic_control']['te_flaps'][i]['delta_max_pos'] > 30. / 180. * np.pi:
                exit('Error: the max positive deflection of the trailing edge flap number ' + str(i) + ' is larger than 30 deg, which is beyond the limits of applicability of this tool. Please check the yaml input.')
            elif blade['aerodynamic_control']['te_flaps'][i]['delta_max_neg'] < -30. / 180. * np.pi:
                exit('Error: the max negative deflection of the trailing edge flap number ' + str(i) + ' is smaller than -30 deg, which is beyond the limits of applicability of this tool. Please check the yaml input.')
            elif blade['aerodynamic_control']['te_flaps'][i]['delta_max_pos'] < blade['aerodynamic_control']['te_flaps'][i]['delta_max_neg']:
                exit('Error: the max positive deflection of the trailing edge flap number ' + str(i) + ' is smaller than the max negative deflection. Please check the yaml input.')
            else:
                pass

    return wt_opt

def assign_hub_values(wt_opt, hub):

    wt_opt['hub.diameter']    = hub['outer_shape_bem']['diameter']
    wt_opt['hub.cone']        = hub['outer_shape_bem']['cone_angle']
    wt_opt['hub.drag_coeff']  = hub['outer_shape_bem']['drag_coefficient']

    wt_opt['hub.system_mass'] = hub['elastic_properties_mb']['system_mass']
    wt_opt['hub.system_I']    = hub['elastic_properties_mb']['system_inertia']
    wt_opt['hub.system_cm']   = hub['elastic_properties_mb']['system_center_mass']

    return wt_opt

def assign_nacelle_values(wt_opt, assembly, nacelle):

    wt_opt['nacelle.uptilt']            = nacelle['outer_shape_bem']['uptilt_angle']
    wt_opt['nacelle.distance_tt_hub']   = nacelle['outer_shape_bem']['distance_tt_hub']
    wt_opt['nacelle.overhang']          = nacelle['outer_shape_bem']['overhang']


    wt_opt['nacelle.above_yaw_mass']    = nacelle['elastic_properties_mb']['above_yaw_mass']
    wt_opt['nacelle.yaw_mass']          = nacelle['elastic_properties_mb']['yaw_mass']
    wt_opt['nacelle.nacelle_cm']        = nacelle['elastic_properties_mb']['center_mass']
    wt_opt['nacelle.nacelle_I']         = nacelle['elastic_properties_mb']['inertia']
    
    wt_opt['nacelle.gear_ratio']        = nacelle['drivetrain']['gear_ratio']
    wt_opt['nacelle.gearbox_efficiency']    = nacelle['drivetrain']['gearbox_efficiency']
    wt_opt['nacelle.generator_efficiency']  = nacelle['drivetrain']['generator_efficiency']
    if assembly['drivetrain'].upper() != 'DIRECT DRIVE':
        wt_opt['nacelle.shaft_ratio']       = nacelle['drivetrain']['shaft_ratio']
        wt_opt['nacelle.planet_numbers']    = nacelle['drivetrain']['planet_numbers']
        wt_opt['nacelle.shrink_disc_mass']  = nacelle['drivetrain']['shrink_disc_mass']
        wt_opt['nacelle.carrier_mass']      = nacelle['drivetrain']['carrier_mass']
        wt_opt['nacelle.flange_length']     = nacelle['drivetrain']['flange_length']
        wt_opt['nacelle.gearbox_input_xcm'] = nacelle['drivetrain']['gearbox_input_xcm']
        wt_opt['nacelle.hss_input_length']  = nacelle['drivetrain']['hss_input_length']
        wt_opt['nacelle.distance_hub2mb']   = nacelle['drivetrain']['distance_hub2mb']
        wt_opt['nacelle.yaw_motors_number'] = nacelle['drivetrain']['yaw_motors_number']
    else:
        print('DriveSE not yet supports direct drive configurations!!! Please do not trust the nacelle design and the lcoe analysis!')
        wt_opt['nacelle.shaft_ratio']       = 0.1
        wt_opt['nacelle.planet_numbers']    = [3, 3, 1]
        wt_opt['nacelle.shrink_disc_mass']  = 1600
        wt_opt['nacelle.carrier_mass']      = 8000
        wt_opt['nacelle.flange_length']     = 0.5
        wt_opt['nacelle.gearbox_input_xcm'] = 0.1
        wt_opt['nacelle.hss_input_length']  = 1.5
        wt_opt['nacelle.distance_hub2mb']   = 1.912
        wt_opt['nacelle.yaw_motors_number'] = 1.


    return wt_opt

def assign_tower_values(wt_opt, modeling_options, tower):
    # Function to assign values to the openmdao component Tower
    n_height        = modeling_options['tower']['n_height'] # Number of points along tower height
    n_layers        = modeling_options['tower']['n_layers']
    
    svec = np.unique( np.r_[tower['outer_shape_bem']['outer_diameter']['grid'],
                            tower['outer_shape_bem']['reference_axis']['x']['grid'],
                            tower['outer_shape_bem']['reference_axis']['y']['grid'],
                            tower['outer_shape_bem']['reference_axis']['z']['grid']] )
    
    wt_opt['tower.s'] = svec
    wt_opt['tower.diameter']   = np.interp(svec, tower['outer_shape_bem']['outer_diameter']['grid'], tower['outer_shape_bem']['outer_diameter']['values'])
    
    wt_opt['tower.ref_axis'][:,0]  = np.interp(svec, tower['outer_shape_bem']['reference_axis']['x']['grid'], tower['outer_shape_bem']['reference_axis']['x']['values'])
    wt_opt['tower.ref_axis'][:,1]  = np.interp(svec, tower['outer_shape_bem']['reference_axis']['y']['grid'], tower['outer_shape_bem']['reference_axis']['y']['values'])
    wt_opt['tower.ref_axis'][:,2]  = np.interp(svec, tower['outer_shape_bem']['reference_axis']['z']['grid'], tower['outer_shape_bem']['reference_axis']['z']['values'])

    layer_name      = n_layers * ['']
    layer_mat       = n_layers * ['']
    thickness       = np.zeros((n_layers, n_height))
    for i in range(n_layers):
        layer_name[i]  = tower['internal_structure_2d_fem']['layers'][i]['name']
        layer_mat[i]   = tower['internal_structure_2d_fem']['layers'][i]['material']
        thickness[i]   = np.interp(svec, tower['internal_structure_2d_fem']['layers'][i]['thickness']['grid'], tower['internal_structure_2d_fem']['layers'][i]['thickness']['values'])

    wt_opt['tower.layer_name']        = layer_name
    wt_opt['tower.layer_mat']         = layer_mat
    wt_opt['tower.layer_thickness']   = 0.5*(thickness[:,:-1]+thickness[:,1:])
    
    wt_opt['tower.outfitting_factor'] = tower['internal_structure_2d_fem']['outfitting_factor']    
    
    return wt_opt

def assign_monopile_values(wt_opt, modeling_options, monopile):
    # Function to assign values to the openmdao component Monopile
    n_height        = modeling_options['monopile']['n_height'] # Number of points along monopile height
    n_layers        = modeling_options['monopile']['n_layers']
    
    svec = np.unique( np.r_[monopile['outer_shape_bem']['outer_diameter']['grid'],
                            monopile['outer_shape_bem']['reference_axis']['x']['grid'],
                            monopile['outer_shape_bem']['reference_axis']['y']['grid'],
                            monopile['outer_shape_bem']['reference_axis']['z']['grid']] )
    
    wt_opt['monopile.s'] = svec
    wt_opt['monopile.diameter']   = np.interp(svec, monopile['outer_shape_bem']['outer_diameter']['grid'], monopile['outer_shape_bem']['outer_diameter']['values'])
    
    wt_opt['monopile.ref_axis'][:,0]  = np.interp(svec, monopile['outer_shape_bem']['reference_axis']['x']['grid'], monopile['outer_shape_bem']['reference_axis']['x']['values'])
    wt_opt['monopile.ref_axis'][:,1]  = np.interp(svec, monopile['outer_shape_bem']['reference_axis']['y']['grid'], monopile['outer_shape_bem']['reference_axis']['y']['values'])
    wt_opt['monopile.ref_axis'][:,2]  = np.interp(svec, monopile['outer_shape_bem']['reference_axis']['z']['grid'], monopile['outer_shape_bem']['reference_axis']['z']['values'])

    layer_name      = n_layers * ['']
    layer_mat       = n_layers * ['']
    thickness       = np.zeros((n_layers, n_height))
    for i in range(n_layers):
        layer_name[i]  = monopile['internal_structure_2d_fem']['layers'][i]['name']
        layer_mat[i]   = monopile['internal_structure_2d_fem']['layers'][i]['material']
        thickness[i]   = np.interp(svec, monopile['internal_structure_2d_fem']['layers'][i]['thickness']['grid'], monopile['internal_structure_2d_fem']['layers'][i]['thickness']['values'])

    wt_opt['monopile.layer_name']        = layer_name
    wt_opt['monopile.layer_mat']         = layer_mat
    wt_opt['monopile.layer_thickness']   = 0.5*(thickness[:,:-1]+thickness[:,1:])

    wt_opt['monopile.outfitting_factor']          = monopile['internal_structure_2d_fem']['outfitting_factor']    
    wt_opt['monopile.transition_piece_height']    = monopile['transition_piece_height']
    wt_opt['monopile.transition_piece_mass']      = monopile['transition_piece_mass']
    wt_opt['monopile.transition_piece_cost']      = monopile['transition_piece_cost']
    wt_opt['monopile.gravity_foundation_mass']    = monopile['gravity_foundation_mass']
    wt_opt['monopile.suctionpile_depth']          = monopile['suctionpile_depth']
    wt_opt['monopile.suctionpile_depth_diam_ratio']          = monopile['suctionpile_depth_diam_ratio']
    
    return wt_opt

def assign_foundation_values(wt_opt, foundation):

    wt_opt['foundation.height']    = foundation['height']

    return wt_opt

def assign_floating_values(wt_opt, modeling_options, floating):

    dx = (floating['column']['main']['reference_axis']['x']['values'].mean() -
          floating['column']['offset']['reference_axis']['x']['values'].mean() )
    dy = (floating['column']['main']['reference_axis']['y']['values'].mean() -
          floating['column']['offset']['reference_axis']['y']['values'].mean() )
    wt_opt['floating.radius_to_offset_column'] = np.sqrt(dx**2 + dy**2)
        
    wt_opt['floating.number_of_offset_columns'] = len(floating['column']['repeat'])
    for k in range(len(floating['mooring']['nodes'])):
        if floating['mooring']['nodes'][k]['node_type'] == 'vessel':
            wt_opt['fairlead_location'] = floating['mooring']['nodes'][k]['location']['z']
            wt_opt['fairlead_offset_from_shell'] = 1.0 # TODO
            break

    wt_opt['floating.outfitting_cost_rate'] = 20.0 # Lookup material here?
    wt_opt['floating.loading'] = 'hydrostatic' #if modeling_options['floating']['loading']['hydrostatic'] else 

    # Main column
    svec = np.unique( np.r_[floating['column']['main']['outer_shape_bem']['outer_diameter']['grid'],
                            floating['column']['main']['outer_shape_bem']['reference_axis']['x']['grid'],
                            floating['column']['main']['outer_shape_bem']['reference_axis']['y']['grid'],
                            floating['column']['main']['outer_shape_bem']['reference_axis']['z']['grid']] )
    
    wt_opt['floating.main.s'] = svec
    wt_opt['floating.main.diameter']   = np.interp(svec, floating['column']['main']['outer_shape_bem']['outer_diameter']['grid'], floating['column']['main']['outer_shape_bem']['outer_diameter']['values'])
    
    wt_opt['floating.main.ref_axis'][:,0]  = np.interp(svec, floating['column']['main']['outer_shape_bem']['reference_axis']['x']['grid'], floating['column']['main']['outer_shape_bem']['reference_axis']['x']['values'])
    wt_opt['floating.main.ref_axis'][:,1]  = np.interp(svec, floating['column']['main']['outer_shape_bem']['reference_axis']['y']['grid'], floating['column']['main']['outer_shape_bem']['reference_axis']['y']['values'])
    wt_opt['floating.main.ref_axis'][:,2]  = np.interp(svec, floating['column']['main']['outer_shape_bem']['reference_axis']['z']['grid'], floating['column']['main']['outer_shape_bem']['reference_axis']['z']['values'])

    wt_opt['floating.main.outfitting_factor']          = floating['columns']['main']['internal_structure']['outfitting_factor']    
    wt_opt['floating.main.stiffener_web_height']       = floating['columns']['main']['internal_structure']['stiffener_web_height']
    wt_opt['floating.main.stiffener_web_thickness']    = floating['columns']['main']['internal_structure']['stiffener_web_thickness']
    wt_opt['floating.main.stiffener_flange_thickness'] = floating['columns']['main']['internal_structure']['stiffener_flange_thickness']
    wt_opt['floating.main.stiffener_flange_width']     = floating['columns']['main']['internal_structure']['stiffener_flange_width']
    wt_opt['floating.main.stiffener_spacing']          = floating['columns']['main']['internal_structure']['stiffener_spacing']
    wt_opt['floating.main.permanent_ballast_volume']   = floating['columns']['main']['internal_structure']['ballast']['volume']

    wt_opt['floating.main.bulkhead_thickness']         = floating['columns']['main']['internal_structure']['bulkhead']['thickness']['values']
    wt_opt['floating.main.bulkhead_location']          = floating['columns']['main']['internal_structure']['bulkhead']['thickness']['grid']

    layer_name      = n_layers * ['']
    layer_mat       = n_layers * ['']
    thickness       = np.zeros((n_layers, n_height-1))
    for i in range(n_layers):
        layer_name[i]  = floating['columns']['main']['internal_structure']['layers'][i]['name']
        layer_mat[i]   = floating['columns']['main']['internal_structure']['layers'][i]['material']
        thickness[i]   = floating['columns']['main']['internal_structure']['layers'][i]['thickness']['values']

    wt_opt['floating.main.layer_name']     = layer_name
    wt_opt['floating.main.layer_mat']      = layer_mat
    wt_opt['floating.mainlayer_thickness'] = thickness


    # Offset column
    svec = np.unique( np.r_[floating['column']['offset']['outer_shape_bem']['outer_diameter']['grid'],
                            floating['column']['offset']['outer_shape_bem']['reference_axis']['x']['grid'],
                            floating['column']['offset']['outer_shape_bem']['reference_axis']['y']['grid'],
                            floating['column']['offset']['outer_shape_bem']['reference_axis']['z']['grid']] )
    
    wt_opt['floating.offset.s'] = svec
    wt_opt['floating.offset.diameter']   = np.interp(svec, floating['column']['offset']['outer_shape_bem']['outer_diameter']['grid'], floating['column']['offset']['outer_shape_bem']['outer_diameter']['values'])
    
    wt_opt['floating.offset.ref_axis'][:,0]  = np.interp(svec, floating['column']['offset']['outer_shape_bem']['reference_axis']['x']['grid'], floating['column']['offset']['outer_shape_bem']['reference_axis']['x']['values'])
    wt_opt['floating.offset.ref_axis'][:,1]  = np.interp(svec, floating['column']['offset']['outer_shape_bem']['reference_axis']['y']['grid'], floating['column']['offset']['outer_shape_bem']['reference_axis']['y']['values'])
    wt_opt['floating.offset.ref_axis'][:,2]  = np.interp(svec, floating['column']['offset']['outer_shape_bem']['reference_axis']['z']['grid'], floating['column']['offset']['outer_shape_bem']['reference_axis']['z']['values'])

    wt_opt['floating.offset.outfitting_factor']          = floating['columns']['offset']['internal_structure']['outfitting_factor']    
    wt_opt['floating.offset.stiffener_web_height']       = floating['columns']['offset']['internal_structure']['stiffener_web_height']
    wt_opt['floating.offset.stiffener_web_thickness']    = floating['columns']['offset']['internal_structure']['stiffener_web_thickness']
    wt_opt['floating.offset.stiffener_flange_thickness'] = floating['columns']['offset']['internal_structure']['stiffener_flange_thickness']
    wt_opt['floating.offset.stiffener_flange_width']     = floating['columns']['offset']['internal_structure']['stiffener_flange_width']
    wt_opt['floating.offset.stiffener_spacing']          = floating['columns']['offset']['internal_structure']['stiffener_spacing']
    wt_opt['floating.offset.permanent_ballast_volume']   = floating['columns']['offset']['internal_structure']['ballast']['volume']

    wt_opt['floating.offset.bulkhead_thickness']         = floating['columns']['offset']['internal_structure']['bulkhead']['thickness']['values']
    wt_opt['floating.offset.bulkhead_location']          = floating['columns']['offset']['internal_structure']['bulkhead']['thickness']['grid']

    layer_name      = n_layers * ['']
    layer_mat       = n_layers * ['']
    thickness       = np.zeros((n_layers, n_height-1))
    for i in range(n_layers):
        layer_name[i]  = floating['columns']['offset']['internal_structure']['layers'][i]['name']
        layer_mat[i]   = floating['columns']['offset']['internal_structure']['layers'][i]['material']
        thickness[i]   = floating['columns']['offset']['internal_structure']['layers'][i]['thickness']['values']

    wt_opt['floating.offset.layer_name']     = layer_name
    wt_opt['floating.offset.layer_mat']      = layer_mat
    wt_opt['floating.offsetlayer_thickness'] = thickness
    
    for k in range(len(floating['heave_plate'])):
        if floating['heave_plate'][k]['member_name'].lower().find('main') >= 0:
            # TODO: Might need grid/values on OD
            wt_opt['floating.main.buoyancy_tank_diameter'] = floating['heave_plate'][k]['outer_diameter']
            wt_opt['floating.main.buoyancy_tank_height']   = floating['heave_plate'][k]['wall_thickness']
            wt_opt['floating.main.buoyancy_tank_location'] = floating['heave_plate'][k]['grid_value']
            
        elif floating['heave_plate'][k]['member_name'].lower().find('off') >= 0:
            # TODO: Might need grid/values on OD
            wt_opt['floating.offset.buoyancy_tank_diameter'] = floating['heave_plate'][k]['outer_diameter']
            wt_opt['floating.offset.buoyancy_tank_height']   = floating['heave_plate'][k]['wall_thickness']
            wt_opt['floating.offset.buoyancy_tank_location'] = floating['heave_plate'][k]['grid_value']
            
    
    wt_opt['floating.transition_piece_height'] = wt_opt['floating.main.freeboard'] = floating['column']['main']['reference_axis']['z']['values'].max()
    wt_opt['floating.transition_piece_mass']   = floating['transition_piece_mass']

    line_length = np.zeros(len(floating['mooring']['lines']))
    for k in range(line_length.size):
        line_length[k] = floating['mooring']['lines'][k]['unstretched_length']
        line_type      = floating['mooring']['lines'][k]['line_type']
    wt_opt['floating.mooring.mooring_line_length'] = line_length.mean()

    nodes_xyz = np.zeros( (len(floating['mooring']['nodes']), 3) )
    for k in range(len(floating['mooring']['nodes'])):
        nodes_xyz[k,0] = floating['mooring']['nodes'][k]['location']['x']
        nodes_xyz[k,1] = floating['mooring']['nodes'][k]['location']['y']
        nodes_xyz[k,2] = floating['mooring']['nodes'][k]['location']['z']

    anchor_nodes = []
    vessel_nodes = []
    for k in range(len(floating['mooring']['nodes'])):
        if floating['mooring']['nodes'][k]['node_type'] == 'fixed':
            anchor_nodes.append( k )
        elif floating['mooring']['nodes'][k]['node_type'] == 'vessel':
            vessel_nodes.append( k )
    wt_opt['floating.mooring.number_of_mooring_connections'] = len(vessel_nodes)
    wt_opt['floating.mooring.mooring_lines_per_connection']  = len(floating['mooring']['lines']) / len(vessel_nodes)

    center_xyz = nodes_xyz[anchor_nodes, :].mean(axis=0)
    anchor_dist = nodes_xyz[anchor_nodes, :] - center_xyz[np.newaxis,:]
    wt_opt['floating.mooring.anchor_radius'] = np.sqrt( np.sum(anchor_dist**2, axis=1) ).mean()

    for k in range(len(floating['mooring']['line_type'])):
        if floating['mooring']['line_type'][k]['name'] == line_type:
            wt_opt['floating.mooring.mooring_diameter'] = floating['mooring']['line_type'][k]['diameter']
            
    wt_opt['floating.mooring.mooring_type'] = 'CHAIN'
    wt_opt['floating.mooring.anchor_type'] = 'SUCTIONPILE'

    # TODO- These should be set in constraints or analysis options
    wt_opt['floating.mooring.mooring_cost_factor'] = 1.0
    wt_opt['floating.mooring.max_offset']          = 50.0
    wt_opt['floating.mooring.operational_heel']    = 6.0
    wt_opt['floating.mooring.max_survival_heel']   = 10.0
        
    return wt_opt

def assign_control_values(wt_opt, modeling_options, control):
    # Controller parameters
    wt_opt['control.rated_power']   = control['rated_power']
    wt_opt['control.V_in']          = control['Vin']
    wt_opt['control.V_out']         = control['Vout']
    wt_opt['control.minOmega']      = control['minOmega']
    wt_opt['control.maxOmega']      = control['maxOmega']
    wt_opt['control.rated_TSR']     = control['tsr']
    wt_opt['control.rated_pitch']   = control['pitch']
    wt_opt['control.max_TS']        = control['maxTS']
    wt_opt['control.max_pitch_rate']= control['max_pitch_rate']
    wt_opt['control.max_torque_rate']= control['max_torque_rate']
    # ROSCO tuning parameters
    wt_opt['control.PC_omega']      = control['PC_omega']
    wt_opt['control.PC_zeta']       = control['PC_zeta']
    wt_opt['control.VS_omega']      = control['VS_omega']
    wt_opt['control.VS_zeta']       = control['VS_zeta']
    if modeling_options['servose']['Flp_Mode'] > 0:
        wt_opt['control.Flp_omega']      = control['Flp_omega']
        wt_opt['control.Flp_zeta']       = control['Flp_zeta']
    # # other optional parameters
    wt_opt['control.max_pitch']     = control['max_pitch']
    wt_opt['control.min_pitch']     = control['min_pitch']
    wt_opt['control.vs_minspd']     = control['vs_minspd']
    wt_opt['control.ss_vsgain']     = control['ss_vsgain']
    wt_opt['control.ss_pcgain']     = control['ss_pcgain']
    wt_opt['control.ps_percent']    = control['ps_percent']
    # Check for proper Flp_Mode, print warning
    if modeling_options['airfoils']['n_tab'] > 1 and modeling_options['servose']['Flp_Mode'] == 0:
            print('WARNING: servose.Flp_Mode should be >= 1 for aerodynamic control.')
    if modeling_options['airfoils']['n_tab'] == 1 and modeling_options['servose']['Flp_Mode'] > 0:
            print('WARNING: servose.Flp_Mode should be = 0 for no aerodynamic control.')
            
    return wt_opt

def assign_configuration_values(wt_opt, assembly):

<<<<<<< HEAD
    wt_opt['configuration.ws_class']   = assembly['turbine_class']
    wt_opt['configuration.turb_class']          = assembly['turbulence_class']
    if assembly['drivetrain'].lower() == 'direct_drive':
        wt_opt['configuration.direct_drive'] = True
    else:
        raise ValueError('The drivetrain configuration is not correctly defined.')
    if assembly['rotor_orientation'].lower() == 'upwind':
        wt_opt['configuration.upwind'] = True
    elif assembly['rotor_orientation'].lower() == 'downwind':
        wt_opt['configuration.upwind'] = False
    else:
        raise ValueError('The rotor orientation is not correctly defined. Set it to either Upwind or Downwind.')
    wt_opt['configuration.n_blades']     = int(assembly['number_of_blades'])
=======
    wt_opt['configuration.ws_class']          = assembly['turbine_class']
    wt_opt['configuration.turb_class']        = assembly['turbulence_class']
    wt_opt['configuration.gearbox_type']      = assembly['drivetrain']
    wt_opt['configuration.rotor_orientation'] = assembly['rotor_orientation'].lower()
    wt_opt['configuration.n_blades']          = int(assembly['number_of_blades'])
>>>>>>> 1807f005

    # Checks for errors
    if int(assembly['number_of_blades']) - assembly['number_of_blades'] != 0:
        print('ERROR: the number of blades must be an integer')

    return wt_opt

def assign_environment_values(wt_opt, environment, offshore):

    wt_opt['env.rho_air']         = environment['air_density']
    wt_opt['env.mu_air']          = environment['air_dyn_viscosity']
    if offshore:
        wt_opt['env.rho_water']       = environment['water_density']
        wt_opt['env.mu_water']        = environment['water_dyn_viscosity']
        wt_opt['env.water_depth']     = environment['water_depth']
        wt_opt['env.hsig_wave']       = environment['significant_wave_height']
        wt_opt['env.Tsig_wave']       = environment['significant_wave_period']
    wt_opt['env.weibull_k']       = environment['weib_shape_parameter']
    wt_opt['env.speed_sound_air'] = environment['air_speed_sound']
    wt_opt['env.shear_exp']       = environment['shear_exp']
    wt_opt['env.G_soil']          = environment['soil_shear_modulus']
    wt_opt['env.nu_soil']         = environment['soil_poisson']

    return wt_opt

def assign_bos_values(wt_opt, bos, offshore):

    wt_opt['bos.plant_turbine_spacing']       = bos['plant_turbine_spacing']
    wt_opt['bos.plant_row_spacing']           = bos['plant_row_spacing']
    wt_opt['bos.commissioning_pct']           = bos['commissioning_pct']
    wt_opt['bos.decommissioning_pct']         = bos['decommissioning_pct']
    wt_opt['bos.distance_to_substation']      = bos['distance_to_substation']
    wt_opt['bos.distance_to_interconnection'] = bos['distance_to_interconnection']
    if offshore:
        wt_opt['bos.site_distance']                     = bos['distance_to_site']
        wt_opt['bos.distance_to_landfall']              = bos['distance_to_landfall']
        wt_opt['bos.port_cost_per_month']               = bos['port_cost_per_month']
        wt_opt['bos.site_auction_price']                = bos['site_auction_price']
        wt_opt['bos.site_assessment_plan_cost']         = bos['site_assessment_plan_cost']
        wt_opt['bos.site_assessment_cost']              = bos['site_assessment_cost']
        wt_opt['bos.construction_operations_plan_cost'] = bos['construction_operations_plan_cost']
        wt_opt['bos.boem_review_cost']                  = bos['boem_review_cost']
        wt_opt['bos.design_install_plan_cost']          = bos['design_install_plan_cost']
    else:
        wt_opt['bos.interconnect_voltage']        = bos['interconnect_voltage']

    return wt_opt

def assign_costs_values(wt_opt, costs):

    wt_opt['costs.turbine_number']      = costs['turbine_number']
    wt_opt['costs.opex_per_kW']         = costs['opex_per_kW']
    wt_opt['costs.bos_per_kW']          = costs['bos_per_kW']
    wt_opt['costs.wake_loss_factor']    = costs['wake_loss_factor']
    wt_opt['costs.fixed_charge_rate']   = costs['fixed_charge_rate']
    if 'offset_tcc_per_kW' in costs:
        wt_opt['costs.offset_tcc_per_kW']   = costs['offset_tcc_per_kW']

    return wt_opt 

def assign_airfoil_values(wt_opt, modeling_options, airfoils):
    # Function to assign values to the openmdao component Airfoils
    
    n_af  = modeling_options['airfoils']['n_af']
    n_aoa = modeling_options['airfoils']['n_aoa']
    aoa   = modeling_options['airfoils']['aoa']
    n_Re  = modeling_options['airfoils']['n_Re']
    n_tab = modeling_options['airfoils']['n_tab']
    n_xy  = modeling_options['airfoils']['n_xy']
    
    name    = n_af * ['']
    ac      = np.zeros(n_af)
    r_thick = np.zeros(n_af)
    Re_all  = []
    for i in range(n_af):
        name[i]     = airfoils[i]['name']
        ac[i]       = airfoils[i]['aerodynamic_center']
        r_thick[i]  = airfoils[i]['relative_thickness']
        for j in range(len(airfoils[i]['polars'])):
            Re_all.append(airfoils[i]['polars'][j]['re'])
    Re = np.array(sorted(np.unique(Re_all)))
    
    cl = np.zeros((n_af, n_aoa, n_Re, n_tab))
    cd = np.zeros((n_af, n_aoa, n_Re, n_tab))
    cm = np.zeros((n_af, n_aoa, n_Re, n_tab))
    
    coord_xy = np.zeros((n_af, n_xy, 2))
    
    # Interp cl-cd-cm along predefined grid of angle of attack
    for i in range(n_af):
        n_Re_i = len(airfoils[i]['polars'])
        Re_j = np.zeros(n_Re_i)
        j_Re = np.zeros(n_Re_i, dtype=int)
        for j in range(n_Re_i):
            Re_j[j] = airfoils[i]['polars'][j]['re']
            j_Re[j] = np.argmin(Re-Re_j)
            cl[i,:,j_Re[j],0] = np.interp(aoa, airfoils[i]['polars'][j]['c_l']['grid'], airfoils[i]['polars'][j]['c_l']['values'])
            cd[i,:,j_Re[j],0] = np.interp(aoa, airfoils[i]['polars'][j]['c_d']['grid'], airfoils[i]['polars'][j]['c_d']['values'])
            cm[i,:,j_Re[j],0] = np.interp(aoa, airfoils[i]['polars'][j]['c_m']['grid'], airfoils[i]['polars'][j]['c_m']['values'])
    
            if abs(cl[i,0,j,0] - cl[i,-1,j,0]) > 1.e-5:
                cl[i,0,j,0] = cl[i,-1,j,0]
                print("WARNING: Airfoil " + name[i] + ' has the lift coefficient at Re ' + str(Re_j) + ' different between + and - pi rad. This is fixed automatically, but please check the input data.')
            if abs(cd[i,0,j,0] - cd[i,-1,j,0]) > 1.e-5:
                cd[i,0,j,0] = cd[i,-1,j,0]
                print("WARNING: Airfoil " + name[i] + ' has the drag coefficient at Re ' + str(Re_j) + ' different between + and - pi rad. This is fixed automatically, but please check the input data.')
            if abs(cm[i,0,j,0] - cm[i,-1,j,0]) > 1.e-5:
                cm[i,0,j,0] = cm[i,-1,j,0]
                print("WARNING: Airfoil " + name[i] + ' has the moment coefficient at Re ' + str(Re_j) + ' different between + and - pi rad. This is fixed automatically, but please check the input data.')
        
        # Re-interpolate cl-cd-cm along the Re dimension if less than n_Re were provided in the input yaml (common condition)
        for k in range(n_aoa):
            cl[i,k,:,0] = np.interp(Re, Re_j, cl[i,k,j_Re,0])
            cd[i,k,:,0] = np.interp(Re, Re_j, cd[i,k,j_Re,0])
            cm[i,k,:,0] = np.interp(Re, Re_j, cm[i,k,j_Re,0])


        points = np.column_stack((airfoils[i]['coordinates']['x'], airfoils[i]['coordinates']['y']))
        # Check that airfoil points are declared from the TE suction side to TE pressure side
        idx_le = np.argmin(points[:,0])
        if np.mean(points[:idx_le,1]) > 0.:
            points = np.flip(points, axis=0)
        
        # Remap points using class AirfoilShape
        af = AirfoilShape(points=points)
        af.redistribute(n_xy, even=False, dLE=True)
        s = af.s
        af_points = af.points
        
        # Add trailing edge point if not defined
        if [1,0] not in af_points.tolist():
            af_points[:,0] -= af_points[np.argmin(af_points[:,0]), 0]
        c = max(af_points[:,0])-min(af_points[:,0])
        af_points[:,:] /= c
        
        coord_xy[i,:,:] = af_points
        
        # Plotting
        # import matplotlib.pyplot as plt
        # plt.plot(af_points[:,0], af_points[:,1], '.')
        # plt.plot(af_points[:,0], af_points[:,1])
        # plt.show()
        
    # Assign to openmdao structure    
    wt_opt['airfoils.aoa']       = aoa
    wt_opt['airfoils.name']      = name
    wt_opt['airfoils.ac']        = ac
    wt_opt['airfoils.r_thick']   = r_thick
    wt_opt['airfoils.Re']        = Re  # Not yet implemented!
    wt_opt['airfoils.tab']       = 0.  # Not yet implemented!
    wt_opt['airfoils.cl']        = cl
    wt_opt['airfoils.cd']        = cd
    wt_opt['airfoils.cm']        = cm
    
    wt_opt['airfoils.coord_xy']  = coord_xy
     
    return wt_opt
    
def assign_material_values(wt_opt, modeling_options, materials):
    # Function to assign values to the openmdao component Materials
    
    n_mat = modeling_options['materials']['n_mat']
    
    name        = n_mat * ['']
    orth        = np.zeros(n_mat)
    component_id= -np.ones(n_mat)
    rho         = np.zeros(n_mat)
    sigma_y     = np.zeros(n_mat)
    E           = np.zeros([n_mat, 3])
    G           = np.zeros([n_mat, 3])
    nu          = np.zeros([n_mat, 3])
    Xt          = np.zeros([n_mat, 3])
    Xc          = np.zeros([n_mat, 3])
    rho_fiber   = np.zeros(n_mat)
    rho_area_dry= np.zeros(n_mat)
    fvf         = np.zeros(n_mat)
    fwf         = np.zeros(n_mat)
    ply_t       = np.zeros(n_mat)
    roll_mass   = np.zeros(n_mat)
    unit_cost   = np.zeros(n_mat)
    waste       = np.zeros(n_mat)
    
    for i in range(n_mat):
        name[i]    =  materials[i]['name']
        orth[i]    =  materials[i]['orth']
        rho[i]     =  materials[i]['rho']
        if 'component_id' in materials[i]:
            component_id[i] = materials[i]['component_id']
        if orth[i] == 0:
            if 'E' in materials[i]:
                E[i,:]  = np.ones(3) * materials[i]['E']
            if 'nu' in materials[i]:
                nu[i,:] = np.ones(3) * materials[i]['nu']
            if 'G' in materials[i]:
                G[i,:]  = np.ones(3) * materials[i]['G']
            elif 'nu' in materials[i]:
                G[i,:]  = np.ones(3) * materials[i]['E']/(2*(1+materials[i]['nu'])) # If G is not provided but the material is isotropic and we have E and nu we can just estimate it
                warning_shear_modulus_isotropic = 'WARNING: NO shear modulus, G, was provided for material "%s". The code assumes 2G*(1 + nu) = E, which is only valid for isotropic materials.'%name[i]
                print(warning_shear_modulus_isotropic)
            if 'Xt' in materials[i]:
                Xt[i,:] = np.ones(3) * materials[i]['Xt']
            if 'Xc' in materials[i]:
                Xc[i,:] = np.ones(3) * materials[i]['Xc']
        elif orth[i] == 1:
            E[i,:]  = materials[i]['E']
            G[i,:]  = materials[i]['G']
            nu[i,:] = materials[i]['nu']
            Xt[i,:] = materials[i]['Xt']
            Xc[i,:] = materials[i]['Xc']

        else:
            exit('The flag orth must be set to either 0 or 1. Error in material ' + name[i])
        if 'fiber_density' in materials[i]:
            rho_fiber[i]    = materials[i]['fiber_density']
        if 'area_density_dry' in materials[i]:
            rho_area_dry[i] = materials[i]['area_density_dry']
        if 'fvf' in materials[i]:
            fvf[i] = materials[i]['fvf']
        if 'fwf' in materials[i]:
            fwf[i] = materials[i]['fwf']
        if 'ply_t' in materials[i]:
            ply_t[i] = materials[i]['ply_t']
        if 'roll_mass' in materials[i]:
            roll_mass[i] = materials[i]['roll_mass']
        if 'unit_cost' in materials[i]:
            unit_cost[i] = materials[i]['unit_cost']
        if 'waste' in materials[i]:
            waste[i] = materials[i]['waste']
        if 'Xy' in materials[i]:
            sigma_y[i] =  materials[i]['Xy']

            
    wt_opt['materials.name']     = name
    wt_opt['materials.orth']     = orth
    wt_opt['materials.rho']      = rho
    wt_opt['materials.sigma_y']  = sigma_y
    wt_opt['materials.component_id']= component_id
    wt_opt['materials.E']        = E
    wt_opt['materials.G']        = G
    wt_opt['materials.Xt']       = Xt
    wt_opt['materials.Xc']       = Xc
    wt_opt['materials.nu']       = nu
    wt_opt['materials.rho_fiber']      = rho_fiber
    wt_opt['materials.rho_area_dry']   = rho_area_dry
    wt_opt['materials.fvf_from_yaml']      = fvf
    wt_opt['materials.fwf_from_yaml']      = fwf
    wt_opt['materials.ply_t_from_yaml']    = ply_t
    wt_opt['materials.roll_mass']= roll_mass
    wt_opt['materials.unit_cost']= unit_cost
    wt_opt['materials.waste']    = waste

    return wt_opt

def assign_RNA_values(wt_opt, modeling_options, blade, RNA):

    def _assembleI(I):
        Ixx, Iyy, Izz, Ixy, Ixz, Iyz = I[0], I[1], I[2], I[3], I[4], I[5] 
        return np.array([[Ixx, Ixy, Ixz], [Ixy, Iyy, Iyz], [Ixz, Iyz, Izz]])

    def _unassembleI(I):
        return np.array([I[0, 0], I[1, 1], I[2, 2], I[0, 1], I[0, 2], I[1, 2]])
    
    nd_span     = modeling_options['blade']['nd_span']
    n_span      = len(nd_span)
    ref_axis    = np.zeros((n_span,3))
    ref_axis[:,0]  = np.interp(nd_span, blade['outer_shape_bem']['reference_axis']['x']['grid'], blade['outer_shape_bem']['reference_axis']['x']['values'])
    ref_axis[:,1]  = np.interp(nd_span, blade['outer_shape_bem']['reference_axis']['y']['grid'], blade['outer_shape_bem']['reference_axis']['y']['values'])
    ref_axis[:,2]  = np.interp(nd_span, blade['outer_shape_bem']['reference_axis']['z']['grid'], blade['outer_shape_bem']['reference_axis']['z']['values'])

    blade_length = arc_length(ref_axis)[-1]
    
    rhoA = np.zeros(n_span)
    rhoA2interp = np.zeros(len(blade['elastic_properties_mb']['six_x_six']['inertia_matrix']['grid']))
    for i in range(len(rhoA2interp)):
        rhoA2interp[i] = blade['elastic_properties_mb']['six_x_six']['inertia_matrix']['values'][i][0]
    rhoA = np.interp(nd_span, blade['elastic_properties_mb']['six_x_six']['inertia_matrix']['grid'], rhoA2interp)

    rb   = nd_span * blade_length
    blade_mass = np.trapz(rhoA, rb)
    rR   = rb + wt_opt['hub.diameter'] * 0.5  
    blade_moment_of_inertia = np.trapz(rhoA * rR**2., rR)
    tilt = wt_opt['nacelle.uptilt'] * 180. / np.pi
    n_blades = wt_opt['configuration.n_blades']
    mass_all_blades = n_blades * blade_mass
    Ibeam = n_blades * blade_moment_of_inertia
    Ixx = Ibeam
    Iyy = Ibeam/2.0  # azimuthal average for 2 blades, exact for 3+
    Izz = Ibeam/2.0
    Ixy = 0.0
    Ixz = 0.0
    Iyz = 0.0  # azimuthal average for 2 blades, exact for 3+
    # rotate to yaw c.s.
    I = DirectionVector(Ixx, Iyy, Izz).hubToYaw(tilt)  # because off-diagonal components are all zero
    I_all_blades = np.array([I.x, I.y, I.z, Ixy, Ixz, Iyz])

    nac_mass = wt_opt['nacelle.above_yaw_mass'] + wt_opt['nacelle.yaw_mass']
    rotor_mass = mass_all_blades + wt_opt['hub.system_mass']


    # rna I
    blades_I = _assembleI(I_all_blades)
    hub_I = _assembleI(wt_opt['hub.system_I'])
    nac_I = _assembleI(wt_opt['nacelle.nacelle_I'])
    rotor_I = blades_I + hub_I

    R_hub = wt_opt['hub.system_cm']
    rotor_I_TT = rotor_I + rotor_mass*(np.dot(R_hub, R_hub)*np.eye(3) - np.outer(R_hub, R_hub))

    R_nac = wt_opt['nacelle.nacelle_cm']
    nac_I_TT = nac_I + nac_mass*(np.dot(R_nac, R_nac)*np.eye(3) - np.outer(R_nac, R_nac))


    wt_opt['drivese.rna_mass'] = rotor_mass + nac_mass
    wt_opt['drivese.rna_I_TT'] = _unassembleI(rotor_I_TT + nac_I_TT)
    wt_opt['drivese.rna_cm']   = (rotor_mass*np.array(R_hub) + nac_mass*np.array(R_nac))/(rotor_mass + nac_mass)

    if not RNA == {}:
        if abs(wt_opt['drivese.rna_mass'] - RNA['elastic_properties_mb']['mass']) > 1.e3:
            print('The mass of the RNA system does not match the quantities specified in blade, hub, and nacelle. Please check the input yaml.')
        if abs(sum(wt_opt['drivese.rna_I_TT']) - sum(RNA['elastic_properties_mb']['inertia'])) > 1.e5:
            print('The inertia of the RNA system does not match the quantities specified in blade, hub, and nacelle. Please check the input yaml.')
        if abs(sum(wt_opt['drivese.rna_cm']) - sum(RNA['elastic_properties_mb']['center_mass'])) > 1.e-1:
            print('The center of mass of the RNA system does not match the quantities specified in blade, hub, and nacelle. Please check the input yaml.')


    return wt_opt



if __name__ == "__main__":
    pass<|MERGE_RESOLUTION|>--- conflicted
+++ resolved
@@ -714,7 +714,6 @@
 
 def assign_configuration_values(wt_opt, assembly):
 
-<<<<<<< HEAD
     wt_opt['configuration.ws_class']   = assembly['turbine_class']
     wt_opt['configuration.turb_class']          = assembly['turbulence_class']
     if assembly['drivetrain'].lower() == 'direct_drive':
@@ -728,13 +727,6 @@
     else:
         raise ValueError('The rotor orientation is not correctly defined. Set it to either Upwind or Downwind.')
     wt_opt['configuration.n_blades']     = int(assembly['number_of_blades'])
-=======
-    wt_opt['configuration.ws_class']          = assembly['turbine_class']
-    wt_opt['configuration.turb_class']        = assembly['turbulence_class']
-    wt_opt['configuration.gearbox_type']      = assembly['drivetrain']
-    wt_opt['configuration.rotor_orientation'] = assembly['rotor_orientation'].lower()
-    wt_opt['configuration.n_blades']          = int(assembly['number_of_blades'])
->>>>>>> 1807f005
 
     # Checks for errors
     if int(assembly['number_of_blades']) - assembly['number_of_blades'] != 0:
