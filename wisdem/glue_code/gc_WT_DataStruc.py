--- conflicted
+++ resolved
@@ -305,12 +305,9 @@
         self.add_input('pitch_axis_yaml',  val=np.zeros(n_span),                 desc='1D array of the chordwise position of the pitch axis (0-LE, 1-TE), defined along blade span.')
         self.add_input('ref_axis_yaml',    val=np.zeros((n_span,3)),units='m',   desc='2D array of the coordinates (x,y,z) of the blade reference axis, defined along blade span. The coordinate system is the one of BeamDyn: it is placed at blade root with x pointing the suction side of the blade, y pointing the trailing edge and z along the blade span. A standard configuration will have negative x values (prebend), if swept positive y values, and positive z values.')
 
-<<<<<<< HEAD
-=======
         self.add_input('span_end',       val=np.zeros(n_te_flaps),             desc='1D array of the positions along blade span where something (a DAC device?) starts and we want a grid point. Only values between 0 and 1 are meaningful.')
         self.add_input('span_ext',       val=np.zeros(n_te_flaps),             desc='1D array of the extensions along blade span where something (a DAC device?) lives and we want a grid point. Only values between 0 and 1 are meaningful.')
 
->>>>>>> 68171e4f
         self.add_output('s',             val=np.zeros(n_span),                 desc='1D array of the non-dimensional spanwise grid defined along blade axis (0-blade root, 1-blade tip)')
         self.add_output('chord',         val=np.zeros(n_span),    units='m',   desc='1D array of the chord values defined along blade span.')
         self.add_output('twist',         val=np.zeros(n_span),    units='rad', desc='1D array of the twist values defined along blade span. The twist is defined positive for negative rotations around the z axis (the same as in BeamDyn).')
@@ -322,11 +319,48 @@
         
     def compute(self, inputs, outputs):
         
-        outputs['s']            = inputs['s_default']
-        outputs['chord']        = inputs['chord_yaml']
-        outputs['twist']        = inputs['twist_yaml']
-        outputs['pitch_axis']   = inputs['pitch_axis_yaml']
-        outputs['ref_axis']     = inputs['ref_axis_yaml']
+        # If devices are defined along span, manipulate the grid s to always have a grid point where it is needed, and reinterpolate the blade quantities, namely chord, twist, pitch axis, and reference axis
+        if inputs['span_end'] > 0:
+            nd_span_orig = np.linspace(0., 1.,self.n_span)
+
+            chord_orig      = np.interp(nd_span_orig, inputs['s_default'], inputs['chord_yaml'])
+            twist_orig      = np.interp(nd_span_orig, inputs['s_default'], inputs['twist_yaml'])
+            pitch_axis_orig = np.interp(nd_span_orig, inputs['s_default'], inputs['pitch_axis_yaml'])
+            ref_axis_orig   = np.zeros((self.n_span, 3))
+            ref_axis_orig[:, 0] = np.interp(nd_span_orig,inputs['s_default'],inputs['ref_axis_yaml'][:, 0])
+            ref_axis_orig[:, 1] = np.interp(nd_span_orig,inputs['s_default'],inputs['ref_axis_yaml'][:, 1])
+            ref_axis_orig[:, 2] = np.interp(nd_span_orig,inputs['s_default'],inputs['ref_axis_yaml'][:, 2])
+
+            outputs['s'] = copy.copy(nd_span_orig)
+
+            # Account for start and end positions
+            if inputs['span_end'] >= 0.98:
+                flap_start = 0.98 - inputs['span_ext']
+                flap_end = 0.98
+                print('WARNING: span_end point reached limits and was set to r/R = 0.98')
+            else:
+                flap_start = inputs['span_end'] - inputs['span_ext']
+                flap_end = inputs['span_end']
+
+            idx_flap_start = np.where(np.abs(nd_span_orig - flap_start) == (np.abs(nd_span_orig - flap_start)).min())[0][0]
+            idx_flap_end = np.where(np.abs(nd_span_orig - flap_end) == (np.abs(nd_span_orig - flap_end)).min())[0][0]
+            if idx_flap_start == idx_flap_end:
+                idx_flap_end += 1
+            outputs['s'][idx_flap_start] = flap_start
+            outputs['s'][idx_flap_end] = flap_end
+            outputs['chord'] = np.interp(outputs['s'], nd_span_orig, chord_orig)
+            outputs['twist'] = np.interp(outputs['s'], nd_span_orig, twist_orig)
+            outputs['pitch_axis'] = np.interp(outputs['s'], nd_span_orig, pitch_axis_orig)
+
+            outputs['ref_axis'][:, 0] = np.interp(outputs['s'],nd_span_orig, ref_axis_orig[:, 0])
+            outputs['ref_axis'][:, 1] = np.interp(outputs['s'],nd_span_orig, ref_axis_orig[:, 1])
+            outputs['ref_axis'][:, 2] = np.interp(outputs['s'],nd_span_orig, ref_axis_orig[:, 2])
+        else:
+            outputs['s']            = inputs['s_default']
+            outputs['chord']        = inputs['chord_yaml']
+            outputs['twist']        = inputs['twist_yaml']
+            outputs['pitch_axis']   = inputs['pitch_axis_yaml']
+            outputs['ref_axis']     = inputs['ref_axis_yaml']
 
         outputs['length']   = arc_length(outputs['ref_axis'])[-1]
         outputs['length_z'] = outputs['ref_axis'][:,2][-1]
