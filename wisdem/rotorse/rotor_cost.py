import numpy as np
import time, os, warnings
import matplotlib.pyplot as plt
import math
from scipy.optimize import brentq
from openmdao.api import ExplicitComponent

class blade_bom(object):

    def __init__(self):

        self.name           = ''
        self.bladeLength    = 0.0
        self.r              = np.asarray([0.0]) # Dimensional blade coordinate
        self.eta            = np.asarray([0.0]) # Non-dimensional blade coordinate
        self.chord          = np.asarray([0.0])
        self.le_location    = np.asarray([0.0])

        self.materials      = []
        self.mat_options    = []
        self.upperCS        = []
        self.lowerCS        = []
        self.websCS         = []
        self.profile        = []
        
        
        # # Material inputs
        # self.density_epoxy  = 1150.        # [kg/m3] Mixed density of resin Huntsman LY1564 and hardener Huntsman XP3416     
        # material_dict       = {}
        
        # # Coatings
        # coatings_names = ['(Gelcoat)', 'Gelcoat', 'Paint', 'paint']
        # for name in coatings_names:
            # material_dict[name]              = {}
            # material_dict[name]['component'] = [0]       # Flag to specify where the material is used. 0 - coating, 1 - sandwich filler , 2 - shell skin, 3 - shear webs, 4 - spar caps, 5 - TE reinf.
            # material_dict[name]['waste']     = 25.       # [%] Waste of the material during production
            # material_dict[name]['ply_t']     = 0.00051   # [m] Gel coat thickness 0.51 mm
            # material_dict[name]['unit_cost'] = 7.23      # [$/kg] 3.28 $/lbs
        
        
        # # Sandwich fillers
        # filler_names = ['(Balsa)', 'BalsaCore', 'FOAM', 'Foam','(Foam)', 'Balsa', 'medium_density_foam','balsa','foam']
        # for name in filler_names:
            # material_dict[name]                = {}
            # material_dict[name]['component']   = [1]       # Flag to specify where the material is used. 0 - coating, 1 - sandwich filler , 2 - shell skin, 3 - shear webs, 4 - spar caps, 5 - TE reinf.
            # material_dict[name]['waste']       = 20.       # [%] Waste of the material during production
            # material_dict[name]['unit_cost']   = 13.       # [$/m2]
        
        # material_dict['(Resin)']                = {}
        # material_dict['(Resin)']['component']   = [-1]      # Flag to specify where the material is used. -1 - nothing, 0 - coating, 1 - sandwich filler , 2 - shell skin, 3 - shear webs, 4 - spar caps, 5 - TE reinf.
        # material_dict['(Resin)']['waste']       = 20.       # [%] Waste of the material during production
        # material_dict['(Resin)']['unit_cost']   = 13.       # [$/m2]
        # material_dict['(Resin)']['ply_t']       = 0.0025 # [m] 
        
        # # Triaxial fabrics
        # triax_names = ['(TriaxFabric)', 'TriaxSkin', 'glassTri', 'glass_triax','(SNLTriax)','triax']
        # for name in triax_names:
            # material_dict[name]                      = {}
            # material_dict[name]['component']         = [2]      # Flag to specify where the material is used. 0 - coating, 1 - sandwich filler , 2 - shell skin, 3 - shear webs, 4 - spar caps, 5 - TE reinf.
            # material_dict[name]['area_density_dry']  = 1.112    # [kg/m2] Unit mass dry fabric
            # material_dict[name]['fiber_density']     = 2600.    # [kg/m3] Density of the fibers
            # material_dict[name]['waste']             = 15.      # [%] Waste of the material during production
            # material_dict[name]['unit_cost']         = 2.86     # [$/kg]
            # material_dict[name]['roll_mass']         = 181.4368 # [kg] 400 lbs - mass of an individual roll
        
        
        # # Uniaxial fabrics spar caps
        # uniax_names = ['(SparCapMix)', 'UniaxSC', 'glassUD', 'glass_uni','(ELT5500EP3(Uni))','uniax','ud']
        # for name in uniax_names:
            # material_dict[name]                       = {}
            # material_dict[name]['component']          = [4]# Flag to specify where the material is used. 0 - coating, 1 - sandwich filler , 2 - shell skin, 3 - shear webs, 4 - spar caps, 5 - TE reinf.
            # material_dict[name]['area_density_dry']   = 1.858    # [kg/m2] Unit mass dry fabric
            # material_dict[name]['fiber_density']     = 2600.    # [kg/m3] Density of the fibers
            # material_dict[name]['waste']              = 5.       # [%] Waste of the material during production
            # material_dict[name]['unit_cost']          = 1.87     # [$/kg]
        
        
        # # Uniaxial fabrics reinf
        # uniax_names = ['UniaxTELEre']
        # for name in uniax_names:
            # material_dict[name]                       = {}
            # material_dict[name]['component']          = [5]# Flag to specify where the material is used. 0 - coating, 1 - sandwich filler , 2 - shell skin, 3 - shear webs, 4 - spar caps, 5 - TE reinf.
            # material_dict[name]['area_density_dry']   = 1.858    # [kg/m2] Unit mass dry fabric
            # material_dict[name]['fiber_density']     = 2600.    # [kg/m3] Density of the fibers
            # material_dict[name]['waste']              = 5.       # [%] Waste of the material during production
            # material_dict[name]['unit_cost']          = 1.87     # [$/kg]
        
        # uniax_names_CF = ['(Newport307)', 'CarbonUD','carbon_uni'] # 50oz Carbon Uni for the spar caps
        # for name in uniax_names_CF:
            # material_dict[name]                       = {}
            # material_dict[name]['component']          = [4]      # Flag to specify where the material is used. 0 - coating, 1 - sandwich filler , 2 - shell skin, 3 - shear webs, 4 - spar caps, 5 - TE reinf.
            # material_dict[name]['area_density_dry']   = 1.000    # [kg/m2] Unit mass dry fabric
            # material_dict[name]['fiber_density']     = 1800.    # [kg/m3] Density of the fibers
            # material_dict[name]['waste']              = 5.       # [%] Waste of the material during production
            # material_dict[name]['unit_cost']          = 30.00    # [$/kg]
        
        
        
        # # Biaxial fabrics
        # biax_names = ['(RandomMat)', 'BiaxWebs', 'glassDB','glass_biax','(SaertexEP3(DB))','biax']
        # for name in biax_names:
            # material_dict[name]                        = {}
            # material_dict[name]['component']           = [3]      # Flag to specify where the material is used. 0 - coating, 1 - sandwich filler , 2 - shell skin, 3 - shear webs, 4 - spar caps, 5 - TE reinf.
            # material_dict[name]['area_density_dry']    = 1.112    # [kg/m2] Unit mass dry fabric
            # material_dict[name]['fiber_density']     = 2600.    # [kg/m3] Density of the fibers
            # material_dict[name]['waste']               = 15.      # [%] Waste of the material during production
            # material_dict[name]['unit_cost']           = 3.00     # [$/kg]
            # material_dict[name]['roll_mass']           = 181.4368 # [kg] 400 lbs - mass of an individual roll
        
        
        
        
        
        
        # self.material_dict  = material_dict
        
    def extract_specs(self):

        mat_dictionary   = self.materials
        mat_options      = self.mat_options

        core_mat_id      = mat_options['core_mat_id']
        coating_mat_id   = mat_options['coating_mat_id']
        le_reinf_mat_id  = mat_options['le_reinf_mat_id']
        te_reinf_mat_id  = mat_options['te_reinf_mat_id']
        skin_mat_id      = mat_options['skin_mat_id']
        skinwebs_mat_id  = mat_options['skinwebs_mat_id']
        sc_mat_id        = mat_options['sc_mat_id']

        # n_mat = len(self.materials)
        
        # density_resin = 0.
        # for i in range(n_mat):
        #     if 'resin' == self.materials[i]['name']:
        #         density_resin = self.materials[i]['rho']
        #         id_resin = i
        # if density_resin==0.:
        #     exit('Error: a material named resin must be defined in the input yaml')
        
        
        # for i in range(n_mat):
        #     if i != id_resin:
        #         name = self.materials[i]['name']
        #         mat_dictionary[name]             = {}
        #         mat_dictionary[name]['id']       = i + 1
        #         mat_dictionary[name]['name']     = self.materials[i]['name']
        #         mat_dictionary[name]['density']  = self.materials[i]['rho']
        #         # # try:
        #         mat_dictionary[name]['unit_cost']= self.materials[i]['unit_cost']
        #         mat_dictionary[name]['waste']    = self.materials[i]['waste_fraction'] * 100.
        #         if self.materials[i]['component_id'] > 1: # It's a composite
        #             mat_dictionary[name]['fiber_density']  = self.materials[i]['fiber_density']
        #             mat_dictionary[name]['area_density_dry']  = self.materials[i]['area_density_dry']
        #             mat_dictionary[name]['fvf']  = (mat_dictionary[name]['density'] - density_resin) / (mat_dictionary[name]['fiber_density'] - density_resin) * 100. # [%] Fiber volume fraction                    
        #             if 'fvf' in self.materials[i]:
        #                 if abs(self.materials[i]['fvf']*100. - mat_dictionary[name]['fvf']) > 1e-3:
        #                     exit('Error: the fvf of composite ' + name + ' specified in the yaml is equal to '+ str(self.materials[i]['fvf'] * 100) + '%, but this value is not compatible to the other values provided. It should instead be equal to ' + str(mat_dictionary[name]['fvf']) + '%')
        #             mat_dictionary[name]['fwf']  = mat_dictionary[name]['fiber_density'] * mat_dictionary[name]['fvf'] / 100. / (density_resin + ((mat_dictionary[name]['fiber_density'] - density_resin) * mat_dictionary[name]['fvf'] / 100.)) * 100.
        #             if 'fwf' in self.materials[i]:
        #                 if abs(self.materials[i]['fwf']*100. - mat_dictionary[name]['fwf']) > 1e-3:
        #                     exit('Error: the fwf of composite ' + name + ' specified in the yaml is equal to '+ str(self.materials[i]['fwf'] * 100) + '%, but this value is not compatible to the other values provided. It should instead be equal to ' + str(mat_dictionary[name]['fwf']) + '%')
        #             mat_dictionary[name]['ply_t']= mat_dictionary[name]['area_density_dry'] / mat_dictionary[name]['density'] / (mat_dictionary[name]['fwf'] / 100.)
        #             if 'ply_t' in self.materials[i]:
        #                 if abs(self.materials[i]['ply_t'] - mat_dictionary[name]['ply_t']) > 1e-3:
        #                     exit('Error: the ply_t of composite ' + name + ' specified in the yaml is equal to '+ str(self.materials[i]['ply_t']) + 'm, but this value is not compatible to the other values provided. It should instead be equal to ' + str(mat_dictionary[name]['ply_t']) + 'm')
        #             if self.materials[i]['component_id'] > 3: # The material does not need to be cut@station
        #                 mat_dictionary[name]['cut@station'] = 'N'
        #             else:
        #                 mat_dictionary[name]['cut@station'] = 'Y'
        #                 mat_dictionary[name]['roll_mass']   = self.materials[i]['roll_mass'] 
        #         else:
        #             mat_dictionary[name]['fvf']  = 100.
        #             mat_dictionary[name]['fwf']  = 100.
        #             mat_dictionary[name]['cut@station'] = 'N'
        #             if self.materials[i]['component_id'] <= 0:
        #                 mat_dictionary[name]['ply_t']  = self.materials[i]['ply_thickness']
                
<<<<<<< HEAD
                if 0 in self.material_dict[mat.name]['component']:
                    coating_mat_id = precomp_mat[mat.name]['id']        # Assigning the material to the coating
                elif 1 in self.material_dict[mat.name]['component']:    
                    core_mat_id[precomp_mat[mat.name]['id'] - 1]  = 1   # Assigning the material to the core
                elif 2 in self.material_dict[mat.name]['component']:    
                    skin_mat_id    = precomp_mat[mat.name]['id']        # Assigning the material to the shell skin
                elif 3 in self.material_dict[mat.name]['component']:    
                    skinwebs_mat_id= precomp_mat[mat.name]['id']        # Assigning the material to the webs skin 
                elif 4 in self.material_dict[mat.name]['component']:    
                    sc_mat_id      = precomp_mat[mat.name]['id']        # Assigning the material to the spar caps
                elif 5 in self.material_dict[mat.name]['component']:    
                    le_reinf_mat_id= precomp_mat[mat.name]['id']        # Assigning the material to the te reinf  
                    te_reinf_mat_id= precomp_mat[mat.name]['id']        # Assigning the material to the le reinf
            
            except:
                print('WARNING: The material ' + mat.name + ' does not have its properties fully defined. Please set them in the first lines of blade_bom.py in RotorSE')
        
=======
        #         if self.materials[i]['component_id'] == 0:
        #             coating_mat_id = mat_dictionary[name]['id']        # Assigning the material to the coating
        #         elif self.materials[i]['component_id'] == 1:    
        #             core_mat_id[mat_dictionary[name]['id'] - 1]  = 1   # Assigning the material to the core
        #         elif self.materials[i]['component_id'] == 2:    
        #             skin_mat_id    = mat_dictionary[name]['id']        # Assigning the material to the shell skin
        #         elif self.materials[i]['component_id'] == 3:    
        #             skinwebs_mat_id= mat_dictionary[name]['id']        # Assigning the material to the webs skin 
        #         elif self.materials[i]['component_id'] == 4:    
        #             sc_mat_id      = mat_dictionary[name]['id']        # Assigning the material to the spar caps
        #         elif self.materials[i]['component_id'] == 5:    
        #             le_reinf_mat_id= mat_dictionary[name]['id']        # Assigning the material to the te reinf  
        #             te_reinf_mat_id= mat_dictionary[name]['id']        # Assigning the material to the le reinf
                
        #         # except:
        #             # exit('ERROR: The material ' + name + ' does not have its properties fully defined. Please set them in the first lines of blade_bom.py in RotorSE')
>>>>>>> 18799936
        
        
        # print(mat_dictionary)
        # exit()
        # Width and thickness of the flanges
        blade_specs                                        = {}
        blade_specs['flange_width_inboard_LETE']           = 0.10         # [m] Width of the flanges of the outer surface until 70% of blade span
        blade_specs['flange_span_reduce_LETE']             = 70           # [%] Spanwise position after which flanges are reduced in width
        blade_specs['flange_width_tip_LETE']               = 0.01         # [m] Width of the flanges of the outer surface at blade tip
        blade_specs['flange_width_webs_SW']                = 0.05         # [m] Width of the flanges of the webs
        
        
        
        # ###############################################################################################################################
        # Code
        
        mat_names = mat_dictionary.keys()

        
        if self.options['verbosity']:
            print('Number of composite laminates defined: %u' % (len(mat_dictionary) - sum(core_mat_id)))
            print('Number of core fillers defined:        %u' % (sum(core_mat_id)))
            print('Total number of materials defined:     %u' % (len(mat_dictionary)))
        
        t_layer = np.zeros(len(mat_names))
        density = np.zeros(len(mat_names))
        
        for i, name in enumerate(mat_names):
<<<<<<< HEAD
            try:
                _ = precomp_mat[name]['ply_t']
            except:
                continue
            
            if core_mat_id[precomp_mat[name]['id'] - 1] == 0:
                if self.options['verbosity']:
                    print('Composite :' + name)
                t_layer[precomp_mat[name]['id']-1] = precomp_mat[name]['ply_t']
                density[precomp_mat[name]['id']-1] = precomp_mat[name]['density']
            else:
                if self.options['verbosity']:
                    print('Filler    :' + name)
                density[precomp_mat[name]['id']-1] = precomp_mat[name]['density']
=======
            # if core_mat_id[mat_dictionary[name]['id'] - 1] == 0:
            if 'ply_t' in mat_dictionary[name]:
                if mat_dictionary[name]['ply_t'] != 0.:
                    if self.options['verbosity']:
                        print('Composite :' + name)
                    t_layer[mat_dictionary[name]['id']-1] = mat_dictionary[name]['ply_t']
                else:
                    if self.options['verbosity']:
                        print('Non-composite material: ' + name)
            
            density[mat_dictionary[name]['id']-1] = mat_dictionary[name]['density']
>>>>>>> 18799936
        
        # Reconstruct number of plies from laminate thickness and single ply thickness
        composite_rounding = False
        # Upper mold
        for i_section in range(len(self.upperCS)):
            for i_panel in range(len(self.upperCS[i_section].loc)-1):
                for i_mat in range(len(self.upperCS[i_section].n_plies[i_panel])):
                    mat_id      = int(self.upperCS[i_section].mat_idx[i_panel][i_mat])
                    # if core_mat_id[mat_id] == 0:
                    if t_layer[mat_id] != 0:
                        n_ply_float = self.upperCS[i_section].t[i_panel][i_mat] / t_layer[mat_id]
                        
                        if self.options['discrete']:
                            self.upperCS[i_section].n_plies[i_panel][i_mat] = round(n_ply_float)                        
                            if composite_rounding == False and n_ply_float != round(n_ply_float):
                                composite_rounding = True
                        else:
                            self.upperCS[i_section].n_plies[i_panel][i_mat] = n_ply_float
                        
        # Lower mold
        for i_section in range(len(self.lowerCS)):
            for i_panel in range(len(self.lowerCS[i_section].loc)-1):
                for i_mat in range(len(self.lowerCS[i_section].n_plies[i_panel])):
                    mat_id      = int(self.lowerCS[i_section].mat_idx[i_panel][i_mat])
                    # if core_mat_id[mat_id] == 0:
                    if t_layer[mat_id] != 0:
                        n_ply_float = self.lowerCS[i_section].t[i_panel][i_mat] / t_layer[mat_id]
                        if self.options['discrete']:
                            self.lowerCS[i_section].n_plies[i_panel][i_mat] = round(n_ply_float)
                            if composite_rounding == False and n_ply_float != round(n_ply_float):
                                composite_rounding = True
                        else:
                            self.lowerCS[i_section].n_plies[i_panel][i_mat] = n_ply_float
        
        # Webs
        n_webs = 0
        for i_section in range(len(self.lowerCS)):
            for i_web in range(len(self.websCS[i_section].n_plies)):
                n_webs          = max([n_webs , i_web + 1])
                for i_mat in range(len(self.websCS[i_section].n_plies[i_web])):
                    mat_id      = int(self.websCS[i_section].mat_idx[i_web][i_mat])
                    # if core_mat_id[mat_id] == 0:
                    if t_layer[mat_id] != 0:
                        n_ply_float = self.websCS[i_section].t[i_web][i_mat] / t_layer[mat_id]
                        if self.options['discrete']:
                            self.websCS[i_section].n_plies[i_web][i_mat] = round(n_ply_float)
                            if composite_rounding == False and n_ply_float != round(n_ply_float):
                                composite_rounding = True
                        else:
                            self.websCS[i_section].n_plies[i_web][i_mat] = n_ply_float  
        
        if composite_rounding and self.options['show_warnings']:
            print('WARNING: number of composite plies not consistent with the thicknesses specified along the blade. Rounding is performed.')
        
        
        
        
        
        blade_specs['blade_length']             = self.bladeLength
        blade_specs['root_D']                   = self.chord[0]
        blade_specs['max_chord']                = max(self.chord)
        blade_specs['root_preform_length']      = 0.01 * blade_specs['blade_length'] # Currently assumed as 1% of BL
        blade_specs['n_webs']                   = n_webs
        
        
        # Reconstruct total area of the mold and total area per ply
        npts = len(self.r)
        unit_mass_tot   = np.zeros(npts)
        unit_mass_mat   = np.zeros([len(mat_names), npts])
        
        width_sc_lp     = np.zeros(npts)
        width_sc_hp     = np.zeros(npts)
        total_ply_edge  = np.zeros([len(mat_names), npts])
        n_plies_sc_lp   = np.zeros(npts)
        n_plies_sc_hp   = np.zeros(npts)
        
        n_plies_root_lp = np.zeros(len(self.upperCS[0].loc)-1)
        n_plies_root_hp = np.zeros(len(self.lowerCS[0].loc)-1)
        edge_fabric2lay_shell_lp        = np.zeros(npts)
        edge_fabric2lay_shell_hp        = np.zeros(npts)
        edge_fabric2lay_root_preform_lp = np.zeros(npts)
        edge_fabric2lay_root_preform_hp = np.zeros(npts)
        edge_fabric2lay_sc_lp           = np.zeros(npts)
        edge_fabric2lay_sc_hp           = np.zeros(npts)
        
        edge_lp_root    = np.zeros(npts)
        edge_hp_root    = np.zeros(npts)
        
        edge_lpskin_wo_flanges = np.zeros(npts)
        edge_hpskin_wo_flanges = np.zeros(npts)
        
        n_plies_le_lp   = np.zeros(npts)
        n_plies_le_hp   = np.zeros(npts)
        n_plies_te_lp   = np.zeros(npts)
        n_plies_te_hp   = np.zeros(npts)
        
        edge_le_lp      = np.zeros(npts)
        edge_le_hp      = np.zeros(npts)
        edge_te_lp      = np.zeros(npts)
        edge_te_hp      = np.zeros(npts)
        
        edgecore2lay_shell_lp   = np.zeros(npts)
        thick_core_shell_lp     = np.zeros(npts)
        unit_mass_core_shell_lp = np.zeros(npts)
        edgecore2lay_shell_hp   = np.zeros(npts)
        thick_core_shell_hp     = np.zeros(npts)
        unit_mass_core_shell_hp = np.zeros(npts)
        
        width_sc_start_lp       = 0.
        sc_start_section_lp     = 0.
        width_sc_end_lp         = 0.
        sc_end_section_lp       = 0.
        width_sc_start_hp       = 0.
        sc_start_section_hp     = 0.
        width_sc_end_hp         = 0.
        sc_end_section_hp       = 0.
        
        # Distinction between root preform and outer sheel skin
        root_preform_end        = np.argmin(abs(self.r - blade_specs['root_preform_length']))
        matrix_unit_mass        = 0.
        #############################################################################################################################        
        # Low pressure (upper) mold
        for i_section in range(npts):

            for i_panel in range(len(self.upperCS[i_section].loc)-1):
                core_check                      = 0
                edge1                           = np.argmin(abs(self.profile[i_section].x - self.upperCS[i_section].loc[i_panel]))
                edge2                           = np.argmin(abs(self.profile[i_section].x - self.upperCS[i_section].loc[i_panel+1]))
                arc_length                      = np.zeros(len(self.profile[i_section].x))
                
                for i_point in range(edge1 , edge2):                    
                    arc_length[i_point]         = self.chord[i_section] * ((self.profile[i_section].x[i_point+1]-self.profile[i_section].x[i_point])**2+(self.profile[i_section].yu[i_point+1]-self.profile[i_section].yu[i_point])**2)**0.5
                    
                width_panel                         = sum(arc_length)
                edge_lpskin_wo_flanges[i_section]   = edge_lpskin_wo_flanges[i_section] + width_panel
                
                if i_section <= root_preform_end:
                    edge_lp_root[i_section]         = edge_lp_root[i_section] + width_panel
                
                for i_mat in range(len(self.upperCS[i_section].n_plies[i_panel])):
                    mat_id                            = int(self.upperCS[i_section].mat_idx[i_panel][i_mat])
                    
                    
                    # total_ply_edge[mat_id, i_section] = total_ply_edge[mat_id,i_section] + width_panel * self.upperCS[i_section].n_plies[i_panel][i_mat]  # [m]                 
                    unit_mass_tot[i_section]          = unit_mass_tot[i_section] + width_panel * self.upperCS[i_section].t[i_panel][i_mat] * density[mat_id] # [kg/m]
                    unit_mass_mat[mat_id, i_section]  = unit_mass_mat[mat_id, i_section] + width_panel * self.upperCS[i_section].t[i_panel][i_mat] * density[mat_id] # [kg/m]
                    
                    if mat_id == sc_mat_id - 1 and 0 < i_panel < len(self.upperCS[i_section].loc) - 2: # Exclude LE and TE regions, as for some blades (e.g. DTU10MW) they have the same UD as in the spar caps
                        width_sc_lp[i_section]           = width_sc_lp[i_section] + width_panel
                        edge_fabric2lay_sc_lp[i_section] = edge_fabric2lay_sc_lp[i_section] + width_panel * self.upperCS[i_section].n_plies[i_panel][i_mat]   # [m]
                        n_plies_sc_lp[i_section]         = self.upperCS[i_section].n_plies[i_panel][i_mat] # [-]
                    
                    # Compute number of plies at blade root
                    if mat_id == skin_mat_id - 1:
                        if i_section == 0:
                            n_plies_root_lp[i_panel]        = n_plies_root_lp[i_panel] + self.upperCS[i_section].n_plies[i_panel][i_mat] # [-]
                        # Compute ply area    
                        if i_section <= root_preform_end:
                            edge_fabric2lay_shell_lp[i_section]         = edge_fabric2lay_shell_lp[i_section] + 0.5 * (width_panel * self.upperCS[i_section].n_plies[i_panel][i_mat]) # [m]
                            edge_fabric2lay_root_preform_lp[i_section]  = edge_fabric2lay_root_preform_lp[i_section] + 0.5 * (width_panel * self.upperCS[i_section].n_plies[i_panel][i_mat]) # [m]
                        else:
                            edge_fabric2lay_shell_lp[i_section] = edge_fabric2lay_shell_lp[i_section] + width_panel * self.upperCS[i_section].n_plies[i_panel][i_mat]   # [m]
                        
                    # Compute fabric length for the leading edge reinforcement
                    if mat_id == le_reinf_mat_id - 1 and i_panel == 0: # first panel
                        n_plies_le_lp[i_section]         = self.upperCS[i_section].n_plies[i_panel][i_mat]  # [-]
                        edge_le_lp[i_section]            = n_plies_le_lp[i_section] * width_panel           # [m]
                    if mat_id == le_reinf_mat_id - 1 and i_panel == 1 and self.options['show_warnings']:    # second panel    
                        print('WARNING: the leading edge reinforcement on the suction side of section ' + str(i_section) + ' is defined in more than the last panel along the chord. This may not be not realistic.')
                    
                    # Compute fabric length for the trailing edge reinforcement
                    if mat_id == te_reinf_mat_id - 1 and i_panel == len(self.upperCS[i_section].loc) - 2:   # last panel
                        n_plies_te_lp[i_section]         = self.upperCS[i_section].n_plies[i_panel][i_mat]  # [-]
                        edge_te_lp[i_section]            = n_plies_te_lp[i_section] * width_panel           # [m]
                    if mat_id == te_reinf_mat_id - 1 and i_panel == len(self.upperCS[i_section].loc) - 3 and self.options['show_warnings']: # one before last panel  
                        print('WARNING: the trailing edge reinforcement on the suction side of section ' + str(i_section) + ' is defined in more than the last panel along the chord. This may not be not realistic.')
                    
                    # Compute area with sandwich core
                    if core_mat_id[mat_id] == 1:
                        if core_check == 0:
                            edgecore2lay_shell_lp[i_section]    = edgecore2lay_shell_lp[i_section] + width_panel                                                              # [m]
                            thick_core_shell_lp[i_section]      = thick_core_shell_lp[i_section] + width_panel * self.upperCS[i_section].t[i_panel][i_mat]                   # [m2]
                            unit_mass_core_shell_lp[i_section]  = unit_mass_core_shell_lp[i_section] + width_panel * self.upperCS[i_section].t[i_panel][i_mat] * density[mat_id]   # [kg/m]
                            core_check               = 1
                        else:
                            if self.options['show_warnings']:
                                print('WARNING: the blade has multiple layers of sandwich core defined in each panel. This is not supported.')
                        
                if i_panel > 0 and i_section == 0:
                    if n_plies_root_lp[i_panel] != n_plies_root_lp[i_panel - 1] and self.options['show_warnings']:
                        print('WARNING: the blade shows ply drops at the root (eta = 0) on the suction side in the chordwise direction. This is not supported.')
            
                        
            
            if width_sc_start_lp == 0:
                width_sc_start_lp                   = width_sc_lp[i_section]
                sc_start_section_lp                 = i_section
            if width_sc_lp[i_section] != 0: 
                width_sc_end_lp                     = width_sc_lp[i_section]    
                sc_end_section_lp                   = i_section
        
        
        
        
        # Mold dimensions
        blade_specs['LE_length']                    = blade_specs['blade_length']
        blade_specs['TE_length']                    = blade_specs['blade_length']
        blade_specs['skin_perimeter_wo_root']       = 2. * blade_specs['blade_length']
        blade_specs['skin_perimeter_w_root']        = blade_specs['skin_perimeter_wo_root'] + np.pi * blade_specs['root_D']
         # Flanges extend to 70% of blade span at full width and they do taper down towards the tip
        blade_specs['flange_area_LETE']             = blade_specs['skin_perimeter_wo_root'] * blade_specs['flange_span_reduce_LETE'] / 100 * blade_specs['flange_width_inboard_LETE'] + blade_specs['skin_perimeter_wo_root'] * (1 - blade_specs['flange_span_reduce_LETE'] / 100) * (blade_specs['flange_width_inboard_LETE'] - blade_specs['flange_width_tip_LETE'])/2
        blade_specs['area_lpskin_wo_flanges']       = np.trapz(edge_lpskin_wo_flanges, self.r)
        blade_specs['area_lpskin_w_flanges']        = blade_specs['area_lpskin_wo_flanges'] + blade_specs['flange_area_LETE']
        
        # Shell
        blade_specs['fabric2lay_shell_lp']          = np.trapz(edge_fabric2lay_shell_lp, self.r)
        blade_specs['volume_shell_lp']              = blade_specs['fabric2lay_shell_lp'] * t_layer[skin_mat_id-1]
        blade_specs['mass_shell_lp']                = blade_specs['volume_shell_lp'] * density[skin_mat_id-1]
        
        # Root preform
        blade_specs['area_lp_root']                 = np.trapz(edge_lp_root, self.r)
        blade_specs['volume_root_preform_lp']       = np.trapz(edge_fabric2lay_root_preform_lp, self.r) * t_layer[skin_mat_id-1]
        blade_specs['mass_root_preform_lp']         = blade_specs['volume_root_preform_lp'] * density[skin_mat_id-1]
        blade_specs['n_plies_root_lp']              = n_plies_root_lp[0]
        
        # Spar cap
        blade_specs['length_sc_lp']                 = self.r[sc_end_section_lp] - self.r[sc_start_section_lp]           # [m]
        blade_specs['width_sc_start_lp']            = width_sc_start_lp                                                 # [m]
        blade_specs['width_sc_end_lp']              = width_sc_end_lp                                                   # [m]
        blade_specs['area_sc_lp']                   = blade_specs['width_sc_start_lp'] * blade_specs['length_sc_lp']    # [m2]
        blade_specs['fabric2lay_sc_lp']             = np.trapz(n_plies_sc_lp, self.r)                                   # [m]
        blade_specs['volume2lay_sc_lp']             = np.trapz(edge_fabric2lay_sc_lp,self.r) * t_layer[sc_mat_id-1]     # [m3]
        blade_specs['mass_sc_lp']                   = blade_specs['volume2lay_sc_lp'] * density[sc_mat_id-1]            # [kg]
        if width_sc_start_lp != width_sc_end_lp and self.options['show_warnings']:
            print('WARNING: the spar cap on the low pressure side is not straight. This is currently not supported by the code. Straight spar cap is assumed.')
        
        # LE reinforcement
        blade_specs['fabric2lay_le_reinf_lp']       = np.trapz(n_plies_le_lp, self.r)
        if le_reinf_mat_id > -1:
            blade_specs['volume_le_reinf_lp']       = np.trapz(edge_le_lp, self.r) * t_layer[le_reinf_mat_id-1]
        else:
            blade_specs['volume_le_reinf_lp']       = 0.
        blade_specs['mass_le_reinf_lp']             = blade_specs['volume_le_reinf_lp'] * density[le_reinf_mat_id-1]
        
        # TE reinforcement
        blade_specs['fabric2lay_te_reinf_lp']       = np.trapz(n_plies_te_lp, self.r)
        if te_reinf_mat_id > -1:
            blade_specs['volume_te_reinf_lp']       = np.trapz(edge_te_lp, self.r) * t_layer[te_reinf_mat_id-1]
        else:
            blade_specs['volume_te_reinf_lp']       = 0.
        blade_specs['mass_te_reinf_lp']             = blade_specs['volume_te_reinf_lp'] * density[te_reinf_mat_id-1]
        
        # Core        
        blade_specs['areacore2lay_shell_lp']        = np.trapz(edgecore2lay_shell_lp, self.r)
        blade_specs['volume_core_shell_lp']         = np.trapz(thick_core_shell_lp, self.r)
        blade_specs['mass_core_shell_lp']           = np.trapz(unit_mass_core_shell_lp, self.r)
        
        
        #############################################################################################################################
        # High pressure (lower) mold
        for i_section in range(npts):

            for i_panel in range(len(self.lowerCS[i_section].loc)-1):
                core_check                      = 0
                edge1                           = np.argmin(abs(self.profile[i_section].x - self.lowerCS[i_section].loc[i_panel]))
                edge2                           = np.argmin(abs(self.profile[i_section].x - self.lowerCS[i_section].loc[i_panel+1]))
                arc_length                      = np.zeros(len(self.profile[i_section].x))
                
                for i_point in range(edge1 , edge2):                    
                    arc_length[i_point]         = self.chord[i_section] * ((self.profile[i_section].x[i_point+1]-self.profile[i_section].x[i_point])**2+(self.profile[i_section].yl[i_point+1]-self.profile[i_section].yl[i_point])**2)**0.5
                    
                width_panel                     = sum(arc_length)
                edge_hpskin_wo_flanges[i_section] = edge_hpskin_wo_flanges[i_section] + width_panel
                
                if i_section <= root_preform_end:
                    edge_hp_root[i_section]     = edge_hp_root[i_section] + width_panel
                
                for i_mat in range(len(self.lowerCS[i_section].n_plies[i_panel])):
                    mat_id                            = int(self.lowerCS[i_section].mat_idx[i_panel][i_mat])
                    # total_ply_edge[mat_id, i_section] = total_ply_edge[mat_id, i_section] + width_panel * self.lowerCS[i_section].n_plies[i_panel][i_mat]            # [m]                 
                    unit_mass_tot[i_section]          = unit_mass_tot[i_section] + width_panel * self.lowerCS[i_section].t[i_panel][i_mat] * density[mat_id] # [kg/m]
                    unit_mass_mat[mat_id, i_section]  = unit_mass_mat[mat_id, i_section] + width_panel * self.lowerCS[i_section].t[i_panel][i_mat] * density[mat_id] # [kg/m]

                    if mat_id == sc_mat_id - 1 and 0 < i_panel < len(self.lowerCS[i_section].loc) - 2: # Exclude LE and TE regions, as for some blades (e.g. DTU10MW) they have the same UD as in the spar caps
                        width_sc_hp[i_section]           = width_sc_hp[i_section] + width_panel
                        edge_fabric2lay_sc_hp[i_section] = edge_fabric2lay_sc_hp[i_section] + width_panel * self.lowerCS[i_section].n_plies[i_panel][i_mat]   # [m]
                        n_plies_sc_hp[i_section]         = self.lowerCS[i_section].n_plies[i_panel][i_mat] # [-]
                        
                    
                    # Compute number of plies at blade root
                    if mat_id == skin_mat_id - 1:
                        if i_section == 0:
                            n_plies_root_hp[i_panel]        = n_plies_root_hp[i_panel] + self.lowerCS[i_section].n_plies[i_panel][i_mat] # [-]
                        # Compute ply area    
                        if i_section <= root_preform_end:
                            edge_fabric2lay_shell_hp[i_section]         = edge_fabric2lay_shell_hp[i_section] + 0.5 * (width_panel * self.lowerCS[i_section].n_plies[i_panel][i_mat]) # [m]
                            edge_fabric2lay_root_preform_hp[i_section]  = edge_fabric2lay_root_preform_hp[i_section] + 0.5 * (width_panel * self.lowerCS[i_section].n_plies[i_panel][i_mat]) # [m]
                        else:
                            edge_fabric2lay_shell_hp[i_section]         = edge_fabric2lay_shell_hp[i_section] + width_panel * self.lowerCS[i_section].n_plies[i_panel][i_mat]   # [m]
                        
                    # Compute fabric length for the leading edge reinforcement
                    if mat_id == le_reinf_mat_id - 1 and i_panel == 0: # first panel
                        n_plies_le_hp[i_section]         = self.lowerCS[i_section].n_plies[i_panel][i_mat]  # [-]
                        edge_le_hp[i_section]            = n_plies_le_hp[i_section] * width_panel           # [m]
                    if mat_id == le_reinf_mat_id - 1 and i_panel == 1 and self.options['show_warnings']:    # second panel    
                        print('WARNING: the leading edge reinforcement on the pressure side of section ' + str(i_section) + ' is defined in more than the last panel along the chord. This may not be not realistic.')
                    
                    # Compute fabric length for the trailing edge reinforcement
                    if mat_id == te_reinf_mat_id - 1 and i_panel == len(self.lowerCS[i_section].loc) - 2:   # last panel
                        n_plies_te_hp[i_section]         = self.lowerCS[i_section].n_plies[i_panel][i_mat]  # [-]
                        edge_te_hp[i_section]            = n_plies_te_hp[i_section] * width_panel           # [m]
                    if mat_id == te_reinf_mat_id - 1 and i_panel == len(self.lowerCS[i_section].loc) - 3 and self.options['show_warnings']: # one before last panel  
                        print('WARNING: the trailing edge reinforcement on the pressure side of section ' + str(i_section) + ' is defined in more than the last panel along the chord. This may not be not realistic.')
                    
                    # Compute area with sandwich core
                    if core_mat_id[mat_id] == 1:
                        if core_check == 0:
                            edgecore2lay_shell_hp[i_section]    = edgecore2lay_shell_hp[i_section] + width_panel                                                              # [m]
                            thick_core_shell_hp[i_section]      = thick_core_shell_hp[i_section] + width_panel * self.lowerCS[i_section].t[i_panel][i_mat]                   # [m2]
                            unit_mass_core_shell_hp[i_section]  = unit_mass_core_shell_hp[i_section] + width_panel * self.lowerCS[i_section].t[i_panel][i_mat] * density[mat_id]   # [kg/m]
                            core_check               = 1
                        else:
                            if self.options['show_warnings']:
                                print('WARNING: the blade has multiple layers of sandwich core defined in each panel. This is not supported.')
                        
                if i_panel > 0 and i_section == 0:
                    if n_plies_root_hp[i_panel] != n_plies_root_hp[i_panel - 1] and self.options['show_warnings']:
                        print('WARNING: the blade shows ply drops at the root (eta = 0) on the pressure side in the chordwise direction. This is not supported.')
            
                        
            
            if width_sc_start_hp == 0:
                width_sc_start_hp                   = width_sc_hp[i_section]
                sc_start_section_hp                 = i_section
            if width_sc_hp[i_section] != 0: 
                width_sc_end_hp                     = width_sc_hp[i_section]    
                sc_end_section_hp                   = i_section
        
        # Mold
        blade_specs['area_hpskin_wo_flanges']       = np.trapz(edge_hpskin_wo_flanges, self.r)
        blade_specs['area_hpskin_w_flanges']        = blade_specs['area_hpskin_wo_flanges'] + blade_specs['flange_area_LETE']
        
        # Shell
        blade_specs['fabric2lay_shell_hp']          = np.trapz(edge_fabric2lay_shell_hp, self.r)
        blade_specs['volume_shell_hp']              = blade_specs['fabric2lay_shell_hp'] * t_layer[skin_mat_id-1]
        blade_specs['mass_shell_hp']                = blade_specs['volume_shell_hp'] * density[skin_mat_id-1]
        
        # Root preform
        blade_specs['area_hp_root']                 = np.trapz(edge_hp_root, self.r)
        blade_specs['volume_root_preform_hp']       = np.trapz(edge_fabric2lay_root_preform_hp, self.r) * t_layer[skin_mat_id-1]
        blade_specs['mass_root_preform_hp']         = blade_specs['volume_root_preform_hp'] * density[skin_mat_id-1]
        blade_specs['n_plies_root_hp']              = n_plies_root_hp[0]
        
        # Spar cap
        blade_specs['length_sc_hp']                 = self.r[sc_end_section_hp] - self.r[sc_start_section_hp]           # [m]
        blade_specs['width_sc_start_hp']            = width_sc_start_hp                                                 # [m]
        blade_specs['width_sc_end_hp']              = width_sc_end_hp                                                   # [m]
        blade_specs['area_sc_hp']                   = blade_specs['width_sc_start_hp'] * blade_specs['length_sc_hp']    # [m2]
        blade_specs['fabric2lay_sc_hp']             = np.trapz(n_plies_sc_hp, self.r)                                   # [m]
        blade_specs['volume2lay_sc_hp']             = np.trapz(edge_fabric2lay_sc_hp,self.r) * t_layer[sc_mat_id-1]     # [m3]
        blade_specs['mass_sc_hp']                   = blade_specs['volume2lay_sc_hp'] * density[sc_mat_id-1]            # [kg]
        if width_sc_start_hp != width_sc_end_hp and self.options['show_warnings']:
            print('WARNING: the spar cap on the high pressure side is not straight. This is currently not supported by the code. Straight spar cap is assumed.')
        
        # LE reinforcement
        blade_specs['fabric2lay_le_reinf_hp']       = np.trapz(n_plies_le_hp, self.r)
        if le_reinf_mat_id > -1:
            blade_specs['volume_le_reinf_hp']       = np.trapz(edge_le_hp, self.r) * t_layer[le_reinf_mat_id-1]
        else:
            blade_specs['volume_le_reinf_hp']       = 0.
        blade_specs['mass_le_reinf_hp']             = blade_specs['volume_le_reinf_hp'] * density[le_reinf_mat_id-1]
        
        # TE reinforcement
        blade_specs['fabric2lay_te_reinf_hp']       = np.trapz(n_plies_te_hp, self.r)
        if te_reinf_mat_id > -1:
            blade_specs['volume_te_reinf_hp']       = np.trapz(edge_te_hp, self.r) * t_layer[te_reinf_mat_id-1]
        else:
            blade_specs['volume_te_reinf_hp']       = 0.
        blade_specs['mass_te_reinf_hp']             = blade_specs['volume_te_reinf_hp'] * density[te_reinf_mat_id-1]
        
        # Core        
        blade_specs['areacore2lay_shell_hp']        = np.trapz(edgecore2lay_shell_hp, self.r)
        blade_specs['volume_core_shell_hp']         = np.trapz(thick_core_shell_hp, self.r)
        blade_specs['mass_core_shell_hp']           = np.trapz(unit_mass_core_shell_hp, self.r)
        
        
        #############################################################################################################################        
        # Shear webs
        area_webs           = np.zeros(n_webs)
        height_webs_start   = np.zeros(n_webs)
        height_webs_end     = np.zeros(n_webs)
        webs_start_section  = np.zeros(n_webs)
        webs_end_section    = np.zeros(n_webs)
        web_height          = np.zeros([n_webs, npts])
        edgecore2lay_webs   = np.zeros([n_webs, npts])
        thick_core_webs     = np.zeros([n_webs, npts])
        unit_mass_core_webs = np.zeros([n_webs, npts])
        fabric2lay_webs     = np.zeros([n_webs, npts])
        volumeskin2lay_webs = np.zeros([n_webs, npts])
        
        for i_section in range(npts):
            for i_web in range(len(self.websCS[i_section].n_plies)):
                index_x                            = np.argmin(abs(self.profile[i_section].x - self.websCS[i_section].loc[i_web]))
                web_height[i_web, i_section]       = self.chord[i_section] * (self.profile[i_section].yu[index_x]-self.profile[i_section].yl[index_x])

                if height_webs_start[i_web] == 0:
                    height_webs_start[i_web]        = web_height[i_web, i_section]
                    webs_start_section[i_web]       = i_section
                if web_height[i_web, i_section] != 0:
                    height_webs_end[i_web]          = web_height[i_web, i_section]
                    webs_end_section[i_web]         = i_section
                
                for i_mat in range(len(self.websCS[i_section].n_plies[i_web])):
                    mat_id                              = int(self.websCS[i_section].mat_idx[i_web][i_mat])
                    
                    unit_mass_tot[i_section]          = unit_mass_tot[i_section] + web_height[i_web, i_section] * self.websCS[i_section].t[i_web][i_mat] * density[mat_id] # [kg/m]
                    unit_mass_mat[mat_id, i_section]  = unit_mass_mat[mat_id, i_section] + web_height[i_web, i_section] * self.websCS[i_section].t[i_web][i_mat] * density[mat_id] # [kg/m]
                    
                    # Compute area with sandwich core
                    if core_mat_id[mat_id] == 1:
                        edgecore2lay_webs[i_web, i_section]    = edgecore2lay_webs[i_web, i_section] + web_height[i_web, i_section]                                                              # [m]
                        thick_core_webs[i_web, i_section]      = thick_core_webs[i_web, i_section] + web_height[i_web, i_section] * self.websCS[i_section].t[i_web][i_mat]                   # [m2]
                        unit_mass_core_webs[i_web, i_section]  = unit_mass_core_webs[i_web, i_section] + web_height[i_web, i_section] * self.websCS[i_section].t[i_web][i_mat] * density[mat_id]   # [kg/m]
                    
                    # Compute area with sandwich skin
                    if mat_id == skinwebs_mat_id - 1:
                        fabric2lay_webs[i_web, i_section]      = fabric2lay_webs[i_web, i_section] + web_height[i_web, i_section] * self.websCS[i_section].n_plies[i_web][i_mat]                        # [m]
                        volumeskin2lay_webs[i_web, i_section]  = volumeskin2lay_webs[i_web, i_section] + web_height[i_web, i_section] * self.websCS[i_section].n_plies[i_web][i_mat] * t_layer[mat_id]  # [m2]
                   
                    
        
        #############################################################################################################################        
        # Summary
        blade_specs['height_webs_start']   = height_webs_start
        blade_specs['height_webs_end']     = height_webs_end
        blade_specs['length_webs']         = np.zeros(n_webs)          
        blade_specs['volume_core_webs']    = np.zeros(n_webs)     
        blade_specs['mass_core_webs']      = np.zeros(n_webs)       
        blade_specs['area_webs_wo_flanges']= np.zeros(n_webs) 
        blade_specs['area_webs_w_core']    = np.zeros(n_webs)     
        blade_specs['fabric2lay_webs']     = np.zeros(n_webs)      
        blade_specs['volumeskin2lay_webs'] = np.zeros(n_webs)  
        blade_specs['area_webs_w_flanges'] = np.zeros(n_webs)  
        blade_specs['mass_webs']           = np.zeros(n_webs)
        
        for i_web in range(n_webs):
            blade_specs['length_webs'][i_web]          = self.r[int(webs_end_section[i_web])] - self.r[int(webs_start_section[i_web])]
            blade_specs['volume_core_webs'][i_web]     = np.trapz(thick_core_webs[i_web,:],self.r)
            blade_specs['mass_core_webs'][i_web]       = np.trapz(unit_mass_core_webs[i_web,:],self.r)
            blade_specs['area_webs_wo_flanges'][i_web] = np.trapz(web_height[i_web,:], self.r)
            blade_specs['area_webs_w_core'][i_web]     = np.trapz(edgecore2lay_webs[i_web,:], self.r)
            blade_specs['fabric2lay_webs'][i_web]      = np.trapz(fabric2lay_webs[i_web,:], self.r)
            blade_specs['volumeskin2lay_webs'][i_web]  = np.trapz(volumeskin2lay_webs[i_web,:], self.r)
            blade_specs['mass_webs'][i_web]            = blade_specs['volumeskin2lay_webs'][i_web] * density[skinwebs_mat_id-1]
            blade_specs['area_webs_w_flanges'][i_web]  = blade_specs['area_webs_wo_flanges'][i_web] + 2 * blade_specs['length_webs'][i_web] * blade_specs['flange_width_webs_SW']

        
        
        mass_per_comp               = np.trapz(unit_mass_mat, self.r)
        
        blade_specs['blade_mass']   = np.trapz(unit_mass_tot, self.r)

        blade_specs['matrix_total_mass_wo_waste'] = 0.
        
        for name in mat_names:
<<<<<<< HEAD
            try:
                _ = precomp_mat[name]['fwf']
            except:
                continue
            
            precomp_mat[name]['total_mass_wo_waste']     = mass_per_comp[precomp_mat[name]['id']-1] * precomp_mat[name]['fwf'] / 100.
            precomp_mat[name]['total_mass_w_waste']      = precomp_mat[name]['total_mass_wo_waste'] * (1 + precomp_mat[name]['waste']/100.)
=======
            mat_dictionary[name]['total_mass_wo_waste']     = mass_per_comp[mat_dictionary[name]['id']-1] * mat_dictionary[name]['fwf'] / 100.
            mat_dictionary[name]['total_mass_w_waste']      = mat_dictionary[name]['total_mass_wo_waste'] * (1 + mat_dictionary[name]['waste']/100.)
>>>>>>> 18799936
            
            blade_specs['matrix_total_mass_wo_waste'] = blade_specs['matrix_total_mass_wo_waste'] + mat_dictionary[name]['total_mass_wo_waste'] / (mat_dictionary[name]['fwf']/100.) * (1 - mat_dictionary[name]['fwf']/100.)
            
            mat_dictionary[name]['total_cost_wo_waste']     = mat_dictionary[name]['total_mass_wo_waste'] *  mat_dictionary[name]['unit_cost']
            mat_dictionary[name]['total_cost_w_waste']      = mat_dictionary[name]['total_mass_w_waste']  * mat_dictionary[name]['unit_cost']  
                        
            if core_mat_id[mat_dictionary[name]['id'] -1] != 0:
                mat_dictionary[name]['total_ply_area_wo_waste'] = blade_specs['areacore2lay_shell_lp'] + blade_specs['areacore2lay_shell_hp'] + sum(blade_specs['area_webs_w_core'])
                mat_dictionary[name]['total_ply_area_w_waste']  = mat_dictionary[name]['total_ply_area_wo_waste'] * (1. + mat_dictionary[name]['waste']/100.)
                
                mat_dictionary[name]['total_volume_wo_waste']   = blade_specs['volume_core_shell_lp'] + blade_specs['volume_core_shell_hp'] + sum(blade_specs['volume_core_webs'])
                mat_dictionary[name]['total_volume_w_waste']    = mat_dictionary[name]['total_volume_wo_waste'] * (1. + mat_dictionary[name]['waste']/100.)
            elif 'ply_t' in mat_dictionary[name]:
                if mat_dictionary[name]['ply_t'] != 0.:
                    mat_dictionary[name]['total_volume_wo_waste']   = mass_per_comp[mat_dictionary[name]['id']-1] / mat_dictionary[name]['density'] * mat_dictionary[name]['fvf']
                    mat_dictionary[name]['total_volume_w_waste']    = mat_dictionary[name]['total_volume_wo_waste'] * (1 + mat_dictionary[name]['waste']/100.)
                    
                    mat_dictionary[name]['total_ply_area_wo_waste'] = mass_per_comp[mat_dictionary[name]['id']-1] / mat_dictionary[name]['density'] / mat_dictionary[name]['ply_t']
                    mat_dictionary[name]['total_ply_area_w_waste']  = mat_dictionary[name]['total_ply_area_wo_waste'] * (1 + mat_dictionary[name]['waste']/100.)
                else:
                    mat_dictionary[name]['total_volume_wo_waste']   = 0.
                    mat_dictionary[name]['total_volume_w_waste']    = 0.
                    mat_dictionary[name]['total_ply_area_wo_waste'] = 0.
                    mat_dictionary[name]['total_ply_area_w_waste']  = 0.
            else:
                mat_dictionary[name]['total_volume_wo_waste']   = 0.
                mat_dictionary[name]['total_volume_w_waste']    = 0.
                mat_dictionary[name]['total_ply_area_wo_waste'] = 0.
                mat_dictionary[name]['total_ply_area_w_waste']  = 0.

            if self.options['verbosity']:
                print(name)
                print('surface no waste  %.2f m2  \t \t ---  \t \t volume no waste   %.2f m3' % (mat_dictionary[name]['total_ply_area_wo_waste'] , mat_dictionary[name]['total_volume_wo_waste']))
                print('mass no waste   %.2f kg  \t \t ---  \t \t mass with waste %.2f kg' % (mat_dictionary[name]['total_mass_wo_waste'] , mat_dictionary[name]['total_mass_w_waste']))
                print('cost no waste   %.2f $   \t \t ---  \t \t cost with waste   %.2f \n' % (mat_dictionary[name]['total_cost_wo_waste'] , mat_dictionary[name]['total_cost_w_waste']))
        
        
        return blade_specs, mat_dictionary
        
        
    def compute_matrix_bonding(self, blade_specs, mat_dictionary):
        
        # Resin and hardener
        matrix                                             = {}
        matrix['resin_unit_cost']                          = 3.63         # $/kg
        matrix['hardener_unit_cost']                       = 3.63         # $/kg
        matrix['mix_ratio']                                = 0.3          # Mix ratio by mass
        # Bonding   
        bonding                                            = {}
        bonding['flange_adhesive_squeezed']                = 20           # [%] Extra width of the adhesive once squeezed
        bonding['line_thick_LETE']                         = 0.006        # [m] Thickness of adhesive line along LE and TE
        bonding['line_thick_SW']                           = 0.008        # [m] Thickness of adhesive line along webs
        # Adhesive material properties
        bonding['adhesive_mix_ratio_mass']                 = 0.185        # Adhesive (Plexus) Mix ratio by mass
        bonding['adhesive_mix_ratio_volume']               = 0.1          # Adhesive (Plexus) Mix ratio by volume
        bonding['PartA_unit_cost']                         = 9.00         # [$/kg] Unit cost - 49.90 $/ga
        bonding['PartB_unit_cost']                         = 9.00         # [$/kg] Unit cost - 49.90 $/ga
        bonding['PartA_density']                           = 928.7        # [kg/m3] 7.75 lbs/gal
        bonding['PartB_density']                           = 1713.52      # [kg/m3] 14.30 lbs/gal
        
        if self.options['verbosity']:
            print('\n################################\nBOM - Resin, hardener and adhesive:')
        
        
        
        matrix['resin_total_mass']           = blade_specs['matrix_total_mass_wo_waste'] / (1 + matrix['mix_ratio'])
        matrix['hardener_total_mass']        = blade_specs['matrix_total_mass_wo_waste'] / (1 + (1/matrix['mix_ratio']))
        matrix['resin_total_cost']           = matrix['resin_total_mass'] * matrix['resin_unit_cost']
        matrix['hardener_total_cost']        = matrix['hardener_total_mass'] * matrix['hardener_unit_cost']
        
        if self.options['verbosity']:
            print('Resin    mass %.2f kg\t \t --- \t \t cost %.2f $' % (matrix['resin_total_mass'] , matrix['resin_total_cost']))
            print('Hardener mass %.2f kg\t \t --- \t \t cost %.2f $' % (matrix['hardener_total_mass'] , matrix['hardener_total_cost'])) 
        
        
        bonding_lines_vol                    = np.zeros(1 + blade_specs['n_webs'])
        # Volume of the leading and trailing edge bonding line
        bonding_lines_vol[0]                 = bonding['line_thick_LETE'] * blade_specs['flange_area_LETE'] *(1 + bonding['flange_adhesive_squeezed']/100.)
        
        for i in range(blade_specs['n_webs']):
            bonding_lines_vol[i + 1]         = 2 * bonding['line_thick_SW'] * blade_specs['length_webs'][i] * blade_specs['flange_width_webs_SW'] * (1 + bonding['flange_adhesive_squeezed']/100.)
        
        bonding['adhesive_total_volume']     = sum(bonding_lines_vol)
        bonding['adhesive_density']          = (bonding['PartA_density'] + (bonding['PartB_density'] + bonding['adhesive_mix_ratio_volume'])) / (1 + bonding['adhesive_mix_ratio_volume'])
        bonding['adhesive_total_mass']       = bonding['adhesive_total_volume'] * bonding['adhesive_density']
        bonding['PartA_total_mass']          = bonding['adhesive_total_mass'] / (1 + bonding['adhesive_mix_ratio_mass'])
        bonding['PartB_total_mass']          = bonding['adhesive_total_mass'] / (1 + (1 / bonding['adhesive_mix_ratio_mass']))
        bonding['PartA_total_volume']        = bonding['adhesive_total_volume'] / (1 + bonding['adhesive_mix_ratio_volume'])
        bonding['PartB_total_volume']        = bonding['adhesive_total_volume'] / (1 + (1 / bonding['adhesive_mix_ratio_volume']))
        bonding['PartA_total_cost']          = bonding['PartA_total_mass'] * bonding['PartA_unit_cost']
        bonding['PartB_total_cost']          = bonding['PartB_total_mass'] * bonding['PartB_unit_cost']
        
        return matrix, bonding
        
        
    def compute_metallic_parts(self, blade_specs):
        
        # Hub connection and lightning protection   
        metallic_parts                                     = {}
        metallic_parts['t_bolt_unit_cost']                 = 25.          # Cost of one t-bolt [$]
        metallic_parts['t_bolt_unit_mass']                 = 2.5          # Mass of one t-bolt [kg]
        metallic_parts['t_bolt_spacing']                   = 0.15         # Spacing of t-bolts [m]
        metallic_parts['barrel_nut_unit_cost']             = 12.          # Cost of one barrel nut [$]
        metallic_parts['barrel_nut_unit_mass']             = 1.9          # Mass of one barrel nut [kg]
        metallic_parts['LPS_unit_mass']                    = 1.00         # [kg/m] - Linear scaling based on the weight of 150 lbs for the 61.5 m NREL 5MW blade
        metallic_parts['LPS_unit_cost']                    = 40.00        # [$/m]  - Linear scaling based on the cost of 2500$ for the 61.5 m NREL 5MW blade
        
        # Number of root bolts is scaled linearly with the root circumference preserving spacing between bolts[-]
        if self.options['discrete']:
            metallic_parts['n_bolts']         = round(np.pi * blade_specs['root_D'] / metallic_parts['t_bolt_spacing']) 
        else:
            metallic_parts['n_bolts']         = np.pi * blade_specs['root_D'] / metallic_parts['t_bolt_spacing']
        
        # Hub connection and lightning protection system
        if self.options['verbosity']:
            print('\n###############################\nBOM - Hub connection and lightning protection system:')
        metallic_parts['bolts_cost']         = metallic_parts['n_bolts'] * metallic_parts['t_bolt_unit_cost']
        metallic_parts['nuts_cost']          = metallic_parts['n_bolts'] * metallic_parts['barrel_nut_unit_cost']
        if self.options['verbosity']:
            print('T-bolts     cost %.2f $ \t mass %.2f kg' % (metallic_parts['bolts_cost'], metallic_parts['n_bolts'] * metallic_parts['t_bolt_unit_mass']))
            print('Barrel nuts cost %.2f $ \t mass %.2f kg' % (metallic_parts['nuts_cost'], metallic_parts['n_bolts'] * metallic_parts['barrel_nut_unit_mass']))
        mid_span_station                     = np.argmin(abs(self.eta - 0.5))
        metallic_parts['LPS_mass']           = metallic_parts['LPS_unit_mass'] * (blade_specs['blade_length'] + self.chord[mid_span_station])

        metallic_parts['LPS_cost']           = metallic_parts['LPS_unit_cost'] * (blade_specs['blade_length'] + self.chord[mid_span_station]) 
        if self.options['verbosity']:
            print('Lightning PS mass %.2f kg\t \t --- \t \t cost %.2f $' % (metallic_parts['LPS_mass'] , metallic_parts['LPS_cost']))
        
        metallic_parts['tot_mass']           = metallic_parts['LPS_mass'] + metallic_parts['n_bolts'] * (metallic_parts['t_bolt_unit_mass'] + metallic_parts['barrel_nut_unit_mass'])
       
        
        
        return metallic_parts
        
        
    def compute_consumables(self, blade_specs):
        
        # Consumables
        if self.options['verbosity']:
            print('\n################################\nBOM - Consumables:')
        consumables                                          = {}
        # # LE Erosion Tape
        # consumables['LE_tape']                               = {}
        # consumables['LE_tape']['unit_length']                = 250. # [m] Roll length
        # consumables['LE_tape']['unit_cost']                  = 576. # [$/roll]
        # consumables['LE_tape']['waste']                      = 5.   # [%]
        # consumables['LE_tape']['units_per_blade']            = blade_specs['LE_length'] / consumables['LE_tape']['unit_length'] # Rolls per blade
        # consumables['LE_tape']['total_cost_wo_waste']        = consumables['LE_tape']['units_per_blade'] * consumables['LE_tape']['unit_cost']
        # consumables['LE_tape']['total_cost_w_waste']         = consumables['LE_tape']['total_cost_wo_waste'] * (1 + consumables['LE_tape']['waste']/100)
        # if self.options['verbosity']:
            # print('LE erosion tape cost %.2f $\t \t --- \t \t cost with waste %.2f $' % (consumables['LE_tape']['total_cost_wo_waste'] , consumables['LE_tape']['total_cost_w_waste']))
        # Peel Ply		
        consumables['peel_ply']                              = {}
        consumables['peel_ply']['unit_cost']                 = 1.94  # [$/m2] 0.18 $/sqft
        consumables['peel_ply']['waste']                     = 15.   # [%]
        consumables['peel_ply']['total_cost_wo_waste']       = (sum(blade_specs['area_webs_w_flanges']) + blade_specs['area_lpskin_w_flanges'] + blade_specs['area_hpskin_w_flanges'] + blade_specs['area_sc_lp'] + blade_specs['area_sc_hp'] + blade_specs['area_lp_root'] + blade_specs['area_hp_root']) * consumables['peel_ply']['unit_cost']
        consumables['peel_ply']['total_cost_w_waste']        = consumables['peel_ply']['total_cost_wo_waste'] * (1 + consumables['peel_ply']['waste']/100)
        if self.options['verbosity']:
            print('Peel ply cost %.2f $\t \t \t --- \t \t cost with waste %.2f $' % (consumables['peel_ply']['total_cost_wo_waste'] , consumables['peel_ply']['total_cost_w_waste']))
        # Non-Sanding Peel Ply	
        consumables['ns_peel_ply']                           = {}
        consumables['ns_peel_ply']['unit_cost']              = 1.67      # [$/m2] 0.15 $/sqft
        consumables['ns_peel_ply']['waste']                  = 10.       # [%]
        consumables['ns_peel_ply']['unit_width']             = 0.127     # [m] Roll width
        consumables['ns_peel_ply']['total_cost_wo_waste']    = consumables['ns_peel_ply']['unit_width'] * 2 * (blade_specs['TE_length'] + blade_specs['LE_length'] + sum(blade_specs['length_webs'])) * consumables['ns_peel_ply']['unit_cost']     
        consumables['ns_peel_ply']['total_cost_w_waste']     = consumables['ns_peel_ply']['total_cost_wo_waste'] * (1 + consumables['ns_peel_ply']['waste']/100)
        if self.options['verbosity']:
            print('Non-sand peel ply cost %.2f $\t \t --- \t \t cost with waste %.2f $' % (consumables['ns_peel_ply']['total_cost_wo_waste'] , consumables['ns_peel_ply']['total_cost_w_waste']))
        # Chopped Strand
        consumables['chopped_strand']                        = {}
        consumables['chopped_strand']['unit_cost']           = 2.16      # [$/kg] 0.98 $/lbs
        consumables['chopped_strand']['mass_length']         = 0.037     # [kg/m] 0.025 lb/ft
        consumables['chopped_strand']['waste']               = 5.        # [%]
        consumables['chopped_strand']['total_cost_wo_waste'] = consumables['chopped_strand']['mass_length'] * blade_specs['blade_length'] * consumables['chopped_strand']['unit_cost']
        consumables['chopped_strand']['total_cost_w_waste']  = consumables['chopped_strand']['total_cost_wo_waste'] * (1 + consumables['chopped_strand']['waste']/100)      
        if self.options['verbosity']:
            print('Chopped strand cost %.2f $\t \t --- \t \t cost with waste %.2f $' % (consumables['chopped_strand']['total_cost_wo_waste'] , consumables['chopped_strand']['total_cost_w_waste']))
        # 3M77 Adhesive, Bulk
        consumables['adhesive_bulk']                         = {}
        consumables['adhesive_bulk']['unit_cost']            = 10566.9   # [$/m3] 40 $/ga
        consumables['adhesive_bulk']['volume_area']          = 3.06e-5   # [m3/m2] 0.00075 ga/sf
        consumables['adhesive_bulk']['waste']                = 5.        # [%]
        consumables['adhesive_bulk']['total_cost_wo_waste']  = consumables['adhesive_bulk']['volume_area'] * (sum(blade_specs['area_webs_w_flanges']) + blade_specs['area_lpskin_w_flanges'] + blade_specs['area_hpskin_w_flanges'] + blade_specs['area_sc_lp'] + blade_specs['area_sc_hp'] + blade_specs['area_lp_root'] + blade_specs['area_hp_root']) * consumables['adhesive_bulk']['unit_cost']
        consumables['adhesive_bulk']['total_cost_w_waste']   = consumables['adhesive_bulk']['total_cost_wo_waste'] * (1 + consumables['adhesive_bulk']['waste']/100)      
        if self.options['verbosity']:
            print('Adhesive, bulk cost %.2f $\t \t --- \t \t cost with waste %.2f $' % (consumables['adhesive_bulk']['total_cost_wo_waste'] , consumables['adhesive_bulk']['total_cost_w_waste']))
        # 3M77 Adhesive, Cans
        consumables['adhesive_cans']                         = {}
        consumables['adhesive_cans']['unit_cost']            = 6.65      # [$]
        consumables['adhesive_cans']['waste']                = 5.        # [%]
        consumables['adhesive_cans']['units_area']           = 0.022     # [each/m2] 0.002 each/sf
        consumables['adhesive_cans']['units_blade']          = consumables['adhesive_cans']['units_area'] * (sum(blade_specs['area_webs_w_flanges']) + blade_specs['area_lpskin_w_flanges'] + blade_specs['area_hpskin_w_flanges'] + blade_specs['area_sc_lp'] + blade_specs['area_sc_hp'] + blade_specs['area_lp_root'] + blade_specs['area_hp_root'])
        consumables['adhesive_cans']['total_cost_wo_waste']  = consumables['adhesive_cans']['units_blade'] * consumables['adhesive_cans']['unit_cost']
        consumables['adhesive_cans']['total_cost_w_waste']   = consumables['adhesive_cans']['total_cost_wo_waste'] * (1 + consumables['adhesive_cans']['waste']/100)      
        if self.options['verbosity']:
            print('Adhesive, cans cost %.2f $\t \t --- \t \t cost with waste %.2f $' % (consumables['adhesive_cans']['total_cost_wo_waste'] , consumables['adhesive_cans']['total_cost_w_waste']))
        # Mold Release
        consumables['release_agent']                         = {}
        consumables['release_agent']['unit_cost']            = 15691.82  # [$/m3] - 59.40 $/gal
        consumables['release_agent']['waste']                = 5.        # [%]
        consumables['release_agent']['volume_area']          = 2.57e-5   # [m3/m2] 0.00063 ga/sf
        consumables['release_agent']['total_cost_wo_waste']  = consumables['release_agent']['volume_area'] * (sum(blade_specs['area_webs_w_flanges']) + blade_specs['area_lpskin_w_flanges'] + blade_specs['area_hpskin_w_flanges'] + blade_specs['area_sc_lp'] + blade_specs['area_sc_hp'] + blade_specs['area_lp_root'] + blade_specs['area_hp_root']) * consumables['release_agent']['unit_cost']
        consumables['release_agent']['total_cost_w_waste']   = consumables['release_agent']['total_cost_wo_waste'] * (1 + consumables['release_agent']['waste']/100)      
        if self.options['verbosity']:
            print('Mold release agent cost %.2f $ \t --- \t \t cost with waste %.2f $' % (consumables['release_agent']['total_cost_wo_waste'] , consumables['release_agent']['total_cost_w_waste']))
        # Flow Medium
        consumables['flow_medium']                           = {}
        consumables['flow_medium']['unit_cost']              = 0.646     # [$/m2] 0.06 $/sqft
        consumables['flow_medium']['waste']                  = 15.       # [%]
        consumables['flow_medium']['coverage']               = 70.       # [%]
        consumables['flow_medium']['total_cost_wo_waste']    = (sum(blade_specs['area_webs_w_flanges']) + blade_specs['area_lpskin_w_flanges'] + blade_specs['area_hpskin_w_flanges'] + blade_specs['area_sc_lp'] + blade_specs['area_sc_hp'] + blade_specs['area_lp_root'] + blade_specs['area_hp_root']) * consumables['flow_medium']['coverage'] / 100 * consumables['flow_medium']['unit_cost']
        consumables['flow_medium']['total_cost_w_waste']     = consumables['flow_medium']['total_cost_wo_waste'] * (1 + consumables['flow_medium']['waste']/100)
        if self.options['verbosity']:
            print('Flow medium cost %.2f $\t \t --- \t \t cost with waste %.2f $' % (consumables['flow_medium']['total_cost_wo_waste'] , consumables['flow_medium']['total_cost_w_waste']))
        # tubing - 3/8"
        consumables['tubing3/8']                             = {}
        consumables['tubing3/8']['unit_cost']                = 0.23      # [$/m] 0.07 $/ft
        consumables['tubing3/8']['waste']                    = 10.       # [%]
        consumables['tubing3/8']['length_per_length_blade']  = 5         # [m/m]
        consumables['tubing3/8']['length']                   = consumables['tubing3/8']['length_per_length_blade'] * blade_specs['blade_length']
        consumables['tubing3/8']['total_cost_wo_waste']      = consumables['tubing3/8']['length'] * consumables['tubing3/8']['unit_cost']
        consumables['tubing3/8']['total_cost_w_waste']       = consumables['tubing3/8']['total_cost_wo_waste'] * (1 + consumables['tubing3/8']['waste']/100)
        if self.options['verbosity']:
            print('Tubing 3/8" cost %.2f $\t \t --- \t \t cost with waste %.2f $' % (consumables['tubing3/8']['total_cost_wo_waste'] , consumables['tubing3/8']['total_cost_w_waste']))
        # tubing - 1/2"		
        consumables['tubing1/2']                             = {}
        consumables['tubing1/2']['unit_cost']                = 0.23      # [$/m] 0.07 $/ft
        consumables['tubing1/2']['waste']                    = 10.       # [%]
        consumables['tubing1/2']['length_per_length_blade']  = 5         # [m/m]
        consumables['tubing1/2']['length']                   = consumables['tubing1/2']['length_per_length_blade'] * blade_specs['blade_length']
        consumables['tubing1/2']['total_cost_wo_waste']      = consumables['tubing1/2']['length'] * consumables['tubing1/2']['unit_cost']
        consumables['tubing1/2']['total_cost_w_waste']       = consumables['tubing1/2']['total_cost_wo_waste'] * (1 + consumables['tubing1/2']['waste']/100)
        if self.options['verbosity']:
            print('Tubing 1/2" cost %.2f $\t \t --- \t \t cost with waste %.2f $' % (consumables['tubing1/2']['total_cost_wo_waste'] , consumables['tubing1/2']['total_cost_w_waste']))
        # tubing - 5/8"
        consumables['tubing5/8']                             = {}
        consumables['tubing5/8']['unit_cost']                = 0.49      # [$/m] 0.15 $/ft
        consumables['tubing5/8']['waste']                    = 10.       # [%]
        consumables['tubing5/8']['length_per_length_blade']  = 5         # [m/m]
        consumables['tubing5/8']['length']                   = consumables['tubing5/8']['length_per_length_blade'] * blade_specs['blade_length']
        consumables['tubing5/8']['total_cost_wo_waste']      = consumables['tubing5/8']['length'] * consumables['tubing5/8']['unit_cost']
        consumables['tubing5/8']['total_cost_w_waste']       = consumables['tubing5/8']['total_cost_wo_waste'] * (1 + consumables['tubing5/8']['waste']/100)
        if self.options['verbosity']:
            print('Tubing 5/8" cost %.2f $\t \t --- \t \t cost with waste %.2f $' % (consumables['tubing5/8']['total_cost_wo_waste'] , consumables['tubing5/8']['total_cost_w_waste']))
        # tubing - 3/4"		
        consumables['tubing3/4']                             = {}
        consumables['tubing3/4']['unit_cost']                = 0.62      # [$/m] 0.19 $/ft
        consumables['tubing3/4']['waste']                    = 10.       # [%]
        consumables['tubing3/4']['length_per_length_blade']  = 5         # [m/m]
        consumables['tubing3/4']['length']                   = consumables['tubing3/4']['length_per_length_blade'] * blade_specs['blade_length']
        consumables['tubing3/4']['total_cost_wo_waste']      = consumables['tubing3/4']['length'] * consumables['tubing3/4']['unit_cost']
        consumables['tubing3/4']['total_cost_w_waste']       = consumables['tubing3/4']['total_cost_wo_waste'] * (1 + consumables['tubing3/4']['waste']/100)
        if self.options['verbosity']:
            print('Tubing 3/4" cost %.2f $\t \t --- \t \t cost with waste %.2f $' % (consumables['tubing3/4']['total_cost_wo_waste'] , consumables['tubing3/4']['total_cost_w_waste']))
        # tubing - 7/8"	
        consumables['tubing7/8']                             = {}
        consumables['tubing7/8']['unit_cost']                = 0.49      # [$/m] 0.15 $/ft
        consumables['tubing7/8']['waste']                    = 10.       # [%]
        consumables['tubing7/8']['length_per_length_blade']  = 5         # [m/m]
        consumables['tubing7/8']['length']                   = consumables['tubing7/8']['length_per_length_blade'] * blade_specs['blade_length']
        consumables['tubing7/8']['total_cost_wo_waste']      = consumables['tubing7/8']['length'] * consumables['tubing7/8']['unit_cost']
        consumables['tubing7/8']['total_cost_w_waste']       = consumables['tubing7/8']['total_cost_wo_waste'] * (1 + consumables['tubing7/8']['waste']/100)
        if self.options['verbosity']:
            print('Tubing 7/8" cost %.2f $\t \t --- \t \t cost with waste %.2f $' % (consumables['tubing7/8']['total_cost_wo_waste'] , consumables['tubing7/8']['total_cost_w_waste']))        
        # Silicon flange tape
        consumables['tacky_tape']                            = {}
        consumables['tacky_tape']['unit_length']             = 3.5   # [m/roll]
        consumables['tacky_tape']['unit_cost']               = 21.11 # [$/roll]
        consumables['tacky_tape']['waste']                   = 5.    # [%]
        consumables['tacky_tape']['units_per_blade']         = (10. * blade_specs['blade_length']) / consumables['tacky_tape']['unit_length'] # [-]
        consumables['tacky_tape']['total_cost_wo_waste']     = consumables['tacky_tape']['units_per_blade'] * consumables['tacky_tape']['unit_cost']
        consumables['tacky_tape']['total_cost_w_waste']      = consumables['tacky_tape']['total_cost_wo_waste'] * (1 + consumables['tacky_tape']['waste']/100)
        if self.options['verbosity']:
            print('Tacky tape cost %.2f $\t \t --- \t \t cost with waste %.2f $' % (consumables['tacky_tape']['total_cost_wo_waste'] , consumables['tacky_tape']['total_cost_w_waste']))
        # 2" masking tape		
        consumables['masking_tape']                          = {}
        consumables['masking_tape']['unit_cost']             = 5.50    # [$/roll]
        consumables['masking_tape']['waste']                 = 10.     # [%]
        consumables['masking_tape']['roll_per_length']       = 0.328   # [roll/m]
        consumables['masking_tape']['units_per_blade']       = blade_specs['blade_length'] * consumables['masking_tape']['roll_per_length'] # [-]
        consumables['masking_tape']['total_cost_wo_waste']   = consumables['masking_tape']['units_per_blade'] * consumables['masking_tape']['unit_cost']
        consumables['masking_tape']['total_cost_w_waste']    = consumables['masking_tape']['total_cost_wo_waste'] * (1 + consumables['masking_tape']['waste']/100)
        if self.options['verbosity']:
            print('Masking tape cost %.2f $\t \t --- \t \t cost with waste %.2f $' % (consumables['masking_tape']['total_cost_wo_waste'] , consumables['masking_tape']['total_cost_w_waste']))
        # Chop Fiber
        consumables['chop_fiber']                            = {}
        consumables['chop_fiber']['unit_cost']               = 6.19      # [$/kg] 2.81 $/lbs
        consumables['chop_fiber']['mass_area']               = 9.76e-3   # [kg/m2] 0.002 lb/sf
        consumables['chop_fiber']['waste']                   = 10.       # [%]
        consumables['chop_fiber']['total_cost_wo_waste']     = consumables['chop_fiber']['mass_area'] * (blade_specs['area_lpskin_wo_flanges'] + blade_specs['area_hpskin_wo_flanges']) * consumables['chop_fiber']['unit_cost']
        consumables['chop_fiber']['total_cost_w_waste']      = consumables['chop_fiber']['total_cost_wo_waste'] * (1 + consumables['chop_fiber']['waste']/100)      
        if self.options['verbosity']:
            print('Chopped fiber cost %.2f $\t \t --- \t \t cost with waste %.2f $' % (consumables['chop_fiber']['total_cost_wo_waste'] , consumables['chop_fiber']['total_cost_w_waste']))
        # White Lightning
        consumables['white_lightning']                       = {}
        consumables['white_lightning']['unit_cost']          = 3006.278  # [$/m3] - 11.38 $/gal
        consumables['white_lightning']['waste']              = 10.       # [%]
        consumables['white_lightning']['volume_area']        = 2.04e-5   # [m3/m2] 0.0005 ga/sf
        consumables['white_lightning']['total_cost_wo_waste']= consumables['white_lightning']['volume_area'] * (blade_specs['area_lpskin_wo_flanges'] + blade_specs['area_hpskin_wo_flanges']) * consumables['white_lightning']['unit_cost']
        consumables['white_lightning']['total_cost_w_waste'] = consumables['white_lightning']['total_cost_wo_waste'] * (1 + consumables['white_lightning']['waste']/100)      
        if self.options['verbosity']:
            print('White lightning cost %.2f $ \t \t --- \t \t cost with waste %.2f $' % (consumables['white_lightning']['total_cost_wo_waste'] , consumables['white_lightning']['total_cost_w_waste'])) 
        # Hardener
        consumables['hardener']                              = {}
        consumables['hardener']['unit_cost']                 = 1.65      # [$/tube]
        consumables['hardener']['waste']                     = 10.       # [%]
        consumables['hardener']['units_area']                = 0.012     # [each/m2] 0.0011 tube/sf
        consumables['hardener']['units_blade']               = consumables['hardener']['units_area'] * (blade_specs['area_lpskin_wo_flanges'] + blade_specs['area_hpskin_wo_flanges'])
        consumables['hardener']['total_cost_wo_waste']       = consumables['hardener']['units_blade'] * consumables['hardener']['unit_cost']
        consumables['hardener']['total_cost_w_waste']        = consumables['hardener']['total_cost_wo_waste'] * (1 + consumables['hardener']['waste']/100)
        if self.options['verbosity']:
            print('Hardener tubes %.2f $\t \t \t --- \t \t cost with waste %.2f $' % (consumables['hardener']['total_cost_wo_waste'] , consumables['hardener']['total_cost_w_waste']))
        # Putty
        consumables['putty']                                 = {}
        consumables['putty']['unit_cost']                    = 6.00      # [$/kg] 
        consumables['putty']['mass_area']                    = 0.0244    # [kg/m2]
        consumables['putty']['waste']                        = 10.       # [%]
        consumables['putty']['total_cost_wo_waste']          = consumables['putty']['mass_area'] * (blade_specs['area_lpskin_wo_flanges'] + blade_specs['area_hpskin_wo_flanges']) * consumables['putty']['unit_cost']
        consumables['putty']['total_cost_w_waste']           = consumables['putty']['total_cost_wo_waste'] * (1 + consumables['putty']['waste']/100)      
        if self.options['verbosity']:
            print('Putty cost %.2f $\t \t \t --- \t \t cost with waste %.2f $' % (consumables['putty']['total_cost_wo_waste'] , consumables['putty']['total_cost_w_waste']))
        # Putty Catalyst		
        consumables['catalyst']                              = {}
        consumables['catalyst']['unit_cost']                 = 7.89      # [$/kg]  3.58 $/lbs
        consumables['catalyst']['mass_area']                 = 4.88e-3   # [kg/m2] 0.001 lb/sf
        consumables['catalyst']['waste']                     = 10.       # [%]
        consumables['catalyst']['total_cost_wo_waste']       = consumables['catalyst']['mass_area'] * (blade_specs['area_lpskin_wo_flanges'] + blade_specs['area_hpskin_wo_flanges']) * consumables['catalyst']['unit_cost']
        consumables['catalyst']['total_cost_w_waste']        = consumables['catalyst']['total_cost_wo_waste'] * (1 + consumables['catalyst']['waste']/100)      
        if self.options['verbosity']:
            print('Catalyst cost %.2f $\t \t \t --- \t \t cost with waste %.2f $' % (consumables['catalyst']['total_cost_wo_waste'] , consumables['catalyst']['total_cost_w_waste']))
        
        
        return consumables
    
    
    
    def compute_bom(self, blade_specs, mat_dictionary, matrix, bonding, metallic_parts, consumables):
        
        # Composites, core and coating
        if self.options['verbosity']:
            print('#################################\nBOM - Composite fabrics, sandwich core and coating:')
        total_mat_cost_wo_waste = 0.
        total_mat_cost_w_waste  = 0.
        
        if self.options['tex_table']:
            tex_table_file = open('tex_tables.txt','w') 
            tex_table_file.write('\\begin{table}[htpb]\n')
            tex_table_file.write('\\caption{Total composite, core and coating costs of the %s blade.}\n' % self.name)
            tex_table_file.write('\\label{table:%s_1}\n' % self.name)
            tex_table_file.write('\\centering\n')
            tex_table_file.write('\\begin{tabular}{l c}\n')
            tex_table_file.write('\\toprule\n')
            tex_table_file.write('Material & Cost with waste [\\$] \\\\ \n')
            tex_table_file.write('\\midrule\n')              
        
        mat_names = mat_dictionary.keys()
        for name in mat_names:
<<<<<<< HEAD
            try:
                _ = precomp_mat[name]['total_cost_wo_waste']
            except:
                continue
            
            total_mat_cost_wo_waste = total_mat_cost_wo_waste + precomp_mat[name]['total_cost_wo_waste']
            total_mat_cost_w_waste  = total_mat_cost_w_waste + precomp_mat[name]['total_cost_w_waste']
=======
            total_mat_cost_wo_waste = total_mat_cost_wo_waste + mat_dictionary[name]['total_cost_wo_waste']
            total_mat_cost_w_waste  = total_mat_cost_w_waste + mat_dictionary[name]['total_cost_w_waste']
>>>>>>> 18799936
        
            if self.options['tex_table']:
                tex_table_file.write('%s & %.2f \\\\ \n' % (name , mat_dictionary[name]['total_cost_w_waste']))

        if self.options['tex_table']:
            tex_table_file.write('\\textbf{Total} & \\textbf{%.2f} \\\\ \n' % total_mat_cost_w_waste)          
            tex_table_file.write('\\bottomrule\n')
            tex_table_file.write('\\end{tabular}\n')
            tex_table_file.write('\\end{table}\n')
            tex_table_file.close()
        if self.options['verbosity']:    
            print('\n TOTAL COMPOSITE, CORE AND COATING COSTS')
            print('Cost without waste %.2f $\t \t --- \t \t cost with waste %.2f $' % (total_mat_cost_wo_waste , total_mat_cost_w_waste))
        
        blade_specs['composite_cost'] = total_mat_cost_w_waste
        
        
        # Resin, hardener and bonding
        if self.options['verbosity']:
            print('Adhesive pA mass %.2f kg\t \t --- \t \t cost %.2f $' % (bonding['PartA_total_mass'] , bonding['PartA_total_cost']))
            print('Adhesive pB mass %.2f kg\t \t --- \t \t cost %.2f $' % (bonding['PartB_total_mass'] , bonding['PartB_total_cost'])) 
            print('\n TOTAL RESIN, HARDENER AND BONDING COSTS')
        total_resin_hard_bond_cost  = matrix['resin_total_cost'] + matrix['hardener_total_cost'] + bonding['PartA_total_cost'] + bonding['PartB_total_cost']
        if self.options['verbosity']:
            print('Cost %.2f $' % (total_resin_hard_bond_cost))
        
        if self.options['tex_table']:
            tex_table_file = open('tex_tables.txt','a') 
            tex_table_file.write('\n\n\n\\begin{table}[htpb]\n')
            tex_table_file.write('\\caption{Total resin, hardener and bonding costs of the %s blade.}\n' % self.name)
            tex_table_file.write('\\label{table:%s_2}\n' % self.name)
            tex_table_file.write('\\centering\n')
            tex_table_file.write('\\begin{tabular}{l c}\n')
            tex_table_file.write('\\toprule\n')
            tex_table_file.write('Material & Cost with waste [\\$] \\\\ \n')
            tex_table_file.write('\\midrule\n')
            tex_table_file.write('Resin & %.2f \\\\ \n' % matrix['resin_total_cost'])
            tex_table_file.write('Hardener & %.2f \\\\ \n' % matrix['hardener_total_cost'])
            tex_table_file.write('Adhesive Part A & %.2f \\\\ \n' % bonding['PartA_total_cost'])
            tex_table_file.write('Adhesive Part B & %.2f \\\\ \n' % bonding['PartB_total_cost'])
            tex_table_file.write('\\textbf{Total} & \\textbf{%.2f} \\\\ \n' % total_resin_hard_bond_cost)          
            tex_table_file.write('\\bottomrule\n')
            tex_table_file.write('\\end{tabular}\n')
            tex_table_file.write('\\end{table}\n')
            tex_table_file.close()
        
        
        # Metallic parts
        total_metallic_parts_cost = metallic_parts['bolts_cost'] + metallic_parts['nuts_cost'] + metallic_parts['LPS_cost']
        if self.options['verbosity']:
            print('\n TOTAL METALLIC PARTS COSTS')
            print('Cost %.2f $' % (total_metallic_parts_cost))
        
        
        if self.options['tex_table']:
            tex_table_file = open('tex_tables.txt','a') 
            tex_table_file.write('\n\n\n\\begin{table}[htpb]\n')
            tex_table_file.write('\\caption{Total metallic parts costs of the %s blade.}\n' % self.name)
            tex_table_file.write('\\label{table:%s_3}\n' % self.name)
            tex_table_file.write('\\centering\n')
            tex_table_file.write('\\begin{tabular}{l c}\n')
            tex_table_file.write('\\toprule\n')
            tex_table_file.write('Material & Cost [\\$] \\\\ \n')
            tex_table_file.write('\\midrule\n')
            tex_table_file.write('Bolts & %.2f \\\\ \n' % metallic_parts['bolts_cost'])
            tex_table_file.write('Barrel nuts & %.2f \\\\ \n' % metallic_parts['nuts_cost'])
            tex_table_file.write('LPS & %.2f \\\\ \n' % metallic_parts['LPS_cost'])
            tex_table_file.write('\\textbf{Total} & \\textbf{%.2f} \\\\ \n' % total_metallic_parts_cost)          
            tex_table_file.write('\\bottomrule\n')
            tex_table_file.write('\\end{tabular}\n')
            tex_table_file.write('\\end{table}\n')
            tex_table_file.close()
        
        
        # Consumables
        name_consumables                    = consumables.keys()
        total_consumable_cost_wo_waste      = 0.
        total_consumable_cost_w_waste       = 0.
        consumable_cost_w_waste             = []
        for name in name_consumables:
            total_consumable_cost_wo_waste  = total_consumable_cost_wo_waste + consumables[name]['total_cost_wo_waste']
            total_consumable_cost_w_waste   = total_consumable_cost_w_waste + consumables[name]['total_cost_w_waste']
            consumable_cost_w_waste.append(consumables[name]['total_cost_w_waste']) 
        
        if self.options['verbosity']:
            print('\n TOTAL CONSUMABLE COSTS')
            print('Cost without waste %.2f $\t \t --- \t \t cost with waste %.2f $' % (total_consumable_cost_wo_waste , total_consumable_cost_w_waste))
    
    
        total_blade_mat_cost_w_waste  =   total_mat_cost_w_waste + total_resin_hard_bond_cost + total_metallic_parts_cost + total_consumable_cost_w_waste
        blade_mass                    =   blade_specs['blade_mass']
        blade_mass_with_metallic      =   blade_mass + metallic_parts['tot_mass']
        
        if self.options['verbosity']:
            print('\n TOTAL BLADE MASS')
            print('Mass without waste %.2f kg\t \t --- \t \t mass with metallic parts %.2f kg' % (blade_mass , blade_mass_with_metallic))

               
        if self.options['tex_table']:
            tex_table_file = open('tex_tables.txt','a') 
            tex_table_file.write('\n\n\n\\begin{table}[htpb]\n')
            tex_table_file.write('\\caption{BoM of the %s blade.}\n' % self.name)
            tex_table_file.write('\\label{table:%s_4}\n' % self.name)
            tex_table_file.write('\\centering\n')
            tex_table_file.write('\\begin{tabular}{l c}\n')
            tex_table_file.write('\\toprule\n')
            tex_table_file.write('  & Cost with waste [\\$]\\\\ \n')
            tex_table_file.write('\\midrule\n')
            tex_table_file.write('Composite, core and coating & %.2f \\\\ \n' % (total_mat_cost_w_waste))
            tex_table_file.write('Resin, hardener and bonding & %.2f \\\\ \n' % (total_resin_hard_bond_cost))
            tex_table_file.write('Bolts and LPS & %.2f \\\\ \n' % (total_metallic_parts_cost))
            tex_table_file.write('Consumables & %.2f \\\\ \n' % (total_consumable_cost_w_waste))
            tex_table_file.write('\\textbf{Total} & \\textbf{%.2f} \\\\ \n' % (total_blade_mat_cost_w_waste))          
            tex_table_file.write('\\bottomrule\n')
            tex_table_file.write('\\end{tabular}\n')
            tex_table_file.write('\\end{table}\n')
            tex_table_file.close()
        
        
        # Plotting
        if self.options['generate_plots']:
            if 'dir_out' in self.options.keys():
                dir_out = os.path.abspath(self.options['dir_out'])
            else:
                dir_out = os.path.abspath('Plots')
            if not os.path.exists(dir_out):
                os.makedirs(dir_out)


            fig1, ax1 = plt.subplots()
            patches, texts,  = ax1.pie(consumable_cost_w_waste, explode=np.zeros(len(consumable_cost_w_waste)), labels=name_consumables,
                    shadow=True, startangle=90)
            ax1.axis('equal')  # Equal aspect ratio ensures that pie is drawn as a circle.
            for i in range(len(texts)):
                texts[i].set_fontsize(6)
            fig1.savefig(os.path.join(dir_out, 'Consumables_' + self.name +'.png'))
            
            
            sizes  = total_mat_cost_w_waste , total_resin_hard_bond_cost , total_metallic_parts_cost , total_consumable_cost_w_waste
            labels = 'Fabrics, core and coating' , 'Resin, hardener and bonding', 'Bolts and LPS', 'Consumables'
            fig1, ax1 = plt.subplots()
            patches, texts = ax1.pie(sizes, explode=np.zeros(len(sizes)), labels=labels, shadow=True, startangle=0)
            ax1.axis('equal')  # Equal aspect ratio ensures that pie is drawn as a circle.
            for i in range(len(texts)):
                texts[i].set_fontsize(10)
            fig1.savefig(os.path.join(dir_out, 'BOM_' + self.name +'.png'))
            
        
        return total_blade_mat_cost_w_waste, blade_mass

class blade_labor_ct(object):


    def __init__(self , blade_specs , mat_dictionary , metallic_parts):
        
        # # Blade input parameters
        # # Material inputs
        self.materials                               = mat_dictionary
        # Root preform low pressure side
        self.root_parameters_lp = {}
        self.root_parameters_lp['blade_length']      = blade_specs['blade_length']              # Length of the blade [m]
        self.root_parameters_lp['length']            = blade_specs['root_preform_length']       # Root PF length [m]
        self.root_parameters_lp['root_D']            = blade_specs['root_D']                    # Root PF diameter [m]
        self.root_parameters_lp['half_circum']       = 0.5*np.pi*blade_specs['root_D']          # 1/2 root circumference [m]
        self.root_parameters_lp['area']              = self.root_parameters_lp['half_circum'] * self.root_parameters_lp['length']    # Root PF area [m2]
        self.root_parameters_lp['fabric2lay']        = round(blade_specs['n_plies_root_lp']/2)  # Number of root plies [-]
        self.root_parameters_lp['ply_volume']        = blade_specs['volume_root_preform_lp']    # Ply volume [m3]    
        # Root preform high pressure side
        self.root_parameters_hp = {}
        self.root_parameters_hp['blade_length']      = blade_specs['blade_length']              # Length of the blade [m]
        self.root_parameters_hp['length']            = self.root_parameters_lp['length']        # Root PF length [m], currently assumed as 1% of BL
        self.root_parameters_hp['root_D']            = self.root_parameters_lp['root_D']        # Root PF diameter [m]
        self.root_parameters_hp['half_circum']       = self.root_parameters_lp['half_circum']   # 1/2 root circumference [m]
        self.root_parameters_hp['area']              = self.root_parameters_lp['area']          # Root PF area [m2]
        self.root_parameters_hp['fabric2lay']        = round(blade_specs['n_plies_root_hp']/2)  # Number of root plies [-]
        self.root_parameters_hp['ply_volume']        = blade_specs['volume_root_preform_hp']    # Ply volume [m3]    
        # Shear webs
        self.n_webs                                  = blade_specs['n_webs']
        self.sw_parameters                           = {}
        self.sw_parameters['blade_length']           = blade_specs['blade_length']           # Length of the blade [m]
        self.sw_parameters['length']                 = blade_specs['length_webs']            # Length of the shear webs [m]
        self.sw_parameters['height1']                = blade_specs['height_webs_start']      # Heigth of the shear webs towards blade root [m]
        self.sw_parameters['height2']                = blade_specs['height_webs_end']        # Heigth of the shear webs towards blade tip [m]
        self.sw_parameters['core_area']              = blade_specs['area_webs_w_core']       # Area of the shear webs with sandwich core [m2]
        self.sw_parameters['area']                   = blade_specs['area_webs_w_flanges']    # Shear webs area [m2]
        self.sw_parameters['fabric2lay']             = blade_specs['fabric2lay_webs']        # Total ply area [m2]
        self.sw_parameters['ply_volume']             = blade_specs['volumeskin2lay_webs']    # Ply volume [m3]  
        # Spar cap low pressure side
        self.lp_sc_parameters                        = {}
        self.lp_sc_parameters['blade_length']        = blade_specs['blade_length']           # Length of the blade [m]
        self.lp_sc_parameters['length']              = blade_specs['length_sc_lp']           # Length of the spar caps [m]
        self.lp_sc_parameters['width']               = blade_specs['width_sc_start_lp']      # Width of the spar caps [m]
        self.lp_sc_parameters['area']                = blade_specs['length_sc_lp'] * blade_specs['width_sc_start_lp']     # Spar caps area [m2]
        self.lp_sc_parameters['area_wflanges']       = self.lp_sc_parameters['area'] * 1.5   # Spar caps area including flanges [m2] Assume the sides and the flanges of a spar cap mold equal about 1.5 times the area of the spar cap (for tool prep purposes)
        self.lp_sc_parameters['fabric2lay']          = blade_specs['fabric2lay_sc_lp']       # Total ply length [m]
        self.lp_sc_parameters['ply_volume']          = blade_specs['volume2lay_sc_lp']       # Ply volume [m3]
        # Spar caps high pressure side
        self.hp_sc_parameters                        = {}
        self.hp_sc_parameters['blade_length']        = blade_specs['blade_length']           # Length of the blade [m]
        self.hp_sc_parameters['length']              = blade_specs['length_sc_hp']           # Length of the spar caps [m]
        self.hp_sc_parameters['width']               = blade_specs['width_sc_start_hp']      # Width of the spar caps [m]
        self.hp_sc_parameters['area']                = blade_specs['length_sc_hp'] * blade_specs['width_sc_start_hp']     # Spar caps area [m2]
        self.hp_sc_parameters['area_wflanges']       = self.hp_sc_parameters['area'] * 1.5   # Spar caps area including flanges [m2] Assume the sides and the flanges of a spar cap mold equal about 1.5 times the area of the spar cap (for tool prep purposes)
        self.hp_sc_parameters['fabric2lay']          = blade_specs['fabric2lay_sc_hp']       # Total ply length [m]
        self.hp_sc_parameters['ply_volume']          = blade_specs['volume2lay_sc_hp']       # Ply volume [m3]
        # Low pressure skin
        self.lp_skin_parameters                      = {}
        self.lp_skin_parameters['blade_length']      = blade_specs['blade_length']           # Length of the blade [m]
        self.lp_skin_parameters['length']            = blade_specs['blade_length']           # Length of the skin mold [m]
        self.lp_skin_parameters['area']              = blade_specs['area_lpskin_wo_flanges'] # Skin area on the low pressure side [m2]
        self.lp_skin_parameters['area_wflanges']     = blade_specs['area_lpskin_w_flanges']  # Skin area including flanges [m2]
        self.lp_skin_parameters['fabric2lay']        = 0.5 * blade_specs['fabric2lay_shell_lp'] # Total ply area, outer layers [m2]. Assumed to be 50% of the total layers
        self.lp_skin_parameters['fabric2lay_inner']  = 0.5 * blade_specs['fabric2lay_shell_lp'] # Total ply area, inner layers [m2]. Assumed to be 50% of the total layers
        self.lp_skin_parameters['core_area']         = blade_specs['areacore2lay_shell_lp']  # Area of the outer shell with sandwich core [m2]
        self.lp_skin_parameters['n_root_plies']      = self.root_parameters_lp['fabric2lay'] # Number of root plies [-]
        self.lp_skin_parameters['total_TE']          = blade_specs['fabric2lay_te_reinf_lp'] # Total TE reinforcement layer [m]
        self.lp_skin_parameters['total_LE']          = blade_specs['fabric2lay_le_reinf_lp'] # Total LE reinforcement layer [m]
        self.lp_skin_parameters['perimeter_noroot']  = blade_specs['skin_perimeter_wo_root'] # Perimeter of the skin area excluding blade root [m]
        self.lp_skin_parameters['perimeter']         = blade_specs['skin_perimeter_w_root']  # Perimeter of the skin area [m]
        self.lp_skin_parameters['sc_length']         = blade_specs['length_sc_lp']           # Length of the spar cap [m]
        self.lp_skin_parameters['root_sect_length']  = blade_specs['root_preform_length']    # Root section length [m]
        self.lp_skin_parameters['root_half_circumf'] = self.root_parameters_lp['half_circum']# Root half circumference [m]
        # High pressure skin
        self.hp_skin_parameters                      = {}
        self.hp_skin_parameters['blade_length']      = blade_specs['blade_length']           # Length of the blade [m]
        self.hp_skin_parameters['length']            = blade_specs['blade_length']           # Length of the skin mold [m]
        self.hp_skin_parameters['area']              = blade_specs['area_hpskin_wo_flanges'] # Skin area [m2]
        self.hp_skin_parameters['area_wflanges']     = blade_specs['area_hpskin_w_flanges']  # Skin area including flanges [m2]
        self.hp_skin_parameters['fabric2lay']        = 0.5 * blade_specs['fabric2lay_shell_hp'] # Total ply area, outer layers [m2]. Assumed to be 50% of the total layers
        self.hp_skin_parameters['fabric2lay_inner']  = 0.5 * blade_specs['fabric2lay_shell_hp'] # Total ply area, inner layers [m2]. Assumed to be 50% of the total layers
        self.hp_skin_parameters['core_area']         = blade_specs['areacore2lay_shell_hp']  # Area of the outer shell with sandwich core [m2]
        self.hp_skin_parameters['n_root_plies']      = self.root_parameters_hp['fabric2lay'] # Number of root plies [-]
        self.hp_skin_parameters['total_TE']          = blade_specs['fabric2lay_te_reinf_hp'] # Total TE reinforcement layer [m]
        self.hp_skin_parameters['total_LE']          = blade_specs['fabric2lay_le_reinf_hp'] # Total LE reinforcement layer [m]
        self.hp_skin_parameters['perimeter_noroot']  = blade_specs['skin_perimeter_wo_root'] # Perimeter of the skin area excluding blade root [m]
        self.hp_skin_parameters['perimeter']         = blade_specs['skin_perimeter_w_root']  # Perimeter of the skin area [m]
        self.hp_skin_parameters['sc_length']         = blade_specs['length_sc_hp']           # Length of the spar cap [m]
        self.hp_skin_parameters['root_sect_length']  = blade_specs['root_preform_length']    # Root section length [m]
        self.hp_skin_parameters['root_half_circumf'] = self.root_parameters_hp['half_circum']# Root half circumference [m]
        # Assembly 
        self.assembly                                = {}
        self.assembly['sw_length']                   = self.sw_parameters['length']          # Length of the shear webs [m]
        self.assembly['perimeter_noroot']            = blade_specs['skin_perimeter_wo_root'] # Perimeter of the skin area without root [m]
        self.assembly['length']                      = blade_specs['blade_length']           # Length of the blade [m]
        self.assembly['n_webs']                      = blade_specs['n_webs']                 # Number of webs [-]
        # Demold
        self.demold                                  = {}
        self.demold['length']                        = blade_specs['blade_length']           # Length of the blade [m]
        # Trim
        self.trim                                    = {}
        self.trim['perimeter_noroot']                = blade_specs['skin_perimeter_wo_root'] # Length of the blade [m]
        # Overlay
        self.overlay                                 = {}
        self.overlay['length']                       = blade_specs['blade_length']           # Length of the blade [m]
        # Post curing
        self.post_cure                               = {}
        self.post_cure['length']                     = blade_specs['blade_length']           # Length of the blade [m]
        # Cut and drill
        self.cut_drill                               = {}
        self.cut_drill['length']                     = blade_specs['blade_length']           # Length of the blade [m]
        self.cut_drill['root_D']                     = blade_specs['root_D']                 # Diameter of blade root [m]
        self.cut_drill['root_perim']                 = self.cut_drill['root_D']*np.pi        # Perimeter of the root [m]
        self.cut_drill['n_bolts']                    = metallic_parts['n_bolts']             # Number of root bolts [-]
        # Root installation
        self.root_install                            = {}
        self.root_install['length']                  = blade_specs['blade_length']           # Length of the blade [m]
        self.root_install['root_perim']              = self.cut_drill['root_D']*np.pi        # Perimeter of the root [m]
        self.root_install['n_bolts']                 = self.cut_drill['n_bolts']             # Number of root bolts 
        # Surface preparation
        self.surface_prep                            = {}
        self.surface_prep['area']                    = blade_specs['area_lpskin_wo_flanges'] + blade_specs['area_hpskin_wo_flanges'] # Outer blade surface area [m2]
        # Paint
        self.paint                                   = {}
        self.paint['area']                           = blade_specs['area_lpskin_wo_flanges'] + blade_specs['area_hpskin_wo_flanges'] # Outer blade surface area [m2]
        # Surface finishing
        self.surface_finish                          = {}
        self.surface_finish['area']                  = blade_specs['area_lpskin_wo_flanges'] + blade_specs['area_hpskin_wo_flanges'] # Outer blade surface area [m2]
        # Weight and balance
        self.weight_balance                          = {}
        self.weight_balance['length']                = blade_specs['blade_length']           # Length of the blade [m]
        # Inspection
        self.inspection                              = {}
        self.inspection['length']                    = blade_specs['blade_length']           # Length of the blade [m]
        self.inspection['area']                      = blade_specs['area_lpskin_wo_flanges'] + blade_specs['area_hpskin_wo_flanges'] # Outer blade surface area [m2]
        # Shipping preparation
        self.shipping_prep                           = {}
        self.shipping_prep['length']                 = blade_specs['blade_length']           # Length of the blade [m]
        self.shipping_prep['n_bolts']                = self.cut_drill['n_bolts']             # Number of root bolts
        
    
    def execute_blade_labor_ct(self):
        
       
        # Run all manufacturing steps to estimate labor and cycle time
        if self.options['verbosity']:
            verbosity                                = 1
        else:
            verbosity                                = 0
        
        
        
        n_operations                                 = 20 + self.n_webs
        labor                                        = np.zeros(n_operations) # [hr]
        skin_mold_gating_ct                          = np.zeros(n_operations) # [hr]
        non_gating_ct                                = np.zeros(n_operations) # [hr]
        operation                                    = [[] for i in range(int(n_operations))]
        
        if verbosity:
            print('\n#################################\nLabor hours and cycle times')
        operation[0]                                                  = 'Material cutting'
        material_cutting                                              = material_cutting_labor(self.materials)
        material_cutting.material_cutting_steps()
        labor[0] , non_gating_ct[0]                                   = compute_total_labor_ct(material_cutting, operation[0] , verbosity)        
        
        operation[1]                                                  = 'Root preform lp'
        root_lp                                                       = root_preform_labor(self.root_parameters_lp)
        root_lp.manufacturing_steps()
        labor[1] , non_gating_ct[1]                                   = compute_total_labor_ct(root_lp, operation[1] , verbosity)
        
        operation[2]                                                  = 'Root preform hp'
        root_hp                                                       = root_preform_labor(self.root_parameters_hp)
        root_hp.manufacturing_steps()
        labor[2] , non_gating_ct[2]                                   = compute_total_labor_ct(root_hp, operation[2] , verbosity)
        
        for i_web in range(self.n_webs):
            operation[3 + i_web]                                      = 'Infusion shear web number ' + str(i_web+1)
            sw                                                        = shearweb_labor(self.sw_parameters, i_web)
            sw.manufacturing_steps(core=True)
            labor[3 + i_web] , non_gating_ct[3 + i_web]               = compute_total_labor_ct(sw, operation[3 + i_web], verbosity)
        
        operation[3 + self.n_webs]                                    = 'Infusion spar cap lp'
        sc_lp                                                         = sparcaps_labor(self.lp_sc_parameters)
        sc_lp.manufacturing_steps()
        labor[3 + self.n_webs] , non_gating_ct[3 + self.n_webs]       = compute_total_labor_ct(sc_lp, operation[3 + self.n_webs], verbosity)
        
        operation[4 + self.n_webs]                                    = 'Infusion spar cap hp'
        sc_hp                                                         = sparcaps_labor(self.hp_sc_parameters)
        sc_hp.manufacturing_steps()
        labor[4 + self.n_webs] , non_gating_ct[4 + self.n_webs]       = compute_total_labor_ct(sc_hp, operation[4 + self.n_webs], verbosity)
        
        
        # Gating operations
        operation[8 + self.n_webs]                                    = 'Demolding'
        demold                                                        = demold_labor(self.demold)
        demold.demold_steps()
        labor[8 + self.n_webs] , skin_mold_gating_ct[8 + self.n_webs] = compute_total_labor_ct(demold , operation[8 + self.n_webs], verbosity, no_contribution2ct = ['move2finishing'])
        
        
        # LP skin infusion
        operation[5 + self.n_webs]  = 'Lp skin'
        def labor_ct_lp_skin(team_size):
            lp_skin  = lphp_skin_labor(self.lp_skin_parameters, team_size)
            lp_skin.manufacturing_steps(core=True , Extra_Operations_Skin = True, trim_excess = False)
            labor, ct = compute_total_labor_ct(lp_skin, operation[5 + self.n_webs], verbosity, no_contribution2ct = ['layup_root_layers' , 'insert_TE_layers' , 'vacuum_line' , 'tack_tape'])
            
            return labor, ct
        
        def min_ct_lp_skin(team_size):
            _, ct = labor_ct_lp_skin(team_size)
            return ct - (23.9999 - skin_mold_gating_ct[8 + self.n_webs]) * 0.7    

        try:        
            team_size = brentq(lambda x: min_ct_lp_skin(x), 0.01, 100., xtol=1e-4)
        except:
            team_size = brentq(lambda x: min_ct_lp_skin(x), 0.01, 250., xtol=1e-4)

        if self.options['discrete']:
            team_size = round(team_size)
        labor[5 + self.n_webs] , skin_mold_gating_ct[5 + self.n_webs] = labor_ct_lp_skin(team_size)
        
        # HP skin infusion
        operation[6 + self.n_webs]  = 'Hp skin'
        def labor_ct_hp_skin(team_size):
            hp_skin  = lphp_skin_labor(self.hp_skin_parameters, team_size)
            hp_skin.manufacturing_steps(core=True , Extra_Operations_Skin = True, trim_excess = False)
            labor, ct = compute_total_labor_ct(hp_skin, operation[6 + self.n_webs], verbosity, no_contribution2ct = ['layup_root_layers' , 'insert_TE_layers' , 'vacuum_line' , 'tack_tape'])
            
            return labor, ct
        
        def min_ct_hp_skin(team_size):
            _, ct = labor_ct_hp_skin(team_size)
            
            return ct - (23.9999 - skin_mold_gating_ct[8 + self.n_webs]) * 0.7     
        
        try:        
            team_size = brentq(lambda x: min_ct_hp_skin(x), 0.01, 100., xtol=1e-4)
        except:
            team_size = brentq(lambda x: min_ct_hp_skin(x), 0.01, 250., xtol=1e-4)

        if self.options['discrete']:
            team_size = round(team_size)
        labor[6 + self.n_webs] , non_gating_ct[6 + self.n_webs] = labor_ct_hp_skin(team_size)
        
        # HP skin infusion
        operation[7 + self.n_webs]  = 'Assembly'
        def labor_ct_assembly(team_size):
            assembly  = assembly_labor(self.assembly, team_size)
            assembly.assembly_steps()
            labor, ct = compute_total_labor_ct(assembly , operation[7 + self.n_webs], verbosity, no_contribution2ct = ['remove_nonsand_prep_hp' , 'insert_sw' , 'fillet_sw_low', 'shear_clips'])
            
            return labor, ct
        
        def min_ct_assembly(team_size):
            _, ct = labor_ct_assembly(team_size)
                        
            return ct - (23.9999 - skin_mold_gating_ct[5 + self.n_webs] - skin_mold_gating_ct[8 + self.n_webs])      
        
        try:        
            team_size = brentq(lambda x: min_ct_assembly(x), 0.01, 100., xtol=1e-4)
        except:
            team_size = brentq(lambda x: min_ct_assembly(x), 0.01, 250., xtol=1e-4)
        if self.options['discrete']:
            team_size = round(team_size)
        labor[7 + self.n_webs] , skin_mold_gating_ct[7 + self.n_webs] = labor_ct_assembly(team_size)
        
        operation[9 + self.n_webs]                                    = 'Trim'
        trim                                                          = trim_labor(self.trim)
        trim.trim_steps()
        labor[9 + self.n_webs] , non_gating_ct[9 + self.n_webs]       = compute_total_labor_ct(trim , operation[9 + self.n_webs], verbosity)
        
        
        
        operation[10 + self.n_webs]                                   = 'Overlay'
        overlay                                                       = overlay_labor(self.overlay)
        overlay.overlay_steps()
        labor[10 + self.n_webs] , non_gating_ct[10 + self.n_webs]     = compute_total_labor_ct(overlay , operation[10 + self.n_webs], verbosity)
        
        operation[11 + self.n_webs]                                   = 'Post cure'
        post_cure                                                     = post_cure_labor(self.post_cure)
        post_cure.post_cure_steps()
        labor[11 + self.n_webs] , non_gating_ct[11 + self.n_webs]     = compute_total_labor_ct(post_cure , operation[11 + self.n_webs], verbosity)
               
        operation[12 + self.n_webs]                                   = 'Root cut and drill'
        cut_drill                                                     = cut_drill_labor(self.cut_drill)
        cut_drill.cut_drill_steps()
        labor[12 + self.n_webs] , non_gating_ct[12 + self.n_webs]     = compute_total_labor_ct(cut_drill , operation[12 + self.n_webs], verbosity)
        
        operation[13 + self.n_webs]                                   = 'Root hardware installation'
        root_install                                                  = root_install_labor(self.root_install)
        root_install.root_install_steps()
        labor[13 + self.n_webs] , non_gating_ct[13 + self.n_webs]     = compute_total_labor_ct(root_install , operation[13 + self.n_webs], verbosity)
        
        operation[14 + self.n_webs]                                   = 'Surface preparation'
        surface_prep                                                  = surface_prep_labor(self.surface_prep)
        surface_prep.surface_prep_steps()
        labor[14 + self.n_webs] , non_gating_ct[14 + self.n_webs]     = compute_total_labor_ct(surface_prep , operation[14 + self.n_webs], verbosity)
        
        operation[15 + self.n_webs]                                   = 'Painting'
        paint                                                         = paint_labor(self.paint)
        paint.paint_steps()
        labor[15 + self.n_webs] , non_gating_ct[15 + self.n_webs]     = compute_total_labor_ct(paint , operation[15 + self.n_webs], verbosity)

        operation[16 + self.n_webs]                                   = 'Surface finishing'
        surface_finish                                                = surface_finish_labor(self.surface_finish)
        surface_finish.surface_finish_steps()
        labor[16 + self.n_webs] , non_gating_ct[16 + self.n_webs]     = compute_total_labor_ct(surface_finish , operation[16 + self.n_webs], verbosity)

        operation[17 + self.n_webs]                                   = 'Weight balance'
        weight_balance                                                = weight_balance_labor(self.weight_balance)
        weight_balance.weight_balance_steps()
        labor[17 + self.n_webs] , non_gating_ct[17 + self.n_webs]     = compute_total_labor_ct(weight_balance , operation[17 + self.n_webs], verbosity)

        operation[18 + self.n_webs]                                   = 'Final inspection'
        inspection                                                    = inspection_labor(self.inspection)
        inspection.inspection_steps()
        labor[18 + self.n_webs] , non_gating_ct[18 + self.n_webs]     = compute_total_labor_ct(inspection , operation[18 + self.n_webs], verbosity)

        operation[19 + self.n_webs]                                   = 'Shipping preparation'
        shipping_prep                                                 = shipping_prep_labor(self.shipping_prep)
        shipping_prep.shipping_prep_steps()
        labor[19 + self.n_webs] , non_gating_ct[19 + self.n_webs]     = compute_total_labor_ct(shipping_prep , operation[19 + self.n_webs], verbosity)
        
        total_labor               = sum(labor)
        total_skin_mold_gating_ct = sum(skin_mold_gating_ct)
        total_non_gating_ct       = sum(non_gating_ct)
        
        
        if self.options['tex_table']:
            tex_table_file = open('tex_tables.txt','a') 
            tex_table_file.write('\n\n\n\\begin{table}[htpb]\n')
            tex_table_file.write('\\caption{Labor and CT of the %s blade.}\n' % self.name)
            tex_table_file.write('\\label{table:%s_5}\n' % self.name)
            tex_table_file.write('\\centering\n')
            tex_table_file.write('\\begin{tabular}{l c c c}\n')
            tex_table_file.write('\\toprule\n')
            tex_table_file.write('Operation & Labor [hr] & Skin Mold Gating CT [hr] & Non-Gating CT [hr]\\\\ \n')
            tex_table_file.write('\\midrule\n')
            for i_operation in range(len(operation)):
                tex_table_file.write('%s & %.2f & %.2f & %.2f \\\\ \n' % (operation[i_operation],labor[i_operation],skin_mold_gating_ct[i_operation],non_gating_ct[i_operation]))
            tex_table_file.write('\\textbf{Total} & \\textbf{%.2f} & \\textbf{%.2f} & \\textbf{%.2f} \\\\ \n' % (total_labor,total_skin_mold_gating_ct,total_non_gating_ct))
            tex_table_file.write('\\bottomrule\n')
            tex_table_file.write('\\end{tabular}\n')
            tex_table_file.write('\\end{table}\n')
            tex_table_file.close()
        
        if self.options['generate_plots']:
            if 'dir_out' in self.options.keys():
                dir_out = os.path.abspath(self.options['dir_out'])
            else:
                dir_out = os.path.abspath('Plots')
            if not os.path.exists(dir_out):
                os.makedirs(dir_out)


            # Plotting
            fig1, ax1 = plt.subplots()
            patches, texts,  = ax1.pie(labor, explode=np.zeros(len(labor)), labels=operation,
                    shadow=True, startangle=0)
            ax1.axis('equal')  # Equal aspect ratio ensures that pie is drawn as a circle.
            for i in range(len(texts)):
                texts[i].set_fontsize(8)
            fig1.savefig(os.path.join(dir_out, 'Labor_' + self.name +'.png'))
            
            fig2, ax2 = plt.subplots()
            patches, texts, autotexts = ax2.pie([skin_mold_gating_ct[5 + self.n_webs] , skin_mold_gating_ct[7 + self.n_webs] ,skin_mold_gating_ct[8 + self.n_webs]], explode=np.zeros(3), labels=[operation[5 + self.n_webs] , operation[7 + self.n_webs] ,operation[8 + self.n_webs]], autopct='%1.1f%%', shadow=True, startangle=0, textprops={'fontsize': 10})
            ax2.axis('equal')  # Equal aspect ratio ensures that pie is drawn as a circle.
            for i in range(len(texts)):
                texts[i].set_fontsize(10)
            fig2.savefig(os.path.join(dir_out, 'Skin_mold_gating_ct_' + self.name +'.png'))
            
            fig3, ax3 = plt.subplots()
            patches, texts,  = ax3.pie(non_gating_ct, explode=np.zeros(len(non_gating_ct)), labels=operation,
                    shadow=True, startangle=0)
            ax3.axis('equal')  # Equal aspect ratio ensures that pie is drawn as a circle.
            for i in range(len(texts)):
                texts[i].set_fontsize(8)
            fig3.savefig(os.path.join(dir_out, 'Non_gating_ct_' + self.name +'.png'))

        return operation, labor , skin_mold_gating_ct , non_gating_ct

class material_cutting_process(object):

    def material_cutting_steps(self):
        
        self.load_roll['labor_per_mat'] = []
        self.load_roll['ct_per_mat']    = []
        self.cutting['labor_per_mat']   = []
        self.cutting['ct_per_mat']      = []
        self.kitting['labor_per_mat']   = []
        self.kitting['ct_per_mat']      = []
        self.clean_up['labor_per_mat']  = []
        self.clean_up['ct_per_mat']     = []
        
        self.load_roll['labor']         = []
        self.load_roll['ct']            = []
        self.cutting['labor']           = []
        self.cutting['ct']              = []
        self.kitting['labor']           = []
        self.kitting['ct']              = []
        self.clean_up['labor']          = []
        self.clean_up['ct']             = []

        
        mat_names = self.materials.keys()
        
        
        for name in mat_names:
            try:
                _ = self.materials[name]['cut@station']
            except:
                continue
            
            if self.materials[name]['cut@station'] == 'Y':
                # Number of rolls
                self.materials[name]['n_rolls'] = self.materials[name]['total_mass_w_waste'] / self.materials[name]['roll_mass']
                # Loading and Machine Prep
                self.load_roll['labor_per_mat'].append(self.load_roll['unit_time'] * self.materials[name]['n_rolls'] * self.load_roll['n_pers'])
                self.load_roll['ct_per_mat'].append(self.load_roll['unit_time'] * self.materials[name]['n_rolls'])
                # Cutting
                cutting_labor = self.materials[name]['total_ply_area_w_waste'] / self.cutting['machine_rate'] * self.cutting['n_pers']
                cutting_ct    = self.materials[name]['total_ply_area_w_waste'] / self.cutting['machine_rate']
                self.cutting['labor_per_mat'].append(cutting_labor)
                self.cutting['ct_per_mat'   ].append(cutting_ct)
                # Kitting
                self.kitting['labor_per_mat'].append(cutting_ct * self.kitting['n_pers'])
                self.kitting['ct_per_mat'].append(0)
                # Clean-up
                cleaning_labor          = (self.materials[name]['total_ply_area_w_waste'] - self.materials[name]['total_ply_area_wo_waste']) / self.clean_up['clean_rate']
                self.clean_up['labor_per_mat'].append(cleaning_labor)
                self.clean_up['ct_per_mat'   ].append(cleaning_labor / self.clean_up['n_pers'])
                
            else:
                self.load_roll['labor_per_mat'].append(0)
                self.load_roll['ct_per_mat'].append(0)
                self.cutting['labor_per_mat'].append(0)
                self.cutting['ct_per_mat'].append(0)
                self.kitting['labor_per_mat'].append(0)
                self.kitting['ct_per_mat'].append(0)
                self.clean_up['labor_per_mat'].append(0)
                self.clean_up['ct_per_mat'].append(0)
                
        # Loading and Machine Prep
        self.load_roll['labor']          = sum(self.load_roll['labor_per_mat'])
        self.load_roll['ct']             = sum(self.load_roll['ct_per_mat'])
        # Cutting       
        self.cutting['labor']            = sum(self.cutting['labor_per_mat'])
        self.cutting['ct']               = sum(self.cutting['ct_per_mat'])
        # Kitting       
        self.kitting['labor']            = sum(self.kitting['labor_per_mat'])
        self.kitting['ct']               = sum(self.kitting['ct_per_mat'])
        # Clean-up      
        self.clean_up['labor']           = sum(self.clean_up['labor_per_mat'])
        self.clean_up['ct']              = sum(self.clean_up['ct_per_mat'])
        
        # Remove materials from self
        del self.materials

class material_cutting_labor(material_cutting_process):
    def __init__(self, material_parameters, process = {}):
        
        # # Material cutting - process parameters
        self.load_roll                 = {}
        self.cutting                   = {}
        self.kitting                   = {}
        self.clean_up                  = {}
        self.materials                 = {}
        
                
        # Load roll
        self.load_roll['n_pers']       = 2.                 # Number of personnel involved in the operation
        self.load_roll['unit_time']    = 15. / 60.          # Unit time - 15 minutes [hr]      
        # Cutting       
        self.cutting['n_pers']         = 2.                 # Number of personnel involved in the operation
        self.cutting['machine_rate']   = 833. * 0.9144**2   # Machine rate - 833 [yd2/hr]
        # Kitting       
        self.kitting['n_pers']         = 2.                 # Number of personnel involved in the operation 
        # Clean up      
        self.clean_up['n_pers']        = 2.                 # Number of personnel involved in the operation
        self.clean_up['clean_rate']    = 720. * 0.9144**2.  # Clean rate - 720 [yd2/hr]
        

        self.materials                 = material_parameters
        
        
        for var in process.keys():
            setattr(self, var, process[var])

class infusion_process(object):
    
    def manufacturing_steps(self, core=False, Extra_Operations_Skin=False, trim_excess = True):
        # Preparation of the tools
        self.tool_prep['labor'] , self.tool_prep['ct']  = compute_labor_ct(self.tool_prep['n_pers'], self.tool_prep['area'] , \
            self.tool_prep['ri_appl_rate']*self.tool_prep['n_pulls'], 0 , 0)
        
        # Lay-up of the composite fabric
        self.lay_up['labor'] , self.lay_up['ct']        = compute_labor_ct(self.lay_up['n_pers'], self.lay_up['fabric2lay'], self.lay_up['rate'], 0 , 0)
        
        # Extra operations
        if Extra_Operations_Skin:
            #  Insert the preformed root in the mold
            self.insert_root['labor'] , self.insert_root['ct']  = compute_labor_ct(self.insert_root['n_pers'], 0, 1, self.insert_root['time'], 1)
            
            #  Insert the spar caps in the mold
            if self.insert_sc['sc_length'] <= 30.:
                self.insert_sc['labor'] = self.insert_sc['time'] * self.insert_sc['n_pers']
            else:
                self.insert_sc['labor'] = (self.insert_sc['time'] + (self.insert_sc['sc_length'] - 30.) * self.insert_sc['rate']) * self.insert_sc['n_pers']
            self.insert_sc['ct'] = self.insert_sc['labor']/self.insert_sc['n_pers']
            
            #  Insert the root layers in the mold
            self.layup_root_layers['labor'] , self.layup_root_layers['ct']      = compute_labor_ct(self.layup_root_layers['n_pers'], self.layup_root_layers['n_plies'], self.layup_root_layers['rate'], 0, 0)
        
            #  Insert the trailing edge reinforcement layers in the mold
            self.insert_TE_layers['labor'] , self.insert_TE_layers['ct']        = compute_labor_ct(self.insert_TE_layers['n_pers'], self.insert_TE_layers['length'], self.insert_TE_layers['rate'], 0, 0)
            
            #  Insert the leading edge reinforcement layers in the mold
            self.insert_LE_layers['labor'] , self.insert_LE_layers['ct']        = compute_labor_ct(self.insert_LE_layers['n_pers'], self.insert_LE_layers['length'], self.insert_LE_layers['rate'], 0, 0)
            
            #  Insert the inner layers in the mold
            self.insert_inner_layers['labor'] , self.insert_inner_layers['ct']  = compute_labor_ct(self.insert_inner_layers['n_pers'], self.insert_inner_layers['fabric2lay'], self.insert_inner_layers['rate'], 0, 0)
        
        # Core placement
        if core:
            self.core_placement['labor'] , self.core_placement['ct'] = compute_labor_ct(self.core_placement['n_pers'], self.core_placement['area'], self.core_placement['rate'], 0, 0)
        else:
            self.core_placement['labor'] = 0.
            self.core_placement['ct'] = 0.
            
        # Application of the peel-ply
        self.peel_ply['labor'] , self.peel_ply['ct']        = compute_labor_ct(self.peel_ply['n_pers'], self.peel_ply['area'] , self.peel_ply['rate'] , 0, 0)

        # Application of the flow medium
        self.fm_app['labor'] , self.fm_app['ct']            = compute_labor_ct(self.fm_app['n_pers'], self.peel_ply['area'] * self.fm_app['coverage'] , self.fm_app['rate'] , 0, 0)
        
        # Application of the feed lines
        self.feed['labor'] , self.feed['ct']                = compute_labor_ct(self.feed['n_pers'], self.feed['length'] , self.feed['rate'] , 0, 0)
        
        # Application of vacuum lines
        self.vacuum_line['labor'] , self.vacuum_line['ct']  = compute_labor_ct(self.vacuum_line['n_pers'], self.vacuum_line['length'], self.vacuum_line['rate'] , 0, 0)
        
        # Application of the tack-tape
        self.tack_tape['labor'] , self.tack_tape['ct']      = compute_labor_ct(self.tack_tape['n_pers'], self.tack_tape['length'] , self.tack_tape['rate'] , 0, 0)
        
        # Application of the vacuum bag
        self.vacuum_bag['labor'] , self.vacuum_bag['ct']    = compute_labor_ct(self.vacuum_bag['n_pers'], self.peel_ply['area'] , self.vacuum_bag['rate'] , 0, 0)
        
        # Pull of full vacuuum
        self.vacuum_pull['labor'] , self.vacuum_pull['ct']  = compute_labor_ct(self.vacuum_pull['n_pers'], self.peel_ply['area'] , self.vacuum_pull['rate'] , 0, 1)
        
        # Check of vacuum leaks
        self.leak_chk['labor'] , self.leak_chk['ct']        = compute_labor_ct(self.leak_chk['n_pers'], self.tack_tape['length'] , self.leak_chk['rate'] , 0, 0)
        
        # Actual infusion
        self.infusion['labor'] , self.infusion['ct']        = compute_labor_ct(self.infusion['n_pers'], 0, 1, self.infusion['time'], 1)
        
        # Curing
        self.cure['labor'] , self.cure['ct']                = compute_labor_ct(self.cure['n_pers'], 0, 1, self.cure['time'], 1)
        
        # Debagging operations
        self.debag['labor'] , self.debag['ct']              = compute_labor_ct(self.debag['n_pers'], self.debag['area'], self.debag['rate'], 0, 0)
        
        # Demolding operations
        self.demold['labor'] , self.demold['ct']            = compute_labor_ct(self.demold['n_pers'], 0, 1, self.demold['time'], 0)
        
        if trim_excess:
            #  Trim (cut) of the excess fiberglass off of the root preform edges
            self.insert_prep_trim['labor'] , self.insert_prep_trim['ct'] = compute_labor_ct(self.insert_prep_trim['n_pers'], self.insert_prep_trim['length'], self.insert_prep_trim['rate'], 0, 0)
        else:
            self.insert_prep_trim['labor'] = 0.
            self.insert_prep_trim['ct']    = 0.

class root_preform_labor(infusion_process):

    def __init__(self, component_parameters, process = {} ):
        
        # Manufacturing process labor input data for a root preform
        self.tool_prep                     = {}
        self.lay_up                        = {}
        self.core_placement                = {}
        self.peel_ply                      = {}
        self.fm_app                        = {}
        self.feed                          = {}
        self.vacuum_line                   = {}
        self.tack_tape                     = {}
        self.vacuum_bag                    = {}
        self.vacuum_pull                   = {}
        self.leak_chk                      = {}
        self.infusion                      = {}
        self.cure                          = {}
        self.debag                         = {}
        self.demold                        = {}
        self.insert_prep_trim              = {}
        
        # Tool preparation
        self.tool_prep['n_pers']           = 2.         # Number of personnel involved in the operation
        self.tool_prep['n_pulls']          = 5.         # Number of pulls [-]
        self.tool_prep['ri_appl_rate']     = 12.        # "Rls appl rate per pn [m2/hr/man]
        self.tool_prep['area']             = component_parameters['area'] # Area to be prepared
        # Lay-up                           
        self.lay_up['n_pers']              = 2.         # Number of personnel involved in the operation
        self.lay_up['fabric2lay']          = component_parameters['fabric2lay']
        self.lay_up['rate']                = 8.       # Rate to lay composite [m2/hr/man]
        # Infusion preparation
        # Application of the peel ply
        self.peel_ply['n_pers']            = 2.         # Number of personnel involved in the operation
        self.peel_ply['area']              = component_parameters['area'] # Area where to apply peel-ply
        self.peel_ply['rate']              = 20.       # Peel-ply application rate [m2/hr/man]
        # Application of the flow medium          
        self.fm_app['n_pers']              = 2.         # Number of personnel involved in the operation
        self.fm_app['rate']                = 10.       # Flow-medium application rate [m2/hr/man]
        self.fm_app['coverage']            = 0.85       # Flow-medium coverage [% dec]
        # Installation feeding line         
        self.feed['n_pers']                = 2.         # Number of personnel involved in the operation
        self.feed['spacing']               = 0.5        # Spanwise spacing of the radial feed lines [m]
        self.feed['length']                = component_parameters['length'] + component_parameters['half_circum'] * component_parameters['length'] / self.feed['spacing']
        self.feed['rate']                  = 7.5        # Feed application rate [m/hr/man]
        # Vacuum line application           
        self.vacuum_line['n_pers']         = 1.         # Number of personnel involved in the operation
        self.vacuum_line['rate']           = 20.       # Vacuum line application rate [m/hr/man]
        self.vacuum_line['length']         = 2. * component_parameters['length']   # Vacuum line length [m]
        # Application tack tape             
        self.tack_tape['n_pers']           = 1.         # Number of personnel involved in the operation
        self.tack_tape['length']           = 2. * component_parameters['length'] + 2. * component_parameters['half_circum'] # Tack tape length [m]
        self.tack_tape['rate']             = 90.      # Tack tape application rate [m/hr/man]
        # Application vacuum bag            
        self.vacuum_bag['n_pers']          = 2.         # Number of personnel involved in the operation
        self.vacuum_bag['rate']            = 7.5        # Vacuum bag application rate [m2/hr/man]
        # Pull full vacuum                  
        self.vacuum_pull['n_pers']         = 2.         # Number of personnel involved in the operation
        self.vacuum_pull['rate']           = 45.        # Vacuum pull rate [m2/hr/man]
        # Check for leackages               
        self.leak_chk['n_pers']            = 2          # Number of personnel involved in the operation
        self.leak_chk['rate']              = 30.       # Leak_chk rate [m/hr/man]
        # Infusion                         
        self.infusion['n_pers']            = 1.         # Number of personnel involved in the operation
        p0                                 = 15.        # p0 of the polynomial fit 
        p1                                 = 1.         # p1 of the polynomial fit 
        p2                                 = 0.         # p2 of the polynomial fit 
        p3                                 = 0.         # p3 of the polynomial fit 
        self.infusion['time']              = (p0 + p1 * component_parameters['blade_length'] + p2 * component_parameters['blade_length']**2 + p3 * component_parameters['blade_length']**3) / 60. # Infusion time [hr]
        # Cure                             
        self.cure['n_pers']                = 1.         # Number of personnel involved in the operation
        self.cure['time']                  = 2.         # Curing time [hr]
        # Debag                            
        self.debag['n_pers']               = 2.         # Number of personnel involved in the operation
        self.debag['area']                 = component_parameters['area'] # Area to be debagged 
        self.debag['rate']                 = 20.       # Debag rate [m2/hr/man]
        # Demold                           
        self.demold['n_pers']              = 2.         # Number of personnel involved in the operation
        self.demold['time']                = 0.5        # Demold time [hr]
        # Insertion preparation and trim   
        self.insert_prep_trim['n_pers']    = 2.         # Number of personnel involved in the operation
        self.insert_prep_trim['length']    = 2. * component_parameters['length'] 
        self.insert_prep_trim['rate']      = 6.         # Trim rate [m/hr/man]
        
        
        
        for var in process.keys():
            setattr(self, var, process[var])        

class shearweb_labor(infusion_process):

    def __init__(self, component_parameters, i_web, process = {} ):
        
        # Manufacturing process labor input data for shear webs
        self.tool_prep                     = {}
        self.lay_up                        = {}
        self.core_placement                = {}
        self.peel_ply                      = {}
        self.fm_app                        = {}
        self.feed                          = {}
        self.vacuum_line                   = {}
        self.tack_tape                     = {}
        self.vacuum_bag                    = {}
        self.vacuum_pull                   = {}
        self.leak_chk                      = {}
        self.infusion                      = {}
        self.cure                          = {}
        self.debag                         = {}
        self.demold                        = {}
        self.insert_prep_trim              = {}
        
        # Tool preparation
        self.tool_prep['n_pers']           = 10.         # Number of personnel involved in the operation
        self.tool_prep['n_pulls']          = 5.         # Number of pulls [-]
        self.tool_prep['ri_appl_rate']     = 12.        # "Rls appl rate per pn [m2/hr/man]
        self.tool_prep['area']             = component_parameters['area'][i_web] # Area to be prepared
        # Lay-up                           
        self.lay_up['n_pers']              = 10.         # Number of personnel involved in the operation
        self.lay_up['fabric2lay']          = component_parameters['fabric2lay'][i_web]
        self.lay_up['rate']                = 24.       # Rate to lay composite [m2/hr/man]
        # Core                             
        self.core_placement['area']        = component_parameters['core_area'][i_web] # Area with sandwich core
        self.core_placement['n_pers']      = 10.         # Number of personnel involved in the operation - Ignored if the core_area is set to 0
        self.core_placement['rate']        = 12.        # Rate of core lay [m2/hr/man] - Ignored if the core_area is set to 0 
        # Infusion preparation
        # Application of the peel ply
        self.peel_ply['n_pers']            = 10.         # Number of personnel involved in the operation
        self.peel_ply['area']              = component_parameters['area'][i_web] # Area where to apply peel-ply
        self.peel_ply['area']              = component_parameters['area'][i_web]
        self.peel_ply['rate']              = 20.       # Peel-ply application rate [m2/hr/man]
        # Application of the flow medium          
        self.fm_app['n_pers']              = 10.         # Number of personnel involved in the operation
        self.fm_app['rate']                = 10.       # Flow-medium application rate [m2/hr/man]
        self.fm_app['coverage']            = 0.85       # Flow-medium coverage [% dec]
        # Installation feeding line         
        self.feed['n_pers']                = 10.         # Number of personnel involved in the operation
        self.feed['length']                = component_parameters['length'][i_web]
        self.feed['rate']                  = 7.5       # Feed application rate [m/hr/man]
        # Vacuum line application           
        self.vacuum_line['n_pers']         = 5.         # Number of personnel involved in the operation
        self.vacuum_line['rate']           = 20.         # Vacuum line application rate [m/hr/man]
        self.vacuum_line['length']         = 2. * component_parameters['length'][i_web]   # Vacuum line length [m]
        # Application tack tape             
        self.tack_tape['n_pers']           = 5.         # Number of personnel involved in the operation
        self.tack_tape['length']           = 2. * component_parameters['length'][i_web] + \
            component_parameters['height1'][i_web] + component_parameters['height2'][i_web] # Tack tape length [m]
        self.tack_tape['rate']             = 90.      # Tack tape application rate [m/hr/man]
        # Application vacuum bag            
        self.vacuum_bag['n_pers']          = 10.         # Number of personnel involved in the operation
        self.vacuum_bag['rate']            = 7.5       # Vacuum bag application rate [m2/hr/man]
        # Pull full vacuum                  
        self.vacuum_pull['n_pers']         = 10.         # Number of personnel involved in the operation
        self.vacuum_pull['rate']           = 45.       # Vacuum pull rate [m2/hr/man]
        # Check for leackages               
        self.leak_chk['n_pers']            = 10.         # Number of personnel involved in the operation
        self.leak_chk['rate']              = 30.       # Leak_chk rate [m/hr/man]
        # Infusion                         
        self.infusion['n_pers']            = 1.         # Number of personnel involved in the operation
        p0                                 = 11.983     # p0 of the polynomial fit 
        p1                                 = 0.3784     # p1 of the polynomial fit 
        p2                                 = 0.         # p2 of the polynomial fit 
        p3                                 = 0.         # p3 of the polynomial fit 
        self.infusion['time']              = (p0 + p1 * component_parameters['blade_length'] + p2 * component_parameters['blade_length']**2 + p3 * component_parameters['blade_length']**3) / 60. # Infusion time [hr]
        # Cure                             
        self.cure['n_pers']                = 1.         # Number of personnel involved in the operation
        self.cure['time']                  = 2.         # Curing time [hr]
        # Debag                            
        self.debag['n_pers']               = 10.         # Number of personnel involved in the operation
        self.debag['area']                 = component_parameters['area'][i_web] # Area to be debagged 
        self.debag['rate']                 = 20.        # Debag rate [m2/hr/man]
        # Demold                           
        self.demold['n_pers']              = 10.         # Number of personnel involved in the operation
        self.demold['time']                = 0.5        # Demold time [hr]
        # Insertion preparation and trim   
        self.insert_prep_trim['n_pers']    = 10.         # Number of personnel involved in the operation
        self.insert_prep_trim['length']    = component_parameters['length'][i_web] 
        self.insert_prep_trim['rate']      = 30.        # Trim rate [m/hr/man]
        

        
        for var in process.keys():
            setattr(self, var, process[var])

class sparcaps_labor(infusion_process):

    def __init__(self, component_parameters, process = {} ):
        
        # Manufacturing process labor input data for the spar caps
        self.tool_prep                     = {}
        self.lay_up                        = {}
        self.core_placement                = {}
        self.peel_ply                      = {}
        self.fm_app                        = {}
        self.feed                          = {}
        self.vacuum_line                   = {}
        self.tack_tape                     = {}
        self.vacuum_bag                    = {}
        self.vacuum_pull                   = {}
        self.leak_chk                      = {}
        self.infusion                      = {}
        self.cure                          = {}
        self.debag                         = {}
        self.demold                        = {}
        self.insert_prep_trim              = {}
        
        # Tool preparation
        self.tool_prep['n_pers']           = 10.         # Number of personnel involved in the operation
        self.tool_prep['n_pulls']          = 5.         # Number of pulls [-]
        self.tool_prep['ri_appl_rate']     = 12.        # "Rls appl rate per pn [m2/hr/man]
        self.tool_prep['area']             = component_parameters['area_wflanges'] # Area to be prepared
        # Lay-up                           
        self.lay_up['n_pers']              = 10.         # Number of personnel involved in the operation
        self.lay_up['fabric2lay']          = component_parameters['fabric2lay']
        self.lay_up['rate']                = 110.      # Rate to lay composite [m/hr/man]
        # Infusion preparation             
        # Application of the peel ply      
        self.peel_ply['n_pers']            = 10.         # Number of personnel involved in the operation
        self.peel_ply['area']              = component_parameters['area'] # Area where to apply peel-ply
        self.peel_ply['rate']              = 20.       # Peel-ply application rate [m2/hr/man]
        # Application of the flow medium          
        self.fm_app['n_pers']              = 10.         # Number of personnel involved in the operation
        self.fm_app['rate']                = 10.       # Flow-medium application rate [m2/hr/man]
        self.fm_app['coverage']            = 0.85       # Flow-medium coverage [% dec]
        # Installation feeding line         
        self.feed['n_pers']                = 10.         # Number of personnel involved in the operation
        self.feed['length']                = component_parameters['length']
        self.feed['rate']                  = 7.5        # Feed application rate [m/hr/man]
        # Vacuum line application         
        self.vacuum_line['n_pers']         = 5.         # Number of personnel involved in the operation
        self.vacuum_line['rate']           = 20.        # Vacuum line application rate [m/hr/man]
        self.vacuum_line['length']         = component_parameters['length']   # Vacuum line length [m]
        # Application tack tape             
        self.tack_tape['n_pers']           = 5.         # Number of personnel involved in the operation
        self.tack_tape['length']           = 2. * component_parameters['length'] + 2. * component_parameters['width'] # Tack tape length [m]
        self.tack_tape['rate']             = 90.      # Tack tape application rate [m/hr/man]
        # Application vacuum bag            
        self.vacuum_bag['n_pers']          = 10.       # Number of personnel involved in the operation
        self.vacuum_bag['rate']            = 7.5       # Vacuum bag application rate [m2/hr/man]
        # Pull full vacuum                  
        self.vacuum_pull['n_pers']         = 10.         # Number of personnel involved in the operation
        self.vacuum_pull['rate']           = 45.       # Vacuum pull rate [m2/hr/man]
        # Check for leackages               
        self.leak_chk['n_pers']            = 10.         # Number of personnel involved in the operation
        self.leak_chk['rate']              = 30.       # Leak_chk rate [m/hr/man]
        # Infusion                         
        self.infusion['n_pers']            = 1.         # Number of personnel involved in the operation
        p0                                 = 23.992     # p0 of the polynomial fit 
        p1                                 = 0.0037     # p1 of the polynomial fit 
        p2                                 = 0.0089     # p2 of the polynomial fit 
        p3                                 = 0.         # p3 of the polynomial fit 
        self.infusion['time']              = (p0 + p1 * component_parameters['blade_length'] + p2 * component_parameters['blade_length']**2 + p3 * component_parameters['blade_length']**3) / 60. # Infusion time [hr]
        # Cure                             
        self.cure['n_pers']                = 1.         # Number of personnel involved in the operation
        self.cure['time']                  = 2.         # Curing time [hr]
        # Debag                            
        self.debag['n_pers']               = 10.         # Number of personnel involved in the operation
        self.debag['area']                 = component_parameters['area'] # Area to be debagged 
        self.debag['rate']                 = 20.        # Debag rate [m2/hr/man]
        # Demold                           
        self.demold['n_pers']              = 10.         # Number of personnel involved in the operation
        self.demold['time']                = 0.5        # Demold time [hr]
        # Insertion preparation and trim   
        self.insert_prep_trim['n_pers']    = 10.         # Number of personnel involved in the operation
        self.insert_prep_trim['length']    = component_parameters['length'] 
        self.insert_prep_trim['rate']      = 30.        # Trim rate [m/hr/man]
        

        
        for var in process.keys():
            setattr(self, var, process[var])

class lphp_skin_labor(infusion_process):

    def __init__(self, component_parameters, team_size, process = {} ):
        
        # Manufacturing process labor input data for the low pressure and high pressure skins
        self.tool_prep                     = {}
        self.lay_up                        = {}
        self.insert_root                   = {}
        self.insert_sc                     = {}
        self.layup_root_layers             = {}
        self.core_placement                = {}
        self.insert_TE_layers              = {}
        self.insert_LE_layers              = {}
        self.insert_inner_layers           = {}
        self.peel_ply                      = {}
        self.fm_app                        = {}
        self.feed                          = {}
        self.vacuum_line                   = {}
        self.tack_tape                     = {}
        self.vacuum_bag                    = {}
        self.vacuum_pull                   = {}
        self.leak_chk                      = {}
        self.infusion                      = {}
        self.cure                          = {}
        self.debag                         = {}
        self.demold                        = {}
        self.insert_prep_trim              = {}
        
        
        # Tool preparation
        self.tool_prep['n_pers']           = team_size          # Number of personnel involved in the operation
        self.tool_prep['n_pulls']          = 5.                 # Number of pulls [-]
        self.tool_prep['ri_appl_rate']     = 12.                # "Rls appl rate per pn [m2/hr/man]
        self.tool_prep['area']             = component_parameters['area_wflanges'] # Area to be prepared
        # Lay-up                           
        self.lay_up['n_pers']              = team_size          # Number of personnel involved in the operation
        self.lay_up['fabric2lay']          = component_parameters['fabric2lay']
        self.lay_up['rate']                = 30.                # Rate to lay composite [m/hr/man]
        # Insert the preformed root        
        self.insert_root['n_pers']         = 0.25 * team_size   # Number of personnel involved in the operation
        self.insert_root['time']           = 0.25               # Root Preform Insertion Time [hr]
        # Insert the pre-fabricated spar caps
        self.insert_sc['n_pers']           = 0.25 * team_size   # Number of personnel involved in the operation
        self.insert_sc['sc_length']        = component_parameters['sc_length']
        self.insert_sc['time']             = 0.25               # Time to insert spar caps shorter than 30 meters [hr]
        self.insert_sc['rate']             = 0.00833            # Addsitional time per meter to insert spar caps longer than 30 meters [hr/m]
        # Layup of the root plies          
        self.layup_root_layers['n_pers']   = 0.25 * team_size   # Number of personnel involved in the operation
        self.layup_root_layers['n_plies']  = component_parameters['n_root_plies']
        self.layup_root_layers['rate']     = 16.                # Root layup rate
        # Core placement                   
        self.core_placement['n_pers']      = 0.75 * team_size   # Number of personnel involved in the operation - Ignored if the core_area is set to 0
        self.core_placement['area']        = component_parameters['core_area']        # Area with core [m2]
        self.core_placement['rate']        = 12.                # Rate of core lay [m2/hr/man] - Ignored if the core_area is set to 0
        # Layup of the trailing edge reinforcement
        self.insert_TE_layers['n_pers']    = 0.25 * team_size   # Number of personnel involved in the operation
        self.insert_TE_layers['length']    = component_parameters['total_TE'] # Length of the layers of trailing edge reinforcement
        self.insert_TE_layers['rate']      = 96.                # TE reinforcement layup rate
        # Layup of the leading edge reinforcement
        self.insert_LE_layers['n_pers']    = team_size          # Number of personnel involved in the operation
        self.insert_LE_layers['length']    = component_parameters['total_LE'] # Length of the layers of leading edge reinforcement
        self.insert_LE_layers['rate']      = 96.                # LE reinforcement layup rate
        # Layup of the inner layers
        self.insert_inner_layers['n_pers'] = team_size          # Number of personnel involved in the operation
        self.insert_inner_layers['fabric2lay'] = component_parameters['fabric2lay_inner']
        self.insert_inner_layers['rate']   = 30.                # Inner layers reinforcement layup rate
        # Infusion preparation
        # Application of the peel ply
        self.peel_ply['n_pers']            = team_size          # Number of personnel involved in the operation
        self.peel_ply['area']              = component_parameters['area'] # Area where to apply peel-ply
        self.peel_ply['rate']              = 22.5               # Peel-ply application rate [m2/hr/man]
        # Application of the flow medium          
        self.fm_app['n_pers']              = team_size          # Number of personnel involved in the operation
        self.fm_app['rate']                = 10.                # Flow-medium application rate [m2/hr/man]
        self.fm_app['coverage']            = 0.85               # Flow-medium coverage [% dec]
        # Installation feeding line         
        self.feed['n_pers']                = team_size          # Number of personnel involved in the operation
        self.feed['spacing']               = 0.5                # Spanwise spacing of the radial feed lines [m] 
        self.feed['length']                = 2 * component_parameters['root_sect_length'] + component_parameters['root_half_circumf'] * component_parameters['root_sect_length'] / self.feed['spacing'] + component_parameters['length'] - 2 + 4 * 0.65 * component_parameters['length']# Vacuum line length [m]
        self.feed['rate']                  = 10.                # Feed application rate [m/hr/man]
        # Vacuum line application           
        self.vacuum_line['n_pers']         = 0.5 * team_size    # Number of personnel involved in the operation
        self.vacuum_line['rate']           = 20.                # Vacuum line application rate [m/hr/man]
        self.vacuum_line['length']         = component_parameters['perimeter_noroot']   # Vacuum line length [m]
        # Application tack tape             
        self.tack_tape['n_pers']           = 0.5 * team_size    # Number of personnel involved in the operation
        self.tack_tape['length']           = component_parameters['perimeter'] # Tack tape length [m]
        self.tack_tape['rate']             = 360.               # Tack tape application rate [m/hr/man]
        # Application vacuum bag            
        self.vacuum_bag['n_pers']          = team_size          # Number of personnel involved in the operation
        self.vacuum_bag['rate']            = 7.5                # Vacuum bag application rate [m2/hr/man]
        # Pull full vacuum                  
        self.vacuum_pull['n_pers']         = team_size          # Number of personnel involved in the operation
        self.vacuum_pull['rate']           = 360.               # Vacuum pull rate [m2/hr/man]
        # Check for leackages               
        self.leak_chk['n_pers']            = team_size          # Number of personnel involved in the operation
        self.leak_chk['rate']              = 180.               # Leak_chk rate [m/hr/man]
        # Infusion                         
        self.infusion['n_pers']            = 3.                 # Number of personnel involved in the operation
        p0                                 = 15.972             # p0 of the polynomial fit 
        p1                                 = 3.1484             # p1 of the polynomial fit 
        p2                                 = -0.0568            # p2 of the polynomial fit 
        p3                                 = 0.0004             # p3 of the polynomial fit 
        self.infusion['time']              = (p0 + p1 * component_parameters['blade_length'] + p2 * component_parameters['blade_length']**2 + p3 * component_parameters['blade_length']**3) / 60. # Infusion time [hr]
        # Cure                             
        self.cure['n_pers']                = 1.                 # Number of personnel involved in the operation
        self.cure['time']                  = 3.                 # Curing time [hr]
        # Debag                            
        self.debag['n_pers']               = team_size          # Number of personnel involved in the operation
        self.debag['area']                 = component_parameters['area'] # Area to be debagged 
        self.debag['rate']                 = team_size          # Debag rate [m2/hr/man]
        # Demold                           
        self.demold['n_pers']              = team_size          # Number of personnel involved in the operation
        self.demold['time']                = 0.                 # Demold time [hr]
        

        
        
        for var in process.keys():
            setattr(self, var, process[var])

class assembly_process(object):
    
    def assembly_steps(self):
        # Remove non-sand / prep (LP)       
        self.remove_nonsand_prep_lp['labor'] , self.remove_nonsand_prep_lp['ct'] = compute_labor_ct(self.remove_nonsand_prep_lp['n_pers'], \
            self.remove_nonsand_prep_lp['length'] , self.remove_nonsand_prep_lp['rate'], 0 , 0)
        # Remove non-sand / prep (HP)       
        self.remove_nonsand_prep_hp['labor'] , self.remove_nonsand_prep_hp['ct'] = compute_labor_ct(self.remove_nonsand_prep_hp['n_pers'], \
            self.remove_nonsand_prep_hp['length'] , self.remove_nonsand_prep_hp['rate'], 0 , 0)
        # Insert SWs into fixture       
        self.insert_sw['labor'] , self.insert_sw['ct']                           = compute_labor_ct(self.insert_sw['n_pers'], self.insert_sw['length'] , 1, 0 , 1)
        # Dry fit - boundary mark
        self.dry_fit['labor'] , self.dry_fit['ct']                               = compute_labor_ct(self.dry_fit['n_pers'], self.dry_fit['length'] , self.dry_fit['rate'], 0 , 0)
        # Dispense lower adhesive
        self.low_adhesive['labor'] , self.low_adhesive['ct']                     = compute_labor_ct(self.low_adhesive['n_pers'], self.low_adhesive['length'] , self.low_adhesive['rate'], 0 , 0)
        # Bond SWs - lower
        self.bond_sw_low['labor'] , self.bond_sw_low['ct']                       = compute_labor_ct(self.bond_sw_low['n_pers'], 0 , 1, self.bond_sw_low['time'] , 1)
        # Fillet SW bonds
        self.fillet_sw_low['labor'] , self.fillet_sw_low['ct']                   = compute_labor_ct(self.fillet_sw_low['n_pers'], self.fillet_sw_low['length'], self.fillet_sw_low['rate'], 0 , 0)
        # Cure - lower adhesive
        self.cure_low['labor']                                                   = 0.
        self.cure_low['ct']    = self.cure_low['time']
        # Remove fixture
        self.remove_fixture['labor'] , self.remove_fixture['ct']                 = compute_labor_ct(self.remove_fixture['n_pers'], 0, 1 , self.remove_fixture['time'] , 1)
        # Dry fit - upper 
        self.dry_fit_up['labor'] , self.dry_fit_up['ct']                         = compute_labor_ct(self.dry_fit_up['n_pers'], self.dry_fit_up['length'], self.dry_fit_up['rate'], 0 , 0)
        self.dry_fit_up['ct']                                                    = self.dry_fit_up['ct'] + 2 * self.close_mold['time']
        # (SW height rework)
        self.sw_height_rework['labor']                                           = 0
        self.sw_height_rework['ct']                                              = 0
        # Dispense upper/perim adhesive
        self.up_adhesive['labor'] , self.up_adhesive['ct']                       = compute_labor_ct(self.up_adhesive['n_pers'], self.up_adhesive['length'], self.up_adhesive['rate'], 0. , 0)
        # Close mold
        self.close_mold['labor'] , self.close_mold['ct']                         = compute_labor_ct(self.close_mold['n_pers'], 0, 1, self.close_mold['time'] , 1)
        # Install shear clips
        self.shear_clips['labor'] , self.shear_clips['ct']                       = compute_labor_ct(self.shear_clips['n_pers'], self.shear_clips['length'], self.shear_clips['rate'], 0. , 0)
        # Cure - entire
        self.cure_entire['labor']                                                = 0. 
        self.cure_entire['ct']                                                   = self.cure_entire['time']
        # Open mold
        self.open_mold['labor'] , self.open_mold['ct']                           = compute_labor_ct(self.open_mold['n_pers'], 0, 1, self.open_mold['time'] , 1)

class assembly_labor(assembly_process):

    def __init__(self, blade_parameters, team_size, process = {} ):
        # # Assembly labor        
        self.remove_nonsand_prep_lp        = {}
        self.remove_nonsand_prep_hp        = {}
        self.insert_sw                     = {}
        self.dry_fit                       = {}
        self.low_adhesive                  = {}
        self.bond_sw_low                   = {}
        self.fillet_sw_low                 = {}
        self.cure_low                      = {}
        self.remove_fixture                = {}
        self.dry_fit_up                    = {}
        self.sw_height_rework              = {}
        self.up_adhesive                   = {}
        self.close_mold                    = {}
        self.shear_clips                   = {}
        self.cure_entire                   = {}
        self.open_mold                     = {}
        
        # Remove non-sand / prep (LP)       
        self.remove_nonsand_prep_lp['n_pers']   = team_size / 2.    # Number of personnel involved in the operation
        self.remove_nonsand_prep_lp['length']   = sum(blade_parameters['sw_length']) + blade_parameters['perimeter_noroot'] # Length where to remove sand [m]
        self.remove_nonsand_prep_lp['rate']     = 60.               # Rate of sand removal [m/hr/man]
        # Remove non-sand / prep (HP)       
        self.remove_nonsand_prep_hp['n_pers']   = team_size / 2.    # Number of personnel involved in the operation
        self.remove_nonsand_prep_hp['length']   = self.remove_nonsand_prep_lp['length'] # Length where to remove sand [m]
        self.remove_nonsand_prep_hp['rate']     = 60.               # Rate of sand removal [m/hr/man]
        # Insert SWs into fixture            
        self.insert_sw['n_pers']                = team_size              # Number of personnel involved in the operation
        self.insert_sw['time']                  = 0.25                   # Time to install the shear web in the mold for webs shorter than 50 meters [hr]
        self.insert_sw['rate']                  = 0.0167                 # Extra time per meter to install the shear web in the mold for webs longer than 50 meters [hr/m]
        insert_sw_len = np.zeros(len(blade_parameters['sw_length']))
        for i_web in range(len(blade_parameters['sw_length'])):     # Loop for all existing webs
            insert_sw_len[i_web]                = self.insert_sw['time'] - (self.insert_sw['rate']*(50. - blade_parameters['sw_length'][i_web]))
        self.insert_sw['length']                = sum(insert_sw_len)
        # Dry fit - boundary mark          
        self.dry_fit['n_pers']                  = team_size              # Number of personnel involved in the operation
        self.dry_fit['length']                  = sum(blade_parameters['sw_length']) # Length where to dry fit [m]
        self.dry_fit['rate']                    = 60.                    # Rate of dry fit [m/hr/man]
        # Dispense lower adhesive          
        self.low_adhesive['n_pers']        = team_size              # Number of personnel involved in the operation
        self.low_adhesive['length']        = sum(blade_parameters['sw_length']) # Length where to dispose adhesive [m]
        self.low_adhesive['rate']          = 60.                    # Rate to dispose adhesive [m/hr/man]
        # Bond SWs - lower           
        self.bond_sw_low['n_pers']         = team_size              # Number of personnel involved in the operation
        self.bond_sw_low['time']           = blade_parameters['n_webs'] * 0.25 # Time to bond the shear webs in the mold [hr]
        # Fillet SW bonds            
        self.fillet_sw_low['n_pers']       = team_size              # Number of personnel involved in the operation
        self.fillet_sw_low['length']       = 2. * sum(blade_parameters['sw_length'])
        self.fillet_sw_low['rate']         = 180.                   # Rate to fillett the webs [fillet/hr/man]
        # Cure - lower adhesive         
        self.cure_low['n_pers']            = 0.                     # Number of personnel involved in the operation
        self.cure_low['time']              = 2.                     # Time to cure the adhesive [hr]
        # Remove fixture             
        self.remove_fixture['n_pers']      = team_size              # Number of personnel involved in the operation
        self.remove_fixture['time']        = 0.25                   # Time to remove the fixture [hr]
        # Dry fit - upper            
        self.dry_fit_up['n_pers']          = team_size              # Number of personnel involved in the operation
        self.dry_fit_up['time']            = 0.0833                 # Time close or open the mold [hr]
        self.dry_fit_up['rate']            = 15.                    # Dry fit rate of the shear webs [m/hr/man]
        self.dry_fit_up['length']          = sum(blade_parameters['sw_length'])
        # (SW height rework)             
        self.sw_height_rework['n_pers']    = 0.                     # Number of personnel involved in the operation
        # Dispense upper/perim adhesive    
        self.up_adhesive['n_pers']         = team_size              # Number of personnel involved in the operation
        self.up_adhesive['length']         = sum(blade_parameters['sw_length']) + blade_parameters['perimeter_noroot']
        self.up_adhesive['rate']           = 60.                    # Rate to dispose adhesive [m/hr/man]
        # Close mold             
        self.close_mold['n_pers']          = team_size              # Number of personnel involved in the operation
        self.close_mold['time']            = self.dry_fit_up['time']# Time close or open the mold [hr]
        # Install shear clips            
        self.shear_clips['n_pers']         = team_size              # Number of personnel involved in the operation
        self.shear_clips['%vert']          = 50.                    # Vertical Fraction of the shear webs with shear clip coverage [%]
        self.shear_clips['%span']          = 10.                    # Spanwise fraction of the shear webs with shear clip coverage [%]
        self.shear_clips['rate']           = 4.                     # Shear clip lay rate [m/hr/man]
        self.shear_clips['length']         = sum(blade_parameters['sw_length']) * self.shear_clips['%vert'] * 4. / 100. + blade_parameters['length'] * self.shear_clips['%span'] * 2. / 100. # Length where to install shear clips [m]
        # Cure - entire          
        self.cure_entire['n_pers']         = 0.                     # Number of personnel involved in the operation
        self.cure_entire['time']           = 2.                     # Curing time
        # Open mold          
        self.open_mold['n_pers']           = 1.                     # Number of personnel involved in the operation
        self.open_mold['time']             = 0.0833                 # Time close or open the mold [hr]
        
        for var in process.keys():
            setattr(self, var, process[var])

class demold_process(object):
    
    def demold_steps(self):
        
        # Cool-down period
        self.cool_down['ct']               = self.cool_down['time']
        self.cool_down['labor']            = self.cool_down['ct'] * self.cool_down['n_pers']
        # Placement of lift straps
        if self.lift_straps['length'] <= 40.:
            self.lift_straps['ct']         = self.lift_straps['time']
        else:
            self.lift_straps['ct']         = self.lift_straps['time'] + (self.lift_straps['length'] - 40.) * self.lift_straps['rate']
        self.lift_straps['labor']          = self.lift_straps['ct'] * self.lift_straps['n_pers']
        # Transfer to blade cart
        if self.transfer2cart['length'] <= 60.:
            self.transfer2cart['ct']       = self.transfer2cart['time']
        else:                              
            self.transfer2cart['ct']       = self.transfer2cart['time'] + (self.transfer2cart['length'] - 60.) * self.transfer2cart['rate']
        self.transfer2cart['labor']        = self.transfer2cart['ct'] * self.transfer2cart['n_pers']
        # Move blade to finishing area
        if self.move2finishing['length'] <= 60.:
            self.move2finishing['ct']      = self.move2finishing['time']
        else:                              
            self.move2finishing['ct']      = self.move2finishing['time'] + (self.move2finishing['length'] - 60.) * self.move2finishing['rate']
        self.move2finishing['labor']       = self.move2finishing['ct'] * self.move2finishing['n_pers']

class demold_labor(demold_process):

    def __init__(self, blade_parameters, process = {} ):
        # # Demold labor        
        self.cool_down                     = {}
        self.lift_straps                   = {}
        self.transfer2cart                 = {}
        self.move2finishing                = {}
        
        # Cool-down period  
        self.cool_down['n_pers']           = 0.        # Number of personnel involved in the operation
        self.cool_down['time']             = 1.        # Time to cool down [hr]
        # Placement of lift straps   
        self.lift_straps['n_pers']         = 4.        # Number of personnel involved in the operation
        self.lift_straps['length']         = blade_parameters['length'] # Length of the blade [m]
        self.lift_straps['rate']           = 0.0083    # Premium lift straps for blades longer than 40 m [hr/m]
        self.lift_straps['time']           = 0.5       # Strap baseline [hr]
        # Transfer to blade cart           
        self.transfer2cart['n_pers']       = 4.        # Number of personnel involved in the operation
        self.transfer2cart['time']         = 0.25      # Time to move blade to the cart [hr]
        self.transfer2cart['length']       = blade_parameters['length'] # Length of the blade [m]
        self.transfer2cart['rate']         = 0.0167    # Extra time per meter length needed to move blades longer than 60 m [hr/m]
        # Remove non-sand / prep (LP)                
        self.move2finishing['n_pers']      = 4.        # Number of personnel involved in the operation
        self.move2finishing['time']        = 0.1667    # Time to move blade to the cart [hr]
        self.move2finishing['length']      = blade_parameters['length'] # Length of the blade [m]
        self.move2finishing['rate']        = 0.0056    # Extra time per meter length needed to move blades longer than 60 m [hr/m]
        

        for var in process.keys():
            setattr(self, var, process[var])

class trim_process(object):
    
    def trim_steps(self):
        
        # Move blade into trim booth
        self.move2trim['ct']               = self.move2trim['time']
        self.move2trim['labor']            = self.move2trim['ct'] * self.move2trim['n_pers']
        # Trim blade
        self.trim['labor'] , self.trim['ct']  = compute_labor_ct(self.trim['n_pers'], self.trim['length'], self.trim['rate'], 0 , 0)
        # Move blade out of trim booth
        self.move_out['ct']                = self.move_out['time']
        self.move_out['labor']             = self.move_out['ct'] * self.move_out['n_pers']

class trim_labor(trim_process):

    def __init__(self, blade_parameters, process = {} ):
        # # trim labor        
        self.move2trim                     = {}
        self.trim                          = {}
        self.move_out                      = {}
        
        # Move blade into trim booth  
        self.move2trim['n_pers']           = 3.       # Number of personnel involved in the operation
        self.move2trim['time']             = 0.5      # Time to move the blade to the trim booth [hr]
        # Trim blade                       
        self.trim['n_pers']                = 6.       # Number of personnel involved in the operation
        self.trim['length']                = blade_parameters['perimeter_noroot'] # Length of the blade [m]
        self.trim['rate']                  = 10.      # Trim rate [m/hr/man]
        # Move blade out of trim booth            
        self.move_out['n_pers']            = 3.       # Number of personnel involved in the operation
        self.move_out['time']              = 0.5      # Time to move blade to out of the trim booth [hr]
        

        for var in process.keys():
            setattr(self, var, process[var])

class overlay_process(object):
    
    def overlay_steps(self):
        
        # Move blade to station
        self.move2station['ct']            = self.move2station['time']
        self.move2station['labor']         = self.move2station['ct'] * self.move2station['n_pers']
        # Rotate blade 90
        if self.rotate90deg['length'] <= 40.:
            self.rotate90deg['ct']         = self.rotate90deg['time']
        else:                              
            self.rotate90deg['ct']         = self.rotate90deg['time'] + (self.rotate90deg['length'] - 40.) * self.rotate90deg['rate']
        self.rotate90deg['labor']          = self.rotate90deg['ct'] * self.rotate90deg['n_pers']
        # Place staging                    
        self.place_staging['ct']           = self.place_staging['time']
        self.place_staging['labor']        = self.place_staging['ct'] * self.place_staging['n_pers']
        # Repair over/under-bite           
        self.repair['ct']                  = 0.
        self.repair['labor']               = 0.
        # Install overlay                  
        self.inst_overlay['labor']         = self.inst_overlay['length'] / self.inst_overlay['rate']
        self.inst_overlay['ct']            = self.inst_overlay['labor'] / self.inst_overlay['n_pers']
        # Vacuum bag overlay               
        self.vacuum_bag['ct']              = self.vacuum_bag['length'] / self.vacuum_bag['rate']
        self.vacuum_bag['labor']           = self.vacuum_bag['ct'] * self.vacuum_bag['n_pers']
        # Cure of overlay                  
        self.cure['ct']                    = self.cure['time']
        self.cure['labor']                 = self.cure['ct'] * self.cure['n_pers']
        # Remove vacuum bag                
        self.remove_bag['ct']              = self.remove_bag['length'] / self.remove_bag['rate']
        self.remove_bag['labor']           = self.remove_bag['ct'] * self.remove_bag['n_pers']

class overlay_labor(overlay_process):

    def __init__(self, blade_parameters, process = {} ):
        # # Overlay labor        
        self.move2station                  = {}
        self.rotate90deg                   = {}
        self.place_staging                 = {}
        self.repair                        = {}
        self.inst_overlay                  = {}
        self.vacuum_bag                    = {}
        self.cure                          = {}
        self.remove_bag                    = {}
        
        coverage    = 20.     # [%] Percentage of overlay coverage
        OL_ply      = coverage / 100.*blade_parameters['length'] # Longest available overlay ply [m]
        avg_taper   = 0.5    # [m] Average taper on ends
        totalOL     = 2.*(OL_ply + (OL_ply - (2. * avg_taper)) + (OL_ply - (4. * avg_taper)) + (OL_ply - (6. * avg_taper)) + \
                        (OL_ply - (8. * avg_taper)) + (OL_ply - (10. * avg_taper)) + (OL_ply - (12. * avg_taper)) + (OL_ply - (14. * avg_taper)))
        
        # Move blade to station       
        self.move2station['n_pers']        = 3.       # Number of personnel involved in the operation
        self.move2station['time']          = 0.5      # Time to move the blade to the overlay station [hr]
        # Rotate blade 90               
        self.rotate90deg['n_pers']         = 3.       # Number of personnel involved in the operation
        self.rotate90deg['length']         = blade_parameters['length'] # Blade length [m]
        self.rotate90deg['time']           = 0.5      # Fixed time to rotate a blade shorter than 40 m [hr]
        self.rotate90deg['rate']           = 0.0083   # Extra time per meter length needed to rotate blades longer than 40 m [hr/m]
        # Place staging                    
        self.place_staging['n_pers']       = 6.       # Number of personnel involved in the operation
        self.place_staging['time']         = 0.25     # Time for place staging [hr]
        # Repair over/under-bite           
        self.repair['n_pers']              = 0.       # Number of personnel involved in the operation
        # Install overlay                  
        self.inst_overlay['n_pers']        = 12.       # Number of personnel involved in the operation
        self.inst_overlay['length']        = totalOL  # Length of overlay ply [m]
        self.inst_overlay['rate']          = 4.     # Rate to install overlay [m/hr/man]
        # Vacuum bag overlay               
        self.vacuum_bag['n_pers']          = 6.       # Number of personnel involved in the operation
        self.vacuum_bag['rate']            = 30.      # Rate to place vacuum bag [m/hr]
        self.vacuum_bag['length']          = 2 * OL_ply # 2x longest overlay ply [m]
        # Cure of overlay                  
        self.cure['n_pers']                = 6.       # Number of personnel involved in the operation
        self.cure['time']                  = 1.       # Curing time [hr]
        # Remove vacuum bag                
        self.remove_bag['n_pers']          = 3.       # Number of personnel involved in the operation
        self.remove_bag['rate']            = 60.      # Rate to remove vacuum bag [m/hr]
        self.remove_bag['length']          = OL_ply   # 2x longest overlay ply [m]
        

        for var in process.keys():
            setattr(self, var, process[var])

class post_cure_process(object):
    
    def post_cure_steps(self):
        
        
        # Place blade in oven carts
        if self.move2cart['length'] <= 40.:
            self.move2cart['ct']           = self.move2cart['time']
        else:                              
            self.move2cart['ct']           = self.move2cart['time'] + (self.move2cart['length'] - 40.) * self.move2cart['rate']
        self.move2cart['labor']            = self.move2cart['ct'] * self.move2cart['n_pers']
        # Move blade into oven             
        self.move2oven['ct']               = self.move2oven['time']
        self.move2oven['labor']            = self.move2oven['ct'] * self.move2oven['n_pers']
        # Post cure dwell                  
        self.post_cure['ct']               = self.post_cure['time']
        self.post_cure['labor']            = self.post_cure['ct'] * self.post_cure['n_pers']
        # Move blade out of oven           
        self.move_out['ct']                = self.move_out['time']
        self.move_out['labor']             = self.move_out['ct'] * self.move_out['n_pers']
        # Cool-down dwell                 
        self.cool_down['ct']               = self.cool_down['time']
        self.cool_down['labor']            = self.cool_down['ct'] * self.cool_down['n_pers']

class post_cure_labor(post_cure_process):

    def __init__(self, blade_parameters, process = {} ):
        # # Post_cure labor        
        self.move2cart                     = {}
        self.move2oven                     = {}
        self.post_cure                     = {}
        self.move_out                      = {}
        self.cool_down                     = {}


        # Place blade in oven carts     
        self.move2cart['n_pers']           = 3.       # Number of personnel involved in the operation
        self.move2cart['length']           = blade_parameters['length'] # Blade length [m]
        self.move2cart['time']             = 0.25     # Fixed time to move a blade shorter than 40 m [hr]
        self.move2cart['rate']             = 0.0042   # Extra time per meter length needed to move blades longer than 40 m [hr/m]
        # Move blade into oven             
        self.move2oven['n_pers']           = 2.       # Number of personnel involved in the operation
        self.move2oven['time']             = 0.1667   # Time to move blade into the oven [hr]
        # Post cure dwell                  
        self.post_cure['n_pers']           = 0.       # Number of personnel involved in the operation
        self.post_cure['time']             = 8.       # Time of post-curing [hr]
        # Move blade out of oven           
        self.move_out['n_pers']            = 2.       # Number of personnel involved in the operation
        self.move_out['time']              = 0.1667   # Time to move blade out of the oven [hr]
        # Cool-down dwell                  
        self.cool_down['n_pers']           = 0.       # Number of personnel involved in the operation
        self.cool_down['time']             = 1.       # Time needed to cool the blade down [hr]
        
        for var in process.keys():
            setattr(self, var, process[var])

class cut_drill_process(object):
    
    def cut_drill_steps(self):
        
        # Move blade / place in saddles
        if self.move2saddles['length'] <= 40.:
            self.move2saddles['ct']        = self.move2saddles['time']
        else:
            self.move2saddles['ct']        = self.move2saddles['time'] + (self.move2saddles['length'] - 40.) * self.move2saddles['rate']
        self.move2saddles['labor']         = self.move2saddles['ct'] * self.move2saddles['n_pers']
        # Check level / point of reference
        self.checklevel['ct']              = self.checklevel['time']
        self.checklevel['labor']           = self.checklevel['ct'] * self.checklevel['n_pers']
        # Machine trim blade root
        self.trim_root['ct']               = self.trim_root['root_perim'] / self.trim_root['rate']
        self.trim_root['labor']            = self.trim_root['ct'] * self.trim_root['n_pers']
        # Clear trim excess
        self.clear_excess['ct']            = self.clear_excess['time']
        self.clear_excess['labor']         = self.clear_excess['ct'] * self.clear_excess['n_pers']
        # Machine cut axial and radial holes
        self.cut_holes['ct']               = self.cut_holes['n_bolts'] * self.cut_holes['time_per_hole']
        self.cut_holes['labor']            = self.cut_holes['ct'] * self.cut_holes['n_pers']
        # Clear drill excess
        self.clear_excess2['ct']           = self.clear_excess2['time']
        self.clear_excess2['labor']        = self.clear_excess2['ct'] * self.clear_excess2['n_pers']

class cut_drill_labor(cut_drill_process):

    def __init__(self, blade_parameters, process = {} ):
        # # Cut_drill labor        
        self.move2saddles                  = {}
        self.checklevel                    = {}
        self.trim_root                     = {}
        self.clear_excess                  = {}
        self.cut_holes                     = {}
        self.clear_excess2                 = {}

        # Move blade / place in saddles     
        self.move2saddles['n_pers']        = 3.       # Number of personnel involved in the operation
        self.move2saddles['length']        = blade_parameters['length'] # Blade length [m]
        self.move2saddles['time']          = 0.1667   # Fixed time to move a blade shorter than 40 m [hr]
        self.move2saddles['rate']          = 0.0083   # Extra time per meter length needed to move blades longer than 40 m [hr/m]
        # Check level / point of reference
        self.checklevel['n_pers']          = 2.       # Number of personnel involved in the operation
        self.checklevel['time']            = 0.333    # Time to check the level and the point of reference [hr]
        # Machine trim blade root          
        self.trim_root['n_pers']           = 2.       # Number of personnel involved in the operation
        self.trim_root['root_perim']       = blade_parameters['root_perim']  # Blade root perimeter [m]
        self.trim_root['rate']             = 6.       # Root cutting rate [m/hr]
        # Clear trim excess       
        self.clear_excess['n_pers']        = 2.       # Number of personnel involved in the operation
        self.clear_excess['time']          = 0.25     # Time to clear trim excess [hr]
        # Machine cut axial and radial holes       
        self.cut_holes['n_pers']           = 2.       # Number of personnel involved in the operation
        self.cut_holes['n_bolts']          = blade_parameters['n_bolts']   # Number of root bolts [-]
        self.cut_holes['time_per_hole']    = 0.0333   # Time per hole [hr]
        # Clear drill excess
        self.clear_excess2['n_pers']       = 2.       # Number of personnel involved in the operation
        self.clear_excess2['time']         = 0.25     # Time needed to clear drill excess [hr]
        

        for var in process.keys():
            setattr(self, var, process[var])

class root_install_process(object):
    
    def root_install_steps(self):
        
        # Move blade and place it in carts
        if self.move2cart['length'] <= 40.:
            self.move2cart['ct']           = self.move2cart['time']
        else:                              
            self.move2cart['ct']           = self.move2cart['time'] + (self.move2cart['length'] - 40.) * self.move2cart['rate']
        self.move2cart['labor']            = self.move2cart['ct'] * self.move2cart['n_pers']
        # Install barrel nuts              
        self.barrel_nuts['labor']          = self.barrel_nuts['n_bolts'] / self.barrel_nuts['rate']
        self.barrel_nuts['ct']             = self.barrel_nuts['labor'] / self.barrel_nuts['n_pers']
        # Apply root band                  
        self.root_band['ct']               = self.root_band['root_perim'] / self.root_band['rate']
        self.root_band['labor']            = self.root_band['ct'] * self.root_band['n_pers']

class root_install_labor(root_install_process):

    def __init__(self, blade_parameters, process = {} ):
        # # Root_install labor        
        self.move2cart                     = {}
        self.barrel_nuts                   = {}
        self.root_band                     = {}

        # Move blade and place it in carts    
        self.move2cart['n_pers']           = 3.       # Number of personnel involved in the operation
        self.move2cart['length']           = blade_parameters['length'] # Blade length [m]
        self.move2cart['time']             = 0.1667   # Fixed time to move a blade shorter than 40 m [hr]
        self.move2cart['rate']             = 0.0083   # Extra time per meter length needed to move blades longer than 40 m [hr/m]
        # Install barrel nuts
        self.barrel_nuts['n_pers']         = 2.       # Number of personnel involved in the operation
        self.barrel_nuts['n_bolts']        = blade_parameters['n_bolts']   # Number of root bolts [-]
        self.barrel_nuts['rate']           = 24.      # Nut install rate [#/hr]
        # Apply root band          
        self.root_band['n_pers']           = 2.       # Number of personnel involved in the operation
        self.root_band['root_perim']       = blade_parameters['root_perim']  # Blade root perimeter [m]
        self.root_band['rate']             = 6.       # Apply root band rate [m/hr]
        

        
        for var in process.keys():
            setattr(self, var, process[var])

class surface_prep_process(object):
    
    def surface_prep_steps(self):
        
        # Move blade carts to surface preparation area  
        self.move2area['ct']               = self.move2area['time']
        self.move2area['labor']            = self.move2area['ct'] * self.move2area['n_pers']
        # Perform surface preparation      
        self.surface_prep['labor']         = self.surface_prep['area'] / self.surface_prep['rate']
        self.surface_prep['ct']            = self.surface_prep['labor'] / self.surface_prep['n_pers']

class surface_prep_labor(surface_prep_process):

    def __init__(self, blade_parameters, process = {} ):
        # # Surface preparation labor        
        self.move2area                     = {}
        self.surface_prep                  = {}

        # Move blade carts to surface preparation area    
        self.move2area['n_pers']           = 2.       # Number of personnel involved in the operation
        self.move2area['time']             = 0.1667   # Fixed time to move the blade [hr]
        # Perform surface preparation      
        self.surface_prep['n_pers']        = 8.       # Number of personnel involved in the operation
        self.surface_prep['area']          = blade_parameters['area']   # Total blade outer area [m2]
        self.surface_prep['rate']          = 6.       # Surface preparation rate [m2/hr]
        

        for var in process.keys():
            setattr(self, var, process[var])

class paint_process(object):
    
    def paint_steps(self):
    
        # Move blade carts to painting area  
        self.move2area['ct']               = self.move2area['time']
        self.move2area['labor']            = self.move2area['ct'] * self.move2area['n_pers']
        # Apply primer                     
        self.primer['ct']                  = self.primer['area'] / self.primer['rate']
        self.primer['labor']               = self.primer['ct'] * self.primer['n_pers']
        # Cure / tackify                   
        self.cure['ct']                    = self.cure['time']
        self.cure['labor']                 = self.cure['ct'] * self.cure['n_pers']
        # Apply top coat                   
        self.top_coat['ct']                = self.top_coat['area'] / self.top_coat['rate']
        self.top_coat['labor']             = self.top_coat['ct'] * self.top_coat['n_pers']
        # Cure                             
        self.cure2['ct']                   = self.cure2['time']
        self.cure2['labor']                = self.cure2['ct'] * self.cure2['n_pers']

class paint_labor(paint_process):

    def __init__(self, blade_parameters, process = {} ):
        # # Painting labor        
        self.move2area                     = {}
        self.primer                        = {}
        self.cure                          = {}
        self.top_coat                      = {}
        self.cure2                         = {}

        # Move blade carts to painting area    
        self.move2area['n_pers']           = 2.        # Number of personnel involved in the operation
        self.move2area['time']             = 0.1667    # Fixed time to move the blade [hr]
        # Apply primer                     
        self.primer['n_pers']              = 4.        # Number of personnel involved in the operation
        self.primer['area']                = blade_parameters['area']   # Total blade outer area [m2]
        self.primer['rate']                = 480.      # Rate of application  of the primer  - spray rate [m2/hr]
        # Cure / tackify                   
        self.cure['n_pers']                = 4.        # Number of personnel involved in the operation
        self.cure['time']                  = 1.        # Fixed time to cure / tackify the primer dwell
        # Apply top coat                   
        self.top_coat['n_pers']            = 4.        # Number of personnel involved in the operation
        self.top_coat['area']              = blade_parameters['area']   # Total blade outer area [m2]
        self.top_coat['rate']              = 480.      # Rate of application  of the top coat - spray rate [m2/hr]
        # Cure                             
        self.cure2['n_pers']               = 4.        # Number of personnel involved in the operation
        self.cure2['time']                 = 3.        # Fixed time for the paint to dwell
        

        
        for var in process.keys():
            setattr(self, var, process[var])

class surface_finish_process(object):
    
    def surface_finish_steps(self):
        
        # Move blade carts to surface finishing area  
        self.move2area['ct']               = self.move2area['time']
        self.move2area['labor']            = self.move2area['ct'] * self.move2area['n_pers']
        # Perform surface finishing
        self.surface_finish['labor']       = self.surface_finish['area'] / self.surface_finish['rate']
        self.surface_finish['ct']          = self.surface_finish['labor'] / self.surface_finish['n_pers']

class surface_finish_labor(surface_finish_process):

    def __init__(self, blade_parameters, process = {} ):
        # # Surface finishing labor        
        self.move2area                     = {}
        self.surface_finish                = {}

        # Move blade carts to surface finishing area    
        self.move2area['n_pers']           = 2.        # Number of personnel involved in the operation
        self.move2area['time']             = 0.1667    # Fixed time to move the blade [hr]
        # Perform surface finishing
        self.surface_finish['n_pers']      = 3.        # Number of personnel involved in the operation
        self.surface_finish['area']        = blade_parameters['area']   # Total blade outer area [m2]
        self.surface_finish['rate']        = 30.       # Surface finishing rate [m2/hr]
        
        for var in process.keys():
            setattr(self, var, process[var])

class weight_balance_process(object):
    
    def weight_balance_steps(self):

        # Move blade / place in saddles
        if self.move2saddles['length'] <= 40.:
            self.move2saddles['ct']        = self.move2saddles['time']
        else:
            self.move2saddles['ct']        = self.move2saddles['time'] + (self.move2saddles['length'] - 40.) * self.move2saddles['rate']
        self.move2saddles['labor']         = self.move2saddles['ct'] * self.move2saddles['n_pers']
         # Check balance
        self.check_balance['ct']           = self.check_balance['time']
        self.check_balance['labor']        = self.check_balance['ct'] * self.check_balance['n_pers']
        # Drill holes into balance boxes
        self.holes_boxes['ct']             = self.holes_boxes['time']
        self.holes_boxes['labor']          = self.holes_boxes['ct'] * self.holes_boxes['n_pers']
        # Mix balance box filler
        self.mix_filler['ct']              = self.mix_filler['time']
        self.mix_filler['labor']           = self.mix_filler['ct'] * self.mix_filler['n_pers']
        # Pump filler into balance boxes
        self.pump_filler['ct']             = self.pump_filler['time']
        self.pump_filler['labor']          = self.pump_filler['ct'] * self.pump_filler['n_pers']
        # Plug balance box holes
        self.plug_holes['ct']              = self.plug_holes['time']
        self.plug_holes['labor']           = self.plug_holes['ct'] * self.plug_holes['n_pers']

class weight_balance_labor(weight_balance_process):

    def __init__(self, blade_parameters, process = {} ):
        # # Weight and balance labor        
        self.move2saddles                  = {}
        self.check_balance                 = {}
        self.holes_boxes                   = {}
        self.mix_filler                    = {}
        self.pump_filler                   = {}
        self.plug_holes                    = {}
        
        # Move blade / place in saddles
        self.move2saddles['n_pers']        = 3.       # Number of personnel involved in the operation
        self.move2saddles['length']        = blade_parameters['length'] # Blade length [m]
        self.move2saddles['time']          = 0.1667   # Fixed time to move a blade shorter than 40 m [hr]
        self.move2saddles['rate']          = 0.0083   # Extra time per meter length needed to move blades longer than 40 m [hr/m]
        # Check balance
        self.check_balance['n_pers']       = 2.       # Number of personnel involved in the operation
        self.check_balance['time']         = 0.25     # Time needed [hr]
        # Drill holes into balance boxes
        self.holes_boxes['n_pers']         = 2.       # Number of personnel involved in the operation
        self.holes_boxes['time']           = 0.1667   # Time needed [hr]
        # Mix balance box filler
        self.mix_filler['n_pers']          = 2.       # Number of personnel involved in the operation
        self.mix_filler['time']            = 0.5      # Time needed [hr]
        # Pump filler into balance boxes
        self.pump_filler['n_pers']         = 2.       # Number of personnel involved in the operation
        self.pump_filler['time']           = 1.       # Time needed [hr]
        # Plug balance box holes
        self.plug_holes['n_pers']          = 2.       # Number of personnel involved in the operation
        self.plug_holes['time']            = 0.667    # Time needed [hr]

        
        for var in process.keys():
            setattr(self, var, process[var])

class inspection_process(object):
    
    def inspection_steps(self):
        
        # Move blade and place it in shipping saddles
        if self.move2saddles['length'] <= 40.:
            self.move2saddles['ct']        = self.move2saddles['time']
        else:
            self.move2saddles['ct']        = self.move2saddles['time'] + (self.move2saddles['length'] - 40.) * self.move2saddles['rate']
        self.move2saddles['labor']         = self.move2saddles['ct'] * self.move2saddles['n_pers']
        # Perform final inspection
        self.inspection['labor']           = self.inspection['area'] / self.inspection['rate']
        self.inspection['ct']              = self.inspection['labor'] / self.inspection['n_pers']

class inspection_labor(inspection_process):

    def __init__(self, blade_parameters, process = {} ):
        # # Final inspection labor        
        self.move2saddles                  = {}
        self.inspection                    = {}

        # move blade / place in shipping saddles  
        self.move2saddles['n_pers']        = 3.        # Number of personnel involved in the operation
        self.move2saddles['length']        = blade_parameters['length'] # Blade length [m]
        self.move2saddles['time']          = 0.333     # Fixed time to move a blade shorter than 40 m [hr]
        self.move2saddles['rate']          = 0.0083    # Extra time per meter length needed to move blades longer than 40 m [hr/m]
        # Perform final inspection
        self.inspection['n_pers']          = 2.        # Number of personnel involved in the operation
        self.inspection['area']            = blade_parameters['area']   # Total blade outer area [m2]
        self.inspection['rate']            = 360.      # Surface preparation rate [m2/hr]
        

        for var in process.keys():
            setattr(self, var, process[var])

class shipping_prep_process(object):
    
    def shipping_prep_steps(self):
        
        # Install final root bolts
        self.root_bolts['labor']           = self.root_bolts['n_bolts'] / self.root_bolts['rate']
        self.root_bolts['ct']              = self.root_bolts['labor'] / self.root_bolts['n_pers']
        # Install root plate
        self.root_plate['ct']              = self.root_plate['time']
        self.root_plate['labor']           = self.root_plate['ct'] * self.root_plate['n_pers']
        # Connect LPS
        self.connectLPS['ct']              = self.connectLPS['time']
        self.connectLPS['labor']           = self.connectLPS['ct'] * self.connectLPS['n_pers']
        # Install root cover
        self.root_cover['ct']              = self.root_cover['time']
        self.root_cover['labor']           = self.root_cover['ct'] * self.root_cover['n_pers']
        # Install 0 deg pitch plate
        self.pitch_plate['ct']             = self.pitch_plate['time']
        self.pitch_plate['labor']          = self.pitch_plate['ct'] * self.pitch_plate['n_pers']
        # Apply blade serial number
        self.serial_num['ct']              = self.serial_num['time']
        self.serial_num['labor']           = self.serial_num['ct'] * self.serial_num['n_pers']
        # Remove blade from factory
        if self.remove_blade['length'] <= 50.:
            self.remove_blade['ct']        = self.remove_blade['time']
        else:
            self.remove_blade['ct']        = self.remove_blade['time'] + (self.remove_blade['length'] - 50.) * self.remove_blade['rate']
        self.remove_blade['labor']         = self.remove_blade['ct'] * self.remove_blade['n_pers']

class shipping_prep_labor(shipping_prep_process):

    def __init__(self, blade_parameters, process = {} ):
        # # Shipping preparation labor        
        self.root_bolts                    = {}
        self.root_plate                    = {}
        self.connectLPS                    = {}
        self.root_cover                    = {}
        self.pitch_plate                   = {}
        self.serial_num                    = {}
        self.remove_blade                  = {}
        
        # Install final root bolts
        self.root_bolts['n_pers']          = 2.        # Number of personnel involved in the operation
        self.root_bolts['n_bolts']         = blade_parameters['n_bolts']   # Number of blade root bolts [#]
        self.root_bolts['rate']            = 120.      # Rate of bolts installation [#/hr]
        # Install root plate
        self.root_plate['n_pers']          = 2.        # Number of personnel involved in the operation
        self.root_plate['time']            = 0.4       # Fixed time to install the root plate [hr]
        # Connect LPS
        self.connectLPS['n_pers']          = 2.        # Number of personnel involved in the operation
        self.connectLPS['time']            = 0.5       # Fixed time to connect the LPS [hr]
        # Install root cover
        self.root_cover['n_pers']          = 2.        # Number of personnel involved in the operation
        self.root_cover['time']            = 0.25      # Fixed time to install the root cover [hr]
        # Install 0 pitch plate
        self.pitch_plate['n_pers']         = 2.        # Number of personnel involved in the operation
        self.pitch_plate['time']           = 0.1667    # Fixed time to install the 0 deg pitch plate [hr]
        # Apply blade serial number
        self.serial_num['n_pers']          = 2.        # Number of personnel involved in the operation
        self.serial_num['time']            = 0.333     # Fixed time to apply the blade serial number [hr]
        # Remove blade from factory
        self.remove_blade['n_pers']        = 3.        # Number of personnel involved in the operation
        self.remove_blade['length']        = blade_parameters['length'] # Blade length [m]
        self.remove_blade['time']          = 0.5       # Fixed time to move a blade shorter than 40 m [hr]
        self.remove_blade['rate']          = 0.0042    # Extra time per meter length needed to move blades longer than 40 m [hr/m]
        

        for var in process.keys():
            setattr(self, var, process[var])

def compute_labor_ct(n_workers, action, rate, time, flag):
    if flag:
        labor = n_workers*(action/rate + time)
    else:
        labor = action/rate + time
        
    ct  = labor/n_workers
    
    return labor, ct

def compute_total_labor_ct(data_struct, name, verbose, no_contribution2ct = []):
    
    process = data_struct.__dict__.keys()
    labor_total_per_process = 0.
    ct_total_per_process    = 0.
    if verbose:
        print('\n----------')
    for var in process:
        data = getattr(data_struct, var)
        labor_total_per_process += data['labor']
        if verbose:
            print('Activity: ' + var)
            print('labor: {:8.2f} hr \t \t --- \t \t ct: {:8.2f} hr'.format(float(data['labor']),float(data['ct'])))
        if  var not in no_contribution2ct:
            ct_total_per_process += data['ct']
    if verbose:
        print('\n' + name + ':')
        print('labor: {:8.2f} hr \t \t --- \t \t ct: {:8.2f} hr'.format(labor_total_per_process , float(ct_total_per_process)))
    return labor_total_per_process , ct_total_per_process

class virtual_factory(object):


    def __init__(self, blade_specs , operation, gating_ct, non_gating_ct, options):
        
        self.options = options
        
        # Blade inputs
        self.n_webs                           = blade_specs['n_webs']
                                              
        # Financial parameters                
        self.wage                             = 20.       # [$] Wage of an unskilled worker
        self.beni                             = 30.4      # [%] Benefits on wage and salary
        self.overhead                         = 30.       # [%] Labor overhead
        self.crr                              = 10.       # [%] Capital recovery rate
        self.wcp                              = 3.        # [month] Working capital period - amount of time it takes to turn the net current assets and current liabilities into cash
        self.p_life                           = 1         # [yr] Length of production run
        self.rejr                             = 0.25      # [%] Part reject rate per process
                                              
        # Productive lives                    
        self.building_life                    = 30.       # [yr] Building recovery life
        self.eq_life                          = 10.       # [yr] Equipment recovery life
        self.tool_life                        = 4.        # [yr] Productive tool life
                                              
        # Factory parameters                  
        self.n_blades                         = 1000      # [-] Number of blades that the factory aims at manufacturing
                                              
        self.install_cost                     = 10.       # [%] Installation costs
        self.price_space                      = 800.      # [$/m2] Price of building space
        self.maintenance_cost                 = 4.        # [%] Maintenance costs
        self.electr                           = 0.08 	    # [$/kWh] Price of electricity
        self.hours                            = 24.       # [hr] Working hours per day
        self.days                             = 250.      # [day] Working days per year
        self.avg_dt                           = 20.       # [%] Average downtime for workers and equipment
                                              
                                              
        # Compute cumulative rejection rate   
        self.cum_rejr                         = np.zeros(len(operation)) # [%]
        self.cum_rejr[-1]                     = 1. - (1. - (self.rejr / 100.))
        for i_op in range(1, len(operation)): 
            self.cum_rejr[-i_op-1]            = 1. - (1. - (self.rejr / 100)) * (1. - self.cum_rejr[-i_op])
        
        
        # Calculate the number of sets of lp and hp skin molds needed
        if self.options['discrete']:
            self.n_set_molds_skins            = np.ceil(self.n_blades * sum(gating_ct) / (1 - self.cum_rejr[5 + self.n_webs]) / (self.hours * self.days)) # [-] Number of skin mold sets (low and high pressure)
        else:
            self.n_set_molds_skins            = self.n_blades * sum(gating_ct) / (1 - self.cum_rejr[5 + self.n_webs]) / (self.hours * self.days) # [-] Number of skin mold sets (low and high pressure)
        
        # Number of parallel processes
        self.parallel_proc                    = np.ones(len(operation)) # [-]
        
        if self.options['discrete']:
            for i_op in range(0, len(operation)):
                self.parallel_proc[i_op]      = np.ceil(self.n_set_molds_skins * non_gating_ct[i_op] / sum(gating_ct) / (1 - self.cum_rejr[i_op]))
            n_molds_root                      = 2 * self.n_set_molds_skins * non_gating_ct[1] / sum(gating_ct) / (1 - self.cum_rejr[1])
            if n_molds_root < 1:
                self.parallel_proc[2]         = 0
            else:
                self.parallel_proc[1]         = np.ceil(self.n_set_molds_skins * non_gating_ct[ 1] / sum(gating_ct) / (1 - self.cum_rejr[1]))
                self.parallel_proc[2]         = np.ceil(self.n_set_molds_skins * non_gating_ct[ 2] / sum(gating_ct) / (1 - self.cum_rejr[2]))
            for i_web in range(self.n_webs):    
                self.parallel_proc[3 + i_web] = np.ceil(2 * self.n_set_molds_skins * non_gating_ct[3 + i_web] / sum(gating_ct)  / (1 - self.cum_rejr[3 + i_web]))
        else:
            for i_op in range(0, len(operation)):
                self.parallel_proc[i_op]      = self.n_set_molds_skins * non_gating_ct[i_op] / sum(gating_ct) / (1 - self.cum_rejr[i_op])
            n_molds_root                      = 2 * self.n_set_molds_skins * non_gating_ct[1] / sum(gating_ct) / (1 - self.cum_rejr[1])
            if n_molds_root < 1:
                self.parallel_proc[2]         = 0
            else:
                self.parallel_proc[1]         = self.n_set_molds_skins * non_gating_ct[ 1] / sum(gating_ct) / (1 - self.cum_rejr[1])
                self.parallel_proc[2]         = self.n_set_molds_skins * non_gating_ct[ 2] / sum(gating_ct) / (1 - self.cum_rejr[2])
            for i_web in range(self.n_webs):  
                self.parallel_proc[3 + i_web] = 2 * self.n_set_molds_skins * non_gating_ct[3 + i_web] / sum(gating_ct)  / (1 - self.cum_rejr[3 + i_web])            
        
        self.parallel_proc[5  + self.n_webs]  = self.n_set_molds_skins
        self.parallel_proc[6  + self.n_webs]  = self.n_set_molds_skins
        self.parallel_proc[7  + self.n_webs]  = self.n_set_molds_skins
        self.parallel_proc[8  + self.n_webs]  = self.n_set_molds_skins 
        
        
        
        # Building space per operation
        delta                                    = 2. #[m] Distance between blades
        self.floor_space                         = np.zeros(len(operation)) # [m2]
        self.floor_space[0]                      = 3. * blade_specs['blade_length'] # [m2] Material cutting        
        self.floor_space[1]                      = self.parallel_proc[ 1] * (delta + blade_specs['root_D']) * (delta + blade_specs['root_preform_length']) # [m2] Infusion root preform lp
        self.floor_space[2]                      = self.parallel_proc[ 2] * (delta + blade_specs['root_D']) * (delta + blade_specs['root_preform_length']) # [m2] Infusion root preform hp
        for i_web in range(self.n_webs):
            self.floor_space[3 + i_web]          = self.parallel_proc[ 3 + i_web] * (delta + blade_specs['length_webs'][i_web]) * (delta + blade_specs['height_webs_start'][i_web]) # [m2] Infusion webs
        self.floor_space[3 + self.n_webs]        = self.parallel_proc[ 3 + self.n_webs] * (delta + blade_specs['length_sc_lp']) * (delta + blade_specs['width_sc_start_lp'])        # [m2] Infusion spar caps
        self.floor_space[4 + self.n_webs]        = self.parallel_proc[ 4 + self.n_webs] * (delta + blade_specs['length_sc_hp']) * (delta + blade_specs['width_sc_start_hp'])        # [m2] Infusion spar caps
        self.floor_space[5 + self.n_webs]        = self.parallel_proc[ 5 + self.n_webs] * (blade_specs['max_chord'] + delta) * (blade_specs['blade_length'] + delta)                # [m2] Infusion skin shell lp
        self.floor_space[6 + self.n_webs]        = self.parallel_proc[ 6 + self.n_webs] * (blade_specs['max_chord'] + delta) * (blade_specs['blade_length'] + delta)                # [m2] Infusion skin shell hp
        self.floor_space[9 + self.n_webs]        = self.parallel_proc[ 9 + self.n_webs] * (blade_specs['max_chord'] + delta) * (blade_specs['blade_length'] + delta)                # [m2] Trim
        self.floor_space[10 + self.n_webs]       = self.parallel_proc[10 + self.n_webs] * (blade_specs['root_D']    + delta) * (blade_specs['blade_length'] + delta)                # [m2] Overlay
        self.floor_space[11 + self.n_webs]       = self.parallel_proc[11 + self.n_webs] * (blade_specs['root_D']    + delta) * (blade_specs['blade_length'] + delta)                # [m2] Post cure
        self.floor_space[12 + self.n_webs]       = self.parallel_proc[12 + self.n_webs] * (blade_specs['max_chord'] + delta) * (blade_specs['blade_length'] + delta)                # [m2] Root cut and drill
        self.floor_space[13 + self.n_webs]       = self.parallel_proc[13 + self.n_webs] * (blade_specs['root_D']    + delta) * (blade_specs['blade_length'] + delta)                # [m2] Root hardware install
        self.floor_space[14 + self.n_webs]       = self.parallel_proc[14 + self.n_webs] * (blade_specs['root_D']    + delta) * (blade_specs['blade_length'] + delta)                # [m2] Surface preparation
        self.floor_space[15 + self.n_webs]       = self.parallel_proc[15 + self.n_webs] * (blade_specs['root_D']    + delta) * (blade_specs['blade_length'] + delta)                # [m2] Paint
        self.floor_space[16 + self.n_webs]       = self.parallel_proc[16 + self.n_webs] * (blade_specs['root_D']    + delta) * (blade_specs['blade_length'] + delta)                # [m2] Surface inspection and finish
        self.floor_space[17 + self.n_webs]       = self.parallel_proc[17 + self.n_webs] * (blade_specs['root_D']    + delta) * (blade_specs['blade_length'] + delta)                # [m2] Weight and balance
        self.floor_space[18 + self.n_webs]       = self.parallel_proc[18 + self.n_webs] * (blade_specs['root_D']    + delta) * (blade_specs['blade_length'] + delta)                # [m2] Inspection
        self.floor_space[19 + self.n_webs]       = self.parallel_proc[19 + self.n_webs] * (blade_specs['root_D']    + delta) * (blade_specs['blade_length'] + delta)                # [m2] Shipping preparation

        
        # Average power consumption during each operation
        Cp          = 1.01812  # [kJ/kg/K] Kalogiannakis et. al 2003 
        Tcure       = 70       # [C]
        Tamb        = 22       # [C]
        OvenCycle   = 7        # [hr]
        EtaOven     = 0.5      # [-]
        
        kJ_per_kg   = Cp * (Tcure-Tamb) / (OvenCycle * 3600) / EtaOven
        
        self.power_consumpt                      = self.floor_space * 250 / self.hours / self.days # [kW] 80000 btu / sq ft
        self.power_consumpt[1]                   = self.power_consumpt[1] + self.parallel_proc[ 1] * blade_specs['mass_root_preform_lp'] * kJ_per_kg # [kW] Root preform lp
        self.power_consumpt[2]                   = self.power_consumpt[2] + self.parallel_proc[ 2] * blade_specs['mass_root_preform_hp'] * kJ_per_kg # [kW] Root preform hp
        for i_web in range(self.n_webs):
            self.power_consumpt[3 + i_web]       = self.power_consumpt[ 3 + i_web] + self.parallel_proc[3 + i_web] * blade_specs['mass_webs'][i_web] * kJ_per_kg # [kW] Root preform hp
        self.power_consumpt[3 + self.n_webs]     = self.power_consumpt[ 3 + self.n_webs] + self.parallel_proc[ 3 + self.n_webs] * blade_specs['mass_sc_lp'] * kJ_per_kg # [kW] Spar cap lp
        self.power_consumpt[4 + self.n_webs]     = self.power_consumpt[ 4 + self.n_webs] + self.parallel_proc[ 4 + self.n_webs] * blade_specs['mass_sc_hp'] * kJ_per_kg # [kW] Spar cap hp
        self.power_consumpt[5 + self.n_webs]     = self.power_consumpt[ 5 + self.n_webs] + self.parallel_proc[ 5 + self.n_webs] * (blade_specs['mass_shell_lp']) * kJ_per_kg # [kW] Shell lp
        self.power_consumpt[6 + self.n_webs]     = self.power_consumpt[ 6 + self.n_webs] + self.parallel_proc[ 6 + self.n_webs] * (blade_specs['mass_shell_hp']) * kJ_per_kg # [kW] Shell hp
        self.power_consumpt[11 + self.n_webs]    = self.power_consumpt[11 + self.n_webs] + self.parallel_proc[11 + self.n_webs] * blade_specs['blade_mass'] * kJ_per_kg # [kW] Post cure
        
        # Tooling investment per station per operation (molds)
        self.tooling_investment                  = np.zeros(len(operation)) # [$]
        price_mold_sqm                           = 5000.
        self.tooling_investment[1]               = price_mold_sqm * self.parallel_proc[1] * blade_specs['area_lp_root']  # [$] Mold of the root preform - lp, cost assumed equal to 50000 $ per meter square of surface
        self.tooling_investment[2]               = price_mold_sqm * self.parallel_proc[2] * blade_specs['area_hp_root']  # [$] Mold of the root preform - hp, cost assumed equal to 50000 $ per meter square of surface
        for i_web in range(self.n_webs):
            self.tooling_investment[3 + i_web]   = price_mold_sqm * self.parallel_proc[3 + i_web] * blade_specs['area_webs_w_flanges'][i_web] # [$] Mold of the webs, cost assumed equal to 10800 $ per meter square of surface
        self.tooling_investment[3 + self.n_webs] = price_mold_sqm * self.parallel_proc[3 + self.n_webs] * blade_specs['area_sc_lp'] # [$] Mold of the low pressure spar cap, cost assumed equal to 10800 $ per meter square of surface
        self.tooling_investment[4 + self.n_webs] = price_mold_sqm * self.parallel_proc[4 + self.n_webs] * blade_specs['area_sc_hp'] # [$] Mold of the high pressure spar cap, cost assumed equal to 10800 $ per meter square of surface
        self.tooling_investment[5 + self.n_webs] = price_mold_sqm * self.parallel_proc[5 + self.n_webs] * blade_specs['area_lpskin_w_flanges']  # [$] Mold of the low pressure skin shell, assumed equal to 9400 $ per meter square of surface
        self.tooling_investment[6 + self.n_webs] = price_mold_sqm * self.parallel_proc[6 + self.n_webs] * blade_specs['area_hpskin_w_flanges']  # [$] Mold of the low pressure skin shell, assumed equal to 9400 $ per meter square of surface        
        
        
        # Equipment investment per station per operation
        self.equipm_investment                   = np.zeros(len(operation)) # [$]     
        self.equipm_investment[0]                =   5000. * self.parallel_proc[ 0] * blade_specs['blade_length']  # [$] Equipment for material cutting is assumed at 5000 $ per meter of blade length
        self.equipm_investment[1]                =  15000. * self.parallel_proc[ 1] * blade_specs['root_D']        # [$] Equipment for root preform infusion is assumed at 15000 $ per meter of blade root diameter
        self.equipm_investment[2]                =  15000. * self.parallel_proc[ 2] * blade_specs['root_D']        # [$] Equipment for root preform infusion is assumed at 15000 $ per meter of blade root diameter
        for i_web in range(self.n_webs):    
            self.equipm_investment[3 + i_web]    =   1700. * self.parallel_proc[ 3 + i_web] * blade_specs['length_webs'][i_web]    # [$] Equipment for webs infusion is assumed at 1700 $ per meter of web length
        self.equipm_investment[3 + self.n_webs]  =   1700. * self.parallel_proc[ 3 + self.n_webs] * blade_specs['length_sc_lp']    # [$] Equipment for spar caps infusion is assumed at 1700 $ per meter of spar cap length
        self.equipm_investment[4 + self.n_webs]  =   1700. * self.parallel_proc[ 4 + self.n_webs] * blade_specs['length_sc_hp']    # [$] Equipment for spar caps infusion is assumed at 1700 $ per meter of spar cap length
        self.equipm_investment[5 + self.n_webs]  =   1600. * self.parallel_proc[ 5 + self.n_webs] * blade_specs['skin_perimeter_wo_root']# [$] Equipment for skins infusion is assumed at 1600 $ per meter of skin perimeter
        self.equipm_investment[6 + self.n_webs]  =   1600. * self.parallel_proc[ 6 + self.n_webs] * blade_specs['skin_perimeter_wo_root']# [$] Equipment for skins infusion is assumed at 1600 $ per meter of skin perimeter
        self.equipm_investment[7 + self.n_webs]  =   6600. * self.parallel_proc[ 7 + self.n_webs] * sum(blade_specs['length_webs'])# [$] Equipment for assembly is assumed equal to 6600 $ per meter of total webs length
        self.equipm_investment[9 + self.n_webs]  =  25000. * self.parallel_proc[ 9 + self.n_webs] * blade_specs['blade_length']    # [$] Equipment for trim booth is assumed at 25000 $ per meter of blade length
        self.equipm_investment[10 + self.n_webs] =    250. * self.parallel_proc[10 + self.n_webs] * blade_specs['blade_length']    # [$] Equipment for overlay is assumed at 250 $ per meter of blade length
        self.equipm_investment[11 + self.n_webs] =  28500. * self.parallel_proc[11 + self.n_webs] * blade_specs['blade_length']    # [$] Equipment for post-cure is assumed at 28500 $ per meter of blade length
        self.equipm_investment[12 + self.n_webs] = 390000. * self.parallel_proc[12 + self.n_webs] * blade_specs['root_D']          # [$] Equipment for root cut and drill is assumed at 390000 $ per meter of root diameter
        self.equipm_investment[13 + self.n_webs] =  15500. * self.parallel_proc[13 + self.n_webs] * blade_specs['root_D']          # [$] Equipment for root hardware install is assumed at 15500 $ per meter of root diameter
        self.equipm_investment[14 + self.n_webs] =    160. * self.parallel_proc[14 + self.n_webs] * (blade_specs['area_lpskin_wo_flanges'] + blade_specs['area_hpskin_wo_flanges']) # [$] Equipment for surface preparation is assumed at 160 $ per meter square of blade outer surface
        self.equipm_investment[15 + self.n_webs] =  57000. * self.parallel_proc[15 + self.n_webs] * blade_specs['blade_length']    # [$] Equipment for paint booth is assumed at 57000 $ per meter of blade length
        self.equipm_investment[16 + self.n_webs] =    800. * self.parallel_proc[16 + self.n_webs] * blade_specs['blade_length']    # [$] Equipment for surface inspection and finish is assumed at 800 $ per meter of blade length
        self.equipm_investment[17 + self.n_webs] = 200000. * self.parallel_proc[17 + self.n_webs]                                  # [$] Weight and Balance, assumed constant
        self.equipm_investment[18 + self.n_webs] =    400. * self.parallel_proc[18 + self.n_webs] * blade_specs['blade_length']    # [$] Equipment for final inspection is assumed at 400 $ per meter of blade length
        self.equipm_investment[19 + self.n_webs] =   8000. * self.parallel_proc[19 + self.n_webs] * blade_specs['root_D']          # [$] Equipment for shipping preparation is assumed at 8000 $ per meter of root diameter
        
        

        
        
        
       


        
    def execute_direct_labor_cost(self ,operation, labor_hours):
        
        if self.options['verbosity']:
            verbosity                                   = 1
        else:
            verbosity                                   = 0
        
        direct_labor_cost_per_blade             = np.zeros(len(operation)) # [$]
        direct_labor_cost_per_year              = np.zeros(len(operation)) # [$]
        
        if verbosity:
            print('\n#################################\nDirect labor cost')
        
        for i_op in range(0, len(operation)):
            direct_labor_cost_per_blade[i_op] , direct_labor_cost_per_year[i_op] = compute_direct_labor_cost(self, labor_hours[i_op], operation[i_op], self.cum_rejr[i_op], verbosity)
        
        total_direct_labor_cost_per_blade       = sum(direct_labor_cost_per_blade)
        total_direct_labor_cost_per_year        = sum(direct_labor_cost_per_year)
        
        total_labor_overhead_per_blade          = total_direct_labor_cost_per_blade * (self.overhead / 100.)
        
        return total_direct_labor_cost_per_blade , total_labor_overhead_per_blade
    
    
    def execute_utility_cost(self, operation, ct):
        
        if self.options['verbosity']:
            verbosity                                   = 1
        else:
            verbosity                                   = 0
        
        utility_cost_per_blade                  = np.zeros(len(operation)) # [$]
        utility_cost_per_year                   = np.zeros(len(operation)) # [$]
        
        if verbosity:
            print('\n#################################\nUtility cost')
        
        for i_op in range(0, len(operation)):
            utility_cost_per_blade[i_op] , utility_cost_per_year[i_op] = compute_utility_cost(self, ct[i_op], self.power_consumpt[i_op], operation[i_op], self.cum_rejr[i_op], verbosity)
        
        total_utility_cost_per_blade            = sum(utility_cost_per_blade)
        total_utility_labor_cost_per_year       = sum(utility_cost_per_year)
        
        return total_utility_cost_per_blade
    
    def execute_fixed_cost(self, operation, ct, blade_variable_cost_w_overhead):
        
        if self.options['verbosity']:
            verbosity                                   = 1
        else:
            verbosity                                   = 0
        
        building_cost_per_blade                     = np.zeros(len(operation)) # [$]
        building_cost_per_year                      = np.zeros(len(operation)) # [$]
        building_annuity                            = np.zeros(len(operation)) # [$]
        tooling_cost_per_blade                      = np.zeros(len(operation)) # [$]
        tooling_cost_per_year                       = np.zeros(len(operation)) # [$]
        tooling_annuity                             = np.zeros(len(operation)) # [$]
        equipment_cost_per_blade                    = np.zeros(len(operation)) # [$]
        equipment_cost_per_year                     = np.zeros(len(operation)) # [$]
        equipment_annuity                           = np.zeros(len(operation)) # [$]
        maintenance_cost_per_blade                  = np.zeros(len(operation)) # [$]
        maintenance_cost_per_year                   = np.zeros(len(operation)) # [$]
        
        
        if self.options['verbosity']:
            print('\n#################################\nFixed cost')
        
        for i_op in range(0, len(operation)):
            if verbosity:
                print('\nBuilding:')
            building_investment                 = self.floor_space[i_op] * self.price_space
            investment_bu                       = building_investment * self.parallel_proc[i_op]
            building_cost_per_blade[i_op], building_cost_per_year[i_op], building_annuity[i_op] = compute_cost_annuity(self, operation[i_op], investment_bu, self.building_life, verbosity)    
            
            if verbosity:
                print('\nTooling:')
            investment_to                       = self.tooling_investment[i_op] * self.parallel_proc[i_op]
            tooling_cost_per_blade[i_op], tooling_cost_per_year[i_op], tooling_annuity[i_op] = compute_cost_annuity(self, operation[i_op], investment_to, self.tool_life, verbosity)
            
            if verbosity:
                print('\nEquipment:')
            investment_eq                       = self.equipm_investment[i_op]  * self.parallel_proc[i_op]
            equipment_cost_per_blade[i_op], equipment_cost_per_year[i_op], equipment_annuity[i_op] = compute_cost_annuity(self, operation[i_op], investment_eq, self.eq_life, verbosity)
            
            if verbosity:
                print('\nMaintenance:')
            maintenance_cost_per_blade[i_op], maintenance_cost_per_year[i_op] = compute_maintenance_cost(self, operation[i_op], investment_eq, investment_to, investment_bu, verbosity)    
        
        # Sums across operations
        total_building_labor_cost_per_year      = sum(building_cost_per_year)
        total_building_cost_per_blade           = sum(building_cost_per_blade)
        
        total_tooling_labor_cost_per_year       = sum(tooling_cost_per_year)
        total_tooling_cost_per_blade            = sum(tooling_cost_per_blade)
        
        total_equipment_labor_cost_per_year     = sum(equipment_cost_per_year)
        total_equipment_cost_per_blade          = sum(equipment_cost_per_blade)

        total_maintenance_labor_cost_per_year   = sum(maintenance_cost_per_year)
        total_maintenance_cost_per_blade        = sum(maintenance_cost_per_blade)
        
        # Annuity
        equipment_annuity_tot                   = sum(equipment_annuity)
        tooling_annuity_tot                     = sum(tooling_annuity)
        building_annuity_tot                    = sum(building_annuity)
        
        working_annuity                         = np.pmt(self.crr /100. / 12. , self.wcp, -(self.wcp / 12. * (total_maintenance_labor_cost_per_year + blade_variable_cost_w_overhead * self.n_blades))) * 12.

        annuity_tot_per_year                    = equipment_annuity_tot + tooling_annuity_tot + building_annuity_tot + working_annuity
        
        
        cost_of_capital_per_year                = annuity_tot_per_year - (blade_variable_cost_w_overhead * self.n_blades + total_equipment_labor_cost_per_year + total_tooling_labor_cost_per_year + total_building_labor_cost_per_year + total_maintenance_labor_cost_per_year)
        cost_of_capital_per_blade               = cost_of_capital_per_year / self.n_blades

        
        return total_equipment_cost_per_blade, total_tooling_cost_per_blade, total_building_cost_per_blade, total_maintenance_cost_per_blade, cost_of_capital_per_blade

def compute_direct_labor_cost(self, labor_hours, operation, cum_rejr, verbosity):
        
        cost_per_blade = (self.wage * (1. + self.beni / 100.) * labor_hours) / (1. - self.avg_dt / 100.)/(1. - cum_rejr)
        cost_per_year  = cost_per_blade * self.n_blades
        if verbosity == 1:
            print('Activity: ' + operation)
            print('per blade: {:8.2f} $ \t \t --- \t \t per year: {:8.2f} $'.format(float(cost_per_blade),float(cost_per_year)))
        

        return cost_per_blade , cost_per_year

def compute_utility_cost(self, ct, power_consumpt, operation, cum_rejr, verbosity):
       
        cost_per_blade = (self.electr  * power_consumpt * ct) / (1. - self.avg_dt / 100.)/(1. - cum_rejr)
        cost_per_year  = cost_per_blade * self.n_blades
        
        if verbosity == 1:
            print('Activity: ' + operation)
            print('per blade: {:8.2f} $ \t \t --- \t \t per year: {:8.2f} $'.format(float(cost_per_blade),float(cost_per_year)))

        return cost_per_blade , cost_per_year

def compute_cost_annuity(self, operation, investment, life, verbosity):
       
        cost_per_year   = investment / life
        cost_per_blade  = cost_per_year / self.n_blades
        annuity         = np.pmt(self.crr / 100. / 12. , life * 12., -investment) * 12.
        
        if verbosity == 1:
            print('Activity: ' + operation)
            print('per blade: {:8.2f} $ \t \t --- \t \t per year: {:8.2f} $ \t \t --- \t \t annuity: {:8.2f} $'.format(float(cost_per_blade),float(cost_per_year),float(annuity)))

        return cost_per_blade , cost_per_year, annuity        

def compute_maintenance_cost(self, operation, investment_eq, investment_to, investment_bu, verbosity):
    cost_per_year   = self.maintenance_cost / 100. * (investment_eq + investment_to + investment_bu)
    cost_per_blade  = cost_per_year / self.n_blades
    
    if verbosity == 1:
        print('Activity: ' + operation)
        print('per blade: {:8.2f} $ \t \t --- \t \t per year: {:8.2f} $'.format(float(cost_per_blade),float(cost_per_year)))

    return cost_per_blade , cost_per_year
    
class blade_cost_model(object):

    def __init__(self, verbosity = False):
        
        self.options = {}
        self.options['verbosity']        = verbosity
        self.options['tex_table']        = False
        self.options['generate_plots']   = False
        self.options['show_plots']       = False
        self.options['show_warnings']    = False
        self.options['discrete']         = False


    def init_from_refBlade(self, refBlade):
        # Code take from rotor_geometry.py (RotorSE). It computes layup properties, independent of which turbine it is
        # Setup paths
        strucpath       = refBlade.getStructPath()
        self.materials  = Orthotropic2DMaterial.listFromPreCompFile(os.path.join(strucpath, 'materials.inp'))
        
        npts            = refBlade.npts
        self.upperCS    = [0]*npts
        self.lowerCS    = [0]*npts
        self.websCS     = [0]*npts
        self.profile    = [0]*npts

        for i in range(npts):
            webLoc      = []
            istr        = str(i) if refBlade.name == '3_35MW' or refBlade.name == '10MW' else str(i+1)
            self.upperCS[i], self.lowerCS[i], self.websCS[i] = CompositeSection.initFromPreCompLayupFile(os.path.join(strucpath, 'layup_' + istr + '.inp'), webLoc, self.materials , readLocW=True)
            self.profile[i]  = Profile.initFromPreCompFile(os.path.join(strucpath, 'shape_' + istr + '.inp'))

        self.name        = refBlade.name
        self.bladeLength = refBlade.bladeLength
        # self.eta         = refBlade.r
        self.r           = refBlade.r * refBlade.bladeLength
        self.chord       = refBlade.chord_ref
        self.le_location = refBlade.le_location

    def init_from_Ontology(self, refBlade):
        self.materials   = refBlade['precomp']['materials']
        self.upperCS     = refBlade['precomp']['upperCS']
        self.lowerCS     = refBlade['precomp']['lowerCS']
        self.websCS      = refBlade['precomp']['websCS']
        self.profile     = refBlade['precomp']['profile']

        self.name        = refBlade['config']['name']
        self.bladeLength = refBlade['pf']['r'][-1]
        self.r           = refBlade['pf']['r']
        self.chord       = refBlade['pf']['chord']
        self.le_location = refBlade['pf']['p_le']


    def execute_blade_cost_model(self):

        # print([self.materials, type(self.materials), len(self.materials)])
        # print([self.upperCS, type(self.upperCS), len(self.upperCS)])
        # print([self.lowerCS, type(self.lowerCS), len(self.lowerCS)])
        # print([self.websCS, type(self.websCS), len(self.websCS)])
        # print([self.profile, type(self.profile), len(self.profile)])
        # print([self.name, type(self.name), len(self.name)])
        # print([self.bladeLength, type(self.bladeLength)])
        # print([self.r, type(self.r), len(self.r)])
        # print([self.chord, type(self.chord), len(self.chord)])
        # print([self.le_location, type(self.le_location), len(self.le_location)])
        
        if self.options['verbosity'] == True:
            print('\n \n#####################################################\n')
            print('Blade Cost Model')
            print('National Renewable Energy Lab - Golden, CO')
            print('Bortolotti P, Dykes K, Murray R, Berry D')
            print('12th October 2018')
            print('\n#####################################################\n\n')
            print('BLADE OF THE TURBINE ' + self.name)
            print('\n\n#####################################################')
        
        t_init = time.time()
        
        # Bill of Materials
        bom                                                            = blade_bom()
        bom.options                                                    = self.options
        bom.name                                                       = self.name
        bom.bladeLength                                                = self.bladeLength
        # bom.eta                                                        = self.eta
        bom.r                                                          = self.r
        bom.chord                                                      = self.chord
        bom.le_location                                                = self.le_location
        bom.materials                                                  = self.materials
        bom.mat_options                                                = self.mat_options
        bom.upperCS                                                    = self.upperCS
        bom.lowerCS                                                    = self.lowerCS
        bom.websCS                                                     = self.websCS
        bom.profile                                                    = self.profile
        
        
        blade_specs, mat_dictionary                                    = bom.extract_specs()
        matrix, bonding                                                = bom.compute_matrix_bonding(blade_specs, mat_dictionary)
        metallic_parts                                                 = bom.compute_metallic_parts(blade_specs)
        consumables                                                    = bom.compute_consumables(blade_specs)
        self.total_blade_mat_cost_w_waste, self.blade_mass             = bom.compute_bom(blade_specs, mat_dictionary, matrix, bonding, metallic_parts, consumables)
        
        # Labor and cycle time
        labor_ct                                                       = blade_labor_ct(blade_specs, mat_dictionary , metallic_parts)
        labor_ct.options                                               = self.options
        labor_ct.name                                                  = self.name
        operation , labor_hours , skin_mold_gating_ct , non_gating_ct  = labor_ct.execute_blade_labor_ct()
        total_labor_hours                                              = sum(labor_hours)
        total_skin_mold_gating_ct                                      = sum(skin_mold_gating_ct)
        total_non_gating_ct                                            = sum(non_gating_ct)
        
        # Virtual factory                     
        vf                                                             = virtual_factory(blade_specs , operation, skin_mold_gating_ct, non_gating_ct, self.options)
        vf.options                                                     = self.options
        self.total_cost_labor , self.total_labor_overhead              = vf.execute_direct_labor_cost(operation , labor_hours)
        self.total_cost_utility                                        = vf.execute_utility_cost(operation , skin_mold_gating_ct + non_gating_ct)
        self.blade_variable_cost                                       = self.total_blade_mat_cost_w_waste + self.total_cost_labor + self.total_cost_utility
        self.total_cost_equipment , self.total_cost_tooling, self.total_cost_building, self.total_maintenance_cost, self.cost_capital  = vf.execute_fixed_cost(operation , skin_mold_gating_ct + non_gating_ct, self.blade_variable_cost + self.total_labor_overhead)
        self.blade_fixed_cost                                          = self.total_cost_equipment + self.total_cost_tooling + self.total_cost_building + self.total_maintenance_cost + self.total_labor_overhead + self.cost_capital
        
        # Total
        self.total_blade_cost = self.blade_variable_cost + self.blade_fixed_cost
        
        if self.options['tex_table'] == True:
            tex_table_file = open('tex_tables.txt','a')
            tex_table_file.write('\n\n%s & %.2f & %.2f & %.2f & %.2f & %.2f \\\\ \n' % (self.name, self.bladeLength, self.total_blade_mat_cost_w_waste, total_labor_hours, total_skin_mold_gating_ct, total_non_gating_ct))
            tex_table_file.close()
        
        if self.options['verbosity'] == True:
            print('\n#################################')
            print('TOTAL LABOR AND CYCLE TIME:')    
            print('Labor: %.2f hr' % (total_labor_hours))
            print('Skin Mold Gating Cycle Time: %.2f hr' % (total_skin_mold_gating_ct))
            print('Non-Gating Cycle Time: %.2f hr' % (total_non_gating_ct))
            print('################################')    
            
            print('\n################################')
            print('TOTAL BLADE COSTS')
            print('Material cost        %.2f $' % (self.total_blade_mat_cost_w_waste))
            print('Labor cost:          %.2f $' % (self.total_cost_labor))
            print('Overhead labor cost: %.2f $' % (self.total_labor_overhead))
            print('Utility cost:        %.2f $' % (self.total_cost_utility))
            print('Equipment cost:      %.2f $' % (self.total_cost_equipment))   
            print('Tooling cost:        %.2f $' % (self.total_cost_tooling))
            print('Building cost:       %.2f $' % (self.total_cost_building))
            print('Maintenance cost:    %.2f $' % (self.total_maintenance_cost))
            print('Cost of capital:     %.2f $' % (self.cost_capital))
            print('################################')
            print('Variable :           %.2f $' % (self.blade_variable_cost))
            print('Fixed :              %.2f $' % (self.blade_fixed_cost))
            print('################################')
            print('TOTAL :              %.2f $' % (self.total_blade_cost))
        
        
        if self.options['tex_table'] == True:
            tex_table_file = open('tex_tables.txt','a') 
            tex_table_file.write('\n\n\n\\begin{table}[htpb]\n')
            tex_table_file.write('\\caption{Total costs of the %s blade.}\n' % self.name)
            tex_table_file.write('\\label{table:%s_6}\n' % self.name)
            tex_table_file.write('\\centering\n')
            tex_table_file.write('\\begin{tabular}{l c}\n')
            tex_table_file.write('\\toprule\n')
            tex_table_file.write('       & Cost [\$]\\\\ \n')
            tex_table_file.write('\\midrule\n')
            tex_table_file.write('Material cost       & %.2f \\\\ \n' % (self.total_blade_mat_cost_w_waste))
            tex_table_file.write('Labor cost          & %.2f \\\\ \n' % (self.total_cost_labor))
            tex_table_file.write('Overhead labor cost & %.2f \\\\ \n' % (self.total_labor_overhead))
            tex_table_file.write('Utility cost        & %.2f \\\\ \n' % (self.total_cost_utility))
            tex_table_file.write('Equipment cost      & %.2f \\\\ \n' % (self.total_cost_equipment))   
            tex_table_file.write('Tooling cost        & %.2f \\\\ \n' % (self.total_cost_tooling))
            tex_table_file.write('Building cost       & %.2f \\\\ \n' % (self.total_cost_building))
            tex_table_file.write('Maintenance cost    & %.2f \\\\ \n' % (self.total_maintenance_cost))
            tex_table_file.write('Cost of capital     & %.2f \\\\ \n' % (self.cost_capital))
            tex_table_file.write('\\midrule\n')
            tex_table_file.write('Variable            & %.2f \\\\ \n' % (self.blade_variable_cost))
            tex_table_file.write('Fixed               & %.2f \\\\ \n' % (self.blade_fixed_cost))
            tex_table_file.write('\\midrule\n')
            tex_table_file.write('\\textbf{Total}     & \\textbf{%.2f} \\\\ \n' % (self.total_blade_cost))
            tex_table_file.write('\\bottomrule\n')
            tex_table_file.write('\\end{tabular}\n')
            tex_table_file.write('\\end{table}\n')
            tex_table_file.close()
        
        
        if self.options['generate_plots'] == True:
            costs       = [self.total_blade_mat_cost_w_waste, self.total_cost_labor, self.total_labor_overhead, self.total_cost_utility, self.total_cost_equipment, self.total_cost_tooling, self.total_cost_building, self.total_maintenance_cost, self.cost_capital]
            name_costs  = ['Materials', 'Labor', 'Overhead', 'Utility', 'Equipment', 'Tooling', 'Building', 'Maintenance' , 'Capital']    
            fig1, ax1   = plt.subplots()
            patches, texts = ax1.pie(costs, explode=np.zeros(len(costs)), labels=name_costs, shadow=True, startangle=90)
            ax1.axis('equal')  # Equal aspect ratio ensures that pie is drawn as a circle.
            for i in range(len(texts)):
                texts[i].set_fontsize(10)
            fig1.savefig('Plots\Total_' + self.name +'.png')
            if self.options['show_plots'] == True:    
                plt.show()
                
        
        if self.options['verbosity'] == True:
            t_final = time.time()
            print('\n################################')
            print('Runtime %.2f seconds' % (t_final-t_init))
            print('################################')
    
        return self.total_blade_cost, self.blade_mass

# Class to initiate the blade cost model
class RotorCost(ExplicitComponent):
    def initialize(self):
        self.options.declare('wt_init_options')
        self.options.declare('opt_options')

    def setup(self):
        wt_init_options = self.options['wt_init_options']
        blade_init_options = wt_init_options['blade']
        self.n_span     = n_span = blade_init_options['n_span']
        opt_options     = self.options['opt_options']
        self.costs_verbosity = opt_options['costs_verbosity']
        self.n_span        = n_span    = blade_init_options['n_span']
        self.n_webs        = n_webs    = blade_init_options['n_webs']
        self.n_layers      = n_layers  = blade_init_options['n_layers']
        af_init_options    = self.options['wt_init_options']['airfoils']
        self.n_xy          = n_xy      = af_init_options['n_xy'] # Number of coordinate points to describe the airfoil geometry
        mat_init_options = self.options['wt_init_options']['materials']
        self.n_mat = n_mat = mat_init_options['n_mat']

        # Inputs - Outer blade shape
        self.add_input('blade_length',  val=0.0,                units='m',  desc='blade length')
        self.add_input('s',             val=np.zeros(n_span),               desc='blade nondimensional span location')
        self.add_input('chord',         val=np.zeros(n_span),   units='m',  desc='Chord distribution')
        self.add_input('pitch_axis',    val=np.zeros(n_span),               desc='1D array of the chordwise position of the pitch axis (0-LE, 1-TE), defined along blade span.')
        self.add_input('coord_xy_interp',  val=np.zeros((n_span, n_xy, 2)), desc='3D array of the non-dimensional x and y airfoil coordinates of the airfoils interpolated along span for n_span stations.')

        # Inputs - Inner blade structure
        self.add_discrete_input('web_name', val=n_webs * [''],                          desc='1D array of the names of the shear webs defined in the blade structure.')
        self.add_input('web_start_nd',   val=np.zeros((n_webs, n_span)),                desc='2D array of the non-dimensional start point defined along the outer profile of a web. The TE suction side is 0, the TE pressure side is 1. The first dimension represents each web, the second dimension represents each entry along blade span.')
        self.add_input('web_end_nd',     val=np.zeros((n_webs, n_span)),                desc='2D array of the non-dimensional end point defined along the outer profile of a web. The TE suction side is 0, the TE pressure side is 1. The first dimension represents each web, the second dimension represents each entry along blade span.')
        self.add_discrete_input('layer_web',  val=n_layers * [''],                      desc='1D array of the names of the webs the layer is associated to. If the layer is on the outer profile this entry can simply stay empty.')
        self.add_discrete_input('layer_name', val=n_layers * [''],                      desc='1D array of the names of the layers modeled in the blade structure.')
        self.add_discrete_input('layer_mat',  val=n_layers * [''],                      desc='1D array of the names of the materials of each layer modeled in the blade structure.')
        self.add_input('layer_thickness',   val=np.zeros((n_layers, n_span)), units='m',    desc='2D array of the thickness of the layers of the blade structure. The first dimension represents each layer, the second dimension represents each entry along blade span.')
        self.add_input('layer_start_nd',    val=np.zeros((n_layers, n_span)),               desc='2D array of the non-dimensional start point defined along the outer profile of a layer. The TE suction side is 0, the TE pressure side is 1. The first dimension represents each layer, the second dimension represents each entry along blade span.')
        self.add_input('layer_end_nd',      val=np.zeros((n_layers, n_span)),               desc='2D array of the non-dimensional end point defined along the outer profile of a layer. The TE suction side is 0, the TE pressure side is 1. The first dimension represents each layer, the second dimension represents each entry along blade span.')

        # Inputs - Materials
        self.add_discrete_input('mat_name', val=n_mat * [''],                     desc='1D array of names of materials.')
        self.add_discrete_input('component_id', val=np.zeros(n_mat),              desc='1D array of flags to set whether a material is used in a blade: 0 - coating, 1 - sandwich filler , 2 - shell skin, 3 - shear webs, 4 - spar caps, 5 - TE reinf.isotropic.')
        self.add_input('rho',           val=np.zeros(n_mat),      units='kg/m**3',desc='1D array of the density of the materials. For composites, this is the density of the laminate.')
        self.add_input('unit_cost',     val=np.zeros(n_mat),      units='USD/kg', desc='1D array of the unit costs of the materials.')
        self.add_input('waste',         val=np.zeros(n_mat),                      desc='1D array of the non-dimensional waste fraction of the materials.')
        self.add_input('rho_fiber',     val=np.zeros(n_mat),      units='kg/m**3',desc='1D array of the density of the fibers of the materials.')
        self.add_input('rho_area_dry',  val=np.zeros(n_mat),      units='kg/m**2',desc='1D array of the dry aerial density of the composite fabrics. Non-composite materials are kept at 0.')
        self.add_input('ply_t',        val=np.zeros(n_mat),      units='m',      desc='1D array of the ply thicknesses of the materials. Non-composite materials are kept at 0.')
        self.add_input('fvf',          val=np.zeros(n_mat),                      desc='1D array of the non-dimensional fiber volume fraction of the composite materials. Non-composite materials are kept at 0.')
        self.add_input('fwf',          val=np.zeros(n_mat),                      desc='1D array of the non-dimensional fiber weight- fraction of the composite materials. Non-composite materials are kept at 0.')
        self.add_input('roll_mass',    val=np.zeros(n_mat),      units='kg',     desc='1D array of the roll mass of the composite fabrics. Non-composite materials are kept at 0.')

        # Outputs
        self.add_output('total_blade_cost', val=0.0, units='USD', desc='total blade cost')
        self.add_output('total_blade_mass', val=0.0, units='USD', desc='total blade cost')

    def compute(self, inputs, outputs, discrete_inputs, discrete_outputs):
        
        pass
        
        
        
        
        
        
        
        
        
        
        
        
        
        
        
        <|MERGE_RESOLUTION|>--- conflicted
+++ resolved
@@ -175,25 +175,6 @@
         #             if self.materials[i]['component_id'] <= 0:
         #                 mat_dictionary[name]['ply_t']  = self.materials[i]['ply_thickness']
                 
-<<<<<<< HEAD
-                if 0 in self.material_dict[mat.name]['component']:
-                    coating_mat_id = precomp_mat[mat.name]['id']        # Assigning the material to the coating
-                elif 1 in self.material_dict[mat.name]['component']:    
-                    core_mat_id[precomp_mat[mat.name]['id'] - 1]  = 1   # Assigning the material to the core
-                elif 2 in self.material_dict[mat.name]['component']:    
-                    skin_mat_id    = precomp_mat[mat.name]['id']        # Assigning the material to the shell skin
-                elif 3 in self.material_dict[mat.name]['component']:    
-                    skinwebs_mat_id= precomp_mat[mat.name]['id']        # Assigning the material to the webs skin 
-                elif 4 in self.material_dict[mat.name]['component']:    
-                    sc_mat_id      = precomp_mat[mat.name]['id']        # Assigning the material to the spar caps
-                elif 5 in self.material_dict[mat.name]['component']:    
-                    le_reinf_mat_id= precomp_mat[mat.name]['id']        # Assigning the material to the te reinf  
-                    te_reinf_mat_id= precomp_mat[mat.name]['id']        # Assigning the material to the le reinf
-            
-            except:
-                print('WARNING: The material ' + mat.name + ' does not have its properties fully defined. Please set them in the first lines of blade_bom.py in RotorSE')
-        
-=======
         #         if self.materials[i]['component_id'] == 0:
         #             coating_mat_id = mat_dictionary[name]['id']        # Assigning the material to the coating
         #         elif self.materials[i]['component_id'] == 1:    
@@ -210,8 +191,7 @@
                 
         #         # except:
         #             # exit('ERROR: The material ' + name + ' does not have its properties fully defined. Please set them in the first lines of blade_bom.py in RotorSE')
->>>>>>> 18799936
-        
+
         
         # print(mat_dictionary)
         # exit()
@@ -239,22 +219,6 @@
         density = np.zeros(len(mat_names))
         
         for i, name in enumerate(mat_names):
-<<<<<<< HEAD
-            try:
-                _ = precomp_mat[name]['ply_t']
-            except:
-                continue
-            
-            if core_mat_id[precomp_mat[name]['id'] - 1] == 0:
-                if self.options['verbosity']:
-                    print('Composite :' + name)
-                t_layer[precomp_mat[name]['id']-1] = precomp_mat[name]['ply_t']
-                density[precomp_mat[name]['id']-1] = precomp_mat[name]['density']
-            else:
-                if self.options['verbosity']:
-                    print('Filler    :' + name)
-                density[precomp_mat[name]['id']-1] = precomp_mat[name]['density']
-=======
             # if core_mat_id[mat_dictionary[name]['id'] - 1] == 0:
             if 'ply_t' in mat_dictionary[name]:
                 if mat_dictionary[name]['ply_t'] != 0.:
@@ -266,7 +230,6 @@
                         print('Non-composite material: ' + name)
             
             density[mat_dictionary[name]['id']-1] = mat_dictionary[name]['density']
->>>>>>> 18799936
         
         # Reconstruct number of plies from laminate thickness and single ply thickness
         composite_rounding = False
@@ -732,18 +695,8 @@
         blade_specs['matrix_total_mass_wo_waste'] = 0.
         
         for name in mat_names:
-<<<<<<< HEAD
-            try:
-                _ = precomp_mat[name]['fwf']
-            except:
-                continue
-            
-            precomp_mat[name]['total_mass_wo_waste']     = mass_per_comp[precomp_mat[name]['id']-1] * precomp_mat[name]['fwf'] / 100.
-            precomp_mat[name]['total_mass_w_waste']      = precomp_mat[name]['total_mass_wo_waste'] * (1 + precomp_mat[name]['waste']/100.)
-=======
             mat_dictionary[name]['total_mass_wo_waste']     = mass_per_comp[mat_dictionary[name]['id']-1] * mat_dictionary[name]['fwf'] / 100.
             mat_dictionary[name]['total_mass_w_waste']      = mat_dictionary[name]['total_mass_wo_waste'] * (1 + mat_dictionary[name]['waste']/100.)
->>>>>>> 18799936
             
             blade_specs['matrix_total_mass_wo_waste'] = blade_specs['matrix_total_mass_wo_waste'] + mat_dictionary[name]['total_mass_wo_waste'] / (mat_dictionary[name]['fwf']/100.) * (1 - mat_dictionary[name]['fwf']/100.)
             
@@ -1101,18 +1054,8 @@
         
         mat_names = mat_dictionary.keys()
         for name in mat_names:
-<<<<<<< HEAD
-            try:
-                _ = precomp_mat[name]['total_cost_wo_waste']
-            except:
-                continue
-            
-            total_mat_cost_wo_waste = total_mat_cost_wo_waste + precomp_mat[name]['total_cost_wo_waste']
-            total_mat_cost_w_waste  = total_mat_cost_w_waste + precomp_mat[name]['total_cost_w_waste']
-=======
             total_mat_cost_wo_waste = total_mat_cost_wo_waste + mat_dictionary[name]['total_cost_wo_waste']
             total_mat_cost_w_waste  = total_mat_cost_w_waste + mat_dictionary[name]['total_cost_w_waste']
->>>>>>> 18799936
         
             if self.options['tex_table']:
                 tex_table_file.write('%s & %.2f \\\\ \n' % (name , mat_dictionary[name]['total_cost_w_waste']))
