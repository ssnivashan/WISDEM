# from __future__ import print_function
# import os, sys, copy, time, warnings
# import operator

# try:
#     import ruamel_yaml as ry
# except:
#     try:
#         import ruamel.yaml as ry
#     except:
#         raise ImportError('No module named ruamel.yaml or ruamel_yaml')

from scipy.interpolate import PchipInterpolator
import numpy as np
# import jsonschema as json

# from wisdem.ccblade.ccblade_component import CCBladeGeometry
# from wisdem.ccblade import CCAirfoil
# from wisdem.airfoilprep.airfoilprep import Airfoil, Polar

# from wisdem.rotorse.precomp import Profile, Orthotropic2DMaterial, CompositeSection, _precomp, PreCompWriter
# from wisdem.rotorse.geometry_tools.geometry import AirfoilShape, Curve

# import matplotlib.pyplot as plt

def remap2grid(x_ref, y_ref, x, spline=PchipInterpolator):


    try:
        spline_y = spline(x_ref, y_ref)
    except:
        x_ref = np.flip(x_ref, axis=0)
        y_ref = np.flip(y_ref, axis=0)
        spline_y = spline(x_ref, y_ref)

    # error handling for x[-1] - x_ref[-1] > 0 and x[-1]~x_ref[-1]
    try:
        _ = iter(x)
        if x[-1]>max(x_ref) and np.isclose(x[-1], x_ref[-1]):
            x[-1]=x_ref[-1]
    except:
        if np.isclose(x, 0.):
            x = 0.
        if x>max(x_ref) and np.isclose(x, x_ref[-1]):
            x=x_ref[-1]

    y_out = spline_y(x)

    np.place(y_out, y_out < min(y_ref), min(y_ref))
    np.place(y_out, y_out > max(y_ref), max(y_ref))

    return y_out

# def remapAirfoil(x_ref, y_ref, x0):
#     # for interpolating airfoil surface
#     x = copy.copy(x_ref)
#     y = copy.copy(y_ref)
#     x_in = copy.copy(x0)

#     idx_le = np.argmin(x)
#     x[:idx_le] *= -1.

#     idx = [ix0 for ix0, dx0 in enumerate(np.diff(x_in)) if dx0 >0][0]
#     x_in[:idx] *= -1.

#     return remap2grid(x, y, x_in)

# def arc_length(x, y, z=[]):
#     npts = len(x)
#     arc = np.array([0.]*npts)
#     if len(z) == len(x):
#         for k in range(1, npts):
#             arc[k] = arc[k-1] + np.sqrt((x[k] - x[k-1])**2 + (y[k] - y[k-1])**2 + (z[k] - z[k-1])**2)
#     else:
#         for k in range(1, npts):
#             arc[k] = arc[k-1] + np.sqrt((x[k] - x[k-1])**2 + (y[k] - y[k-1])**2)

#     return arc


# def rotate(xo, yo, xp, yp, angle):
#     ## Rotate a point clockwise by a given angle around a given origin.
#     # angle *= -1.
#     qx = xo + np.cos(angle) * (xp - xo) - np.sin(angle) * (yp - yo)
#     qy = yo + np.sin(angle) * (xp - xo) + np.cos(angle) * (yp - yo)
#     return qx, qy

def trailing_edge_smoothing(data):
    # correction to trailing edge shape for interpolated airfoils that smooths out unrealistic geometric errors
    # often brought about when transitioning between round, flatback, or sharp trailing edges

    # correct for self cross of TE (rare interpolation error)
    if data[-1,1] < data[0,1]:
        temp = data[0,1]
        data[0,1] = data[-1,1]
        data[-1,1] = temp

    # Find indices on Suction and Pressure side for last 85-95% and 95-100% chordwise
    idx_85_95  = [i_x for i_x, xi in enumerate(data[:,0]) if xi>0.85 and xi < 0.95]
    idx_95_100 = [i_x for i_x, xi in enumerate(data[:,0]) if xi>0.95 and xi < 1.]

    idx_85_95_break = [i_idx for i_idx, d_idx in enumerate(np.diff(idx_85_95)) if d_idx > 1][0]+1
    idx_85_95_SS    = idx_85_95[:idx_85_95_break]
    idx_85_95_PS    = idx_85_95[idx_85_95_break:]

    idx_95_100_break = [i_idx for i_idx, d_idx in enumerate(np.diff(idx_95_100)) if d_idx > 1][0]+1
    idx_95_100_SS    = idx_95_100[:idx_95_100_break]
    idx_95_100_PS    = idx_95_100[idx_95_100_break:]

    # Interpolate the last 5% to the trailing edge
    idx_in_PS = idx_85_95_PS+[-1]
    x_corrected_PS = data[idx_95_100_PS,0]
    y_corrected_PS = remap2grid(data[idx_in_PS,0], data[idx_in_PS,1], x_corrected_PS)

    idx_in_SS = [0]+idx_85_95_SS
    x_corrected_SS = data[idx_95_100_SS,0]
    y_corrected_SS = remap2grid(data[idx_in_SS,0], data[idx_in_SS,1], x_corrected_SS)

    # Overwrite profile with corrected TE
    data[idx_95_100_SS,1] = y_corrected_SS
    data[idx_95_100_PS,1] = y_corrected_PS

    return data

# class ReferenceBlade(object):
#     def __init__(self):

#         # Validate input file against JSON schema
#         self.validate        = True        # (bool) run IEA turbine ontology JSON validation
#         self.fname_schema    = ''          # IEA turbine ontology JSON schema file

#         # Grid sizes
#         self.NINPUT          = 5
#         self.NPTS            = 50
#         self.NPTS_AfProfile  = 200
#         self.NPTS_AfPolar    = 100
        
#         self.r_in            = []          # User definied input grid (must be from 0-1)
        
#         # 
#         self.analysis_level  = 0           # 0: Precomp, 1: Precomp + write FAST model, 2: FAST/Elastodyn, 3: FAST/Beamdyn)
#         self.verbose         = False

#         # Precomp analyis
#         self.spar_var        = ['']        # name of composite layer for RotorSE spar cap buckling analysis <---- SS first, then PS
#         self.te_var          = ''          # name of composite layer for RotorSE trailing edge buckling analysis
#         # self.le_var          = ''          # name of composite layer for RotorSE trailing edge buckling analysis

#         # 
#         self.user_update_routine = None    # Optional additional routine, provided by user, to modify the blade geometry at the beginning of update()
        

#     def initialize(self, fname_input):
#         if self.verbose:
#             print('Running initialization: %s' % fname_input)

#         # Load input
#         self.fname_input = fname_input
#         self.wt_ref = self.load_ontology(self.fname_input, validate=self.validate, fname_schema=self.fname_schema)

#         t1 = time.time()
#         # build blade
#         blade = copy.deepcopy(self.wt_ref['components']['blade'])
#         af_ref    = {}
#         for afi in self.wt_ref['airfoils']:
#             if afi['name'] in blade['outer_shape_bem']['airfoil_position']['labels']:
#                 af_ref[afi['name']] = afi

#         blade = self.set_configuration(blade, self.wt_ref)
#         blade = self.remap_composites(blade)
#         blade = self.remap_planform(blade, af_ref)
#         blade = self.remap_profiles(blade, af_ref)
#         blade = self.remap_polars(blade, af_ref)
#         blade = self.calc_composite_bounds(blade)
#         blade = self.calc_control_points(blade, self.r_in)
        
#         blade['analysis_level'] = self.analysis_level

#         if self.verbose:
#             print('Complete: Geometry Analysis: \t%f s'%(time.time()-t1))
            
#         # Conversion
#         if self.analysis_level < 3:
#             t2 = time.time()
#             blade = self.convert_precomp(blade, self.wt_ref['materials'])
#             if self.verbose:
#                 print('Complete: Precomp Conversion: \t%f s'%(time.time()-t2))
#         elif self.analysis_level == 3:
#             # sonata/ anba

#             # meshing with sonata

#             # 
#             pass
        
#         materials = self.wt_ref['materials']
        
#         return blade, materials

#     def update(self, blade):
#         t1 = time.time()

#         # Option for user to provide additional logic modifying the blade goemetry, useful for setting properties that change relative to another
#         if self.user_update_routine != None:
#             blade = self.user_update_routine(blade)

#         blade = self.calc_spanwise_grid(blade)
#         blade = self.update_planform(blade)
#         blade = self.remap_profiles(blade, blade['AFref'])
#         blade = self.remap_polars(blade, blade['AFref'])
#         blade = self.calc_composite_bounds(blade)

#         if self.verbose:
#             print('Complete: Geometry Update: \t%f s'%(time.time()-t1))

#         # Conversion
#         if self.analysis_level < 3:
#             t2 = time.time()
#             blade = self.convert_precomp(blade)
#             if self.verbose:
#                 print('Complete: Precomp Conversion: \t%f s'%(time.time()-t2))


#         return blade

#     def load_ontology(self, fname_input, validate=False, fname_schema=''):
#         """ Load inputs IEA turbine ontology yaml inputs, optional validation """
#         # Read IEA turbine ontology yaml input file
#         t_load = time.time()
#         with open(fname_input, 'r') as myfile:
#             inputs = myfile.read()

#         # Validate the turbine input with the IEA turbine ontology schema
#         yaml = ry.YAML()
#         if validate:
#             t_validate = time.time()

#             with open(fname_schema, 'r') as myfile:
#                 schema = myfile.read()
#             json.validate(yaml.load(inputs), yaml.load(schema))

#             t_validate = time.time()-t_validate
#             if self.verbose:
#                 print('Complete: Schema "%s" validation: \t%f s'%(fname_schema, t_validate))
#         else:
#             t_validate = 0.

#         if self.verbose:
#             t_load = time.time() - t_load - t_validate
#             print('Complete: Load Input File: \t%f s'%(t_load))
        
#         return yaml.load(inputs)

#     def write_ontology(self, fname, blade, wt_out):

#         ### this works for dictionaries, but not what ever ordered dictionary nonsenes is coming out of ruamel
#         # def format_dict_for_yaml(out):
#         # # recursively loop through output dictionary, convert numpy objects to base python
#         #     def get_dict(vartree, branch):
#         #         return reduce(operator.getitem, branch, vartree)
#         #     def loop_dict(vartree_full, vartree, branch):
#         #         for var in vartree.keys():
#         #             branch_i = copy.copy(branch)
#         #             branch_i.append(var)
#         #             if type(vartree[var]) in [dict, ry.comments.CommentedMap]:
#         #                 loop_dict(vartree_full, vartree[var], branch_i)
#         #             else:
#         #                 if type(get_dict(vartree_full, branch_i[:-1])[branch_i[-1]]) is np.ndarray:
#         #                     get_dict(vartree_full, branch_i[:-1])[branch_i[-1]] = get_dict(vartree_full, branch_i[:-1])[branch_i[-1]].tolist()
#         #                 elif type(get_dict(vartree_full, branch_i[:-1])[branch_i[-1]]) is np.float64:
#         #                     get_dict(vartree_full, branch_i[:-1])[branch_i[-1]] = float(get_dict(vartree_full, branch_i[:-1])[branch_i[-1]])
#         #                 elif type(get_dict(vartree_full, branch_i[:-1])[branch_i[-1]]) in [tuple, list, ry.comments.CommentedSeq]:
#         #                     get_dict(vartree_full, branch_i[:-1])[branch_i[-1]] = [loop_dict(obji, obji, []) for obji in get_dict(vartree_full, branch_i[:-1])[branch_i[-1]] if type(obji) in [dict, ry.comments.CommentedMap]]


#         #     loop_dict(out, out, [])
#         #     return out

#         # dict_out = format_dict_for_yaml(dict_out)


#         #### Build Output dictionary
#         blade_out = copy.deepcopy(blade)

#         # Planform
#         wt_out['components']['blade']['outer_shape_bem']['airfoil_position']['labels']  = blade_out['outer_shape_bem']['airfoil_position']['labels']
#         wt_out['components']['blade']['outer_shape_bem']['airfoil_position']['grid']    = blade_out['outer_shape_bem']['airfoil_position']['grid']

#         wt_out['components']['blade']['outer_shape_bem']['chord']['values']             = blade_out['pf']['chord'].tolist()
#         wt_out['components']['blade']['outer_shape_bem']['chord']['grid']               = blade_out['pf']['s'].tolist()
#         wt_out['components']['blade']['outer_shape_bem']['twist']['values']             = np.radians(blade_out['pf']['theta']).tolist()
#         wt_out['components']['blade']['outer_shape_bem']['twist']['grid']               = blade_out['pf']['s'].tolist()
#         wt_out['components']['blade']['outer_shape_bem']['pitch_axis']['values']        = blade_out['pf']['p_le'].tolist()
#         wt_out['components']['blade']['outer_shape_bem']['pitch_axis']['grid']          = blade_out['pf']['s'].tolist()
#         wt_out['components']['blade']['outer_shape_bem']['reference_axis']['x']['values']  = blade_out['pf']['precurve'].tolist()
#         wt_out['components']['blade']['outer_shape_bem']['reference_axis']['x']['grid']    = blade_out['pf']['s'].tolist()
#         wt_out['components']['blade']['outer_shape_bem']['reference_axis']['y']['values']  = blade_out['pf']['presweep'].tolist()
#         wt_out['components']['blade']['outer_shape_bem']['reference_axis']['y']['grid']    = blade_out['pf']['s'].tolist()
#         wt_out['components']['blade']['outer_shape_bem']['reference_axis']['z']['values']  = blade_out['pf']['r'].tolist()
#         wt_out['components']['blade']['outer_shape_bem']['reference_axis']['z']['grid']    = blade_out['pf']['s'].tolist()

#         # Composite layups
#         # st = copy.deepcopy(blade['st'])
#         st = blade_out['st']

#         # for var in st['reference_axis'].keys():
#         #     try:
#         #         _ = st['reference_axis'][var].keys()

#         #         st['reference_axis'][var]['grid'] = [float(r) for val, r in zip(st['reference_axis'][var]['values'], st['reference_axis'][var]['grid']) if val != None]
#         #         st['reference_axis'][var]['values'] = [float(val) for val in st['reference_axis'][var]['values'] if val != None]
#         #         reference_axis
#         #         if st['reference_axis'][idx_sec][var]['values'] == []:
#         #             del st['reference_axis'][var]
#         #             continue
#         #     except:
#         #         pass

#         idx_sec_all = list(range(len(st['layers'])))
#         for idx_sec in idx_sec_all:
#             layer_vars = copy.deepcopy(list(st['layers'][idx_sec].keys()))
#             for var in layer_vars:
#                 try:
#                     _ = st['layers'][idx_sec][var].keys()

#                     st['layers'][idx_sec][var]['grid'] = [float(r) for val, r in zip(st['layers'][idx_sec][var]['values'], st['layers'][idx_sec][var]['grid']) if val != None]
#                     st['layers'][idx_sec][var]['values'] = [float(val) for val in st['layers'][idx_sec][var]['values'] if val != None]
                    
#                     if st['layers'][idx_sec][var]['values'] == []:
#                         del st['layers'][idx_sec][var]
#                         continue
#                 except:
#                     pass

#         idx_sec_all = list(range(len(st['webs'])))
#         for idx_sec in idx_sec_all:
#             web_vars = copy.deepcopy(list(st['webs'][idx_sec].keys()))
#             for var in web_vars:
#                 try:
#                     _ = st['webs'][idx_sec][var].keys()
#                     st['webs'][idx_sec][var]['grid'] = [float(r) for val, r in zip(st['webs'][idx_sec][var]['values'], st['webs'][idx_sec][var]['grid']) if val != None]
#                     st['webs'][idx_sec][var]['values'] = [float(val) for val in st['webs'][idx_sec][var]['values'] if val != None]

#                     if st['layers'][idx_sec][var]['values'] == []:
#                         del st['layers'][idx_sec][var]
#                         continue
#                 except:
#                     pass
#         wt_out['components']['blade']['internal_structure_2d_fem'] = st

#         wt_out['components']['blade']['internal_structure_2d_fem']['reference_axis']['x']['values']  = blade_out['pf']['precurve'].tolist()
#         wt_out['components']['blade']['internal_structure_2d_fem']['reference_axis']['x']['grid']    = blade_out['pf']['s'].tolist()
#         wt_out['components']['blade']['internal_structure_2d_fem']['reference_axis']['y']['values']  = blade_out['pf']['presweep'].tolist()
#         wt_out['components']['blade']['internal_structure_2d_fem']['reference_axis']['y']['grid']    = blade_out['pf']['s'].tolist()
#         wt_out['components']['blade']['internal_structure_2d_fem']['reference_axis']['z']['values']  = blade_out['pf']['r'].tolist()
#         wt_out['components']['blade']['internal_structure_2d_fem']['reference_axis']['z']['grid']    = blade_out['pf']['s'].tolist()


#         ## configuration varaibles
#         for var in wt_out['assembly']['control']:
#             if type(blade_out['config'][var]) in [np.float, np.float64, np.float32]:
#                 wt_out['assembly']['control'][var] = float(blade_out['config'][var])
#             else:
#                 wt_out['assembly']['control'][var] = blade_out['config'][var]
#         for var in wt_out['assembly']['global']:
#             if type(blade_out['config'][var]) in [np.float, np.float64, np.float32]:
#                 wt_out['assembly']['global'][var] = float(blade_out['config'][var])
#             else:
#                 wt_out['assembly']['global'][var] = blade_out['config'][var]

#         # try:
#         f = open(fname, "w")
#         yaml=ry.YAML()
#         yaml.default_flow_style = None
#         yaml.width = float("inf")
#         yaml.indent(mapping=4, sequence=6, offset=3)
#         yaml.dump(wt_out, f)
#         # except:
#         #     ontology_out_warning = "WARNING! Ontology output write with ruamel.yaml failed.\n Attemping to write with pyyaml.  All file formatting will be lost (comments and dictionary ordering)."
#         #     warnings.warn(ontology_out_warning)
#         #     import yaml
#         #     f = open(fname, "w")
#         #     yaml.dump(wt_out, f)

#     def calc_spanwise_grid(self, blade):
#         ### Spanwise grid
#         # Finds the start and end points of all composite layers, which are required points in the new grid
#         # Attempts to roughly evenly space points between the required start/end points to output the user specified grid size

#         if 'st' in list(blade):
#             st = blade['st']
#         else:
#             st = blade['internal_structure_2d_fem']

#         n = self.NPTS
#         # Find unique composite start and end points
#         r_points = list(set(list(copy.copy(self.r_in)) + list(blade['outer_shape_bem']['airfoil_position']['grid'])))
#         # r_points = list(copy.copy(self.r_in))
#         for type_sec, idx_sec, sec in zip(['webs']*len(st['webs'])+['layers']*len(st['layers']), list(range(len(st['webs'])))+list(range(len(st['layers']))), st['webs']+st['layers']):
#             for var in sec.keys():
#                 if type(sec[var]) not in [str, bool]:
#                     if 'grid' in sec[var].keys():
#                         if len(sec[var]['grid']) > 0.:
#                             # remove approximate duplicates
#                             r0 = sec[var]['grid'][0]
#                             r1 = sec[var]['grid'][-1]

#                             r0_close = np.isclose(r0,r_points)
#                             if len(r0_close)>0 and any(r0_close):
#                                 st[type_sec][idx_sec][var]['grid'][0] = r_points[np.argmax(r0_close)]
#                             else:
#                                 r_points.append(r0)

#                             r1_close = np.isclose(r1,r_points)
#                             if any(r1_close):
#                                 st[type_sec][idx_sec][var]['grid'][-1] = r_points[np.argmax(r1_close)]
#                             else:
#                                 r_points.append(r1)


#         # Check for large enough grid size
#         r_points = sorted(r_points)
#         n_pts = len(r_points)
#         if n_pts > n:
#             grid_size_warning = "A grid size of %d was specified, but %d unique composite layer start/end points were found.  It is highly recommended to increase the grid size to >= %d to avoid errors or unrealistic results "%(n, n_pts, n_pts)
#             warnings.warn(grid_size_warning)

#         #######################################
#         # Create grid that includes required points, with as equal as possible spacing between them to reach the grid size 
#         # finds the number of points to fill inbeween and error handling for n_pts > n

#         # equal grid spacing size
#         dr = np.diff(np.linspace(r_points[0], r_points[-1], num=n)[0:2])[0]

#         # Get initial spacing by placing filler points bases on the linspace step size
#         fill = np.zeros(n_pts-1)
#         dri = np.zeros(n_pts-1)
#         for i in range(1, n_pts):
#             fill[i-1] += int((r_points[i] - r_points[i-1]) / dr)
#             dri[i-1]   = (r_points[i] - r_points[i-1]) / (fill[i-1] + 1.)

#         # Correct initial spacing if there are too many or too few points
#         n_out = sum(fill)+n_pts
#         while int(n_out) != int(n):
#             # Too many points, iteratively remove a point from the range with the smallest spacing
#             if n_out > n:
#                 # find range with the smallest step size where fill > 0, if possible
#                 if sum(fill) > 0:
#                     check      = (fill > 0.)
#                     subset_idx = np.argmin(dri[check])
#                     idx        = np.arange(n_pts-1)[check][subset_idx]
#                 # If the number of required points is greater than the grid size, remove points with the smallest step size
#                 ### there is a warning further up if this is going to occur
#                 else:
#                     idx        = np.argmin(dri)
#                 # remove a point
#                 fill[idx] += -1.

#             # Too few points, iteratively add a point from the range with the largest spacing
#             if n_out < n:
#                 # find range with the largest step size
#                 idx        = np.argmax(dri)
#                 # add a point
#                 fill[idx] += 1.

#             dri[idx] = (r_points[idx+1] - r_points[idx]) / (fill[idx] + 1.)
#             n_out = sum(fill)+n_pts

#         # Build grid as concatenation of linspaces between required points with respective number of filler points
#         grid_out = []
#         for i in range(1,n_pts):
#             if i == n_pts-1:
#                 grid_out.append(np.linspace(r_points[i-1], r_points[i], int(fill[i-1]+2)))
#             else:
#                 grid_out.append(np.linspace(r_points[i-1], r_points[i], int(fill[i-1]+2))[:-1])

#         self.s = np.concatenate(grid_out)

#         if 'st' in list(blade):
#             blade['st'] = st
#         else:
#             blade['internal_structure_2d_fem'] = st

#         return blade

    
#     def set_configuration(self, blade, wt_ref):

#         blade['config'] = {}

#         blade['config']['name']  = wt_ref['name']
#         for var in wt_ref['assembly']['global']:
#             blade['config'][var] = wt_ref['assembly']['global'][var]
#         for var in wt_ref['assembly']['control']:
#             blade['config'][var] = wt_ref['assembly']['control'][var]

#         return blade

#     def remap_planform(self, blade, af_ref):

#         blade['pf'] = {}

#         blade['pf']['s']        = self.s
#         blade['pf']['chord']    = remap2grid(blade['outer_shape_bem']['chord']['grid'], blade['outer_shape_bem']['chord']['values'], self.s)
#         blade['pf']['theta']    = np.degrees(remap2grid(blade['outer_shape_bem']['twist']['grid'], blade['outer_shape_bem']['twist']['values'], self.s))
#         blade['pf']['p_le']     = remap2grid(blade['outer_shape_bem']['pitch_axis']['grid'], blade['outer_shape_bem']['pitch_axis']['values'], self.s)
#         blade['pf']['r']        = remap2grid(blade['outer_shape_bem']['reference_axis']['z']['grid'], blade['outer_shape_bem']['reference_axis']['z']['values'], self.s)
#         blade['pf']['precurve'] = remap2grid(blade['outer_shape_bem']['reference_axis']['x']['grid'], blade['outer_shape_bem']['reference_axis']['x']['values'], self.s)
#         blade['pf']['presweep'] = remap2grid(blade['outer_shape_bem']['reference_axis']['y']['grid'], blade['outer_shape_bem']['reference_axis']['y']['values'], self.s)

#         thk_ref = [af_ref[af]['relative_thickness'] for af in blade['outer_shape_bem']['airfoil_position']['labels']]
#         blade['pf']['rthick']   = remap2grid(blade['outer_shape_bem']['airfoil_position']['grid'], thk_ref, self.s)
#         # Smooth oscillation caused by interpolation after min thickness is reached
#         idx_min = [i for i, thk in enumerate(blade['pf']['rthick']) if thk == min(thk_ref)]
#         if len(idx_min) > 0:
#             blade['pf']['rthick']   = np.array([min(thk_ref) if i > idx_min[0] else thk for i, thk in enumerate(blade['pf']['rthick'])])
        
#         # plt.plot(blade['outer_shape_bem']['airfoil_position']['grid'], thk_ref, 'o')
#         # plt.plot(self.s, blade['pf']['rthick'])
#         # plt.plot(self.s, blade['pf']['rthick'], '.')

#         return blade

#     def remap_profiles(self, blade, AFref, spline=PchipInterpolator):

#         # Option to correct trailing edge for closed to flatback transition
#         trailing_edge_correction = True

#         # Get airfoil thicknesses in decending order and cooresponding airfoil names
#         AFref_thk = [AFref[af]['relative_thickness'] for af in blade['outer_shape_bem']['airfoil_position']['labels']]

#         af_thk_dict = {}
#         for afi in blade['outer_shape_bem']['airfoil_position']['labels']:
#             afi_thk = AFref[afi]['relative_thickness']
#             if afi_thk not in af_thk_dict.keys():
#                 af_thk_dict[afi_thk] = afi

#         af_thk = sorted(af_thk_dict.keys())
#         af_labels = [af_thk_dict[afi] for afi in af_thk]
        
#         # Build array of reference airfoil coordinates, remapped
#         AFref_n  = len(af_labels)
#         AFref_xy = np.zeros((self.NPTS_AfProfile, 2, AFref_n))
#         AF_fb = {}

#         for afi, af_label in enumerate(af_labels[::-1]):
#             points = np.column_stack((AFref[af_label]['coordinates']['x'], AFref[af_label]['coordinates']['y']))
 
#             # check that airfoil points are declared from the TE suction side to TE pressure side
#             idx_le = np.argmin(AFref[af_label]['coordinates']['x'])
#             if np.mean(AFref[af_label]['coordinates']['y'][:idx_le]) > 0.:
#                 points = np.flip(points, axis=0)

#             if afi == 0:
#                 af = AirfoilShape(points=points)
#                 af.redistribute(self.NPTS_AfProfile, even=False, dLE=True)
#                 s = af.s
#                 af_points = af.points
#             else:
#                 # print(af_label)
#                 # print(AFref_xy[:,0,0])
#                 # print(points[:,0])
#                 # print(points[:,1])
#                 # import matplotlib.pyplot as plt
#                 # plt.plot(points[:,0], points[:,1], '.')
#                 # plt.plot(points[:,0], points[:,1])
#                 # plt.show()
#                 af_points = np.column_stack((AFref_xy[:,0,0], remapAirfoil(points[:,0], points[:,1], AFref_xy[:,0,0])))

#             # import matplotlib.pyplot as plt
#             # plt.plot(af_points[:,0], af_points[:,1])
#             # plt.show()

#             if [1,0] not in af_points.tolist():
#                 af_points[:,0] -= af_points[np.argmin(af_points[:,0]), 0]
#             c = max(af_points[:,0])-min(af_points[:,0])
#             af_points[:,:] /= c
#             AFref_xy[:,:,afi] = af_points

#             # if correcting, check for flatbacks
#             if trailing_edge_correction:
#                 if af_points[0,1] == af_points[-1,1]:
#                     AF_fb[af_label] = False
#                 else:
#                     AF_fb[af_label] = True

        
#         AFref_xy = np.flip(AFref_xy, axis=2)

#         # if trailing_edge_correction:
#         #     # closed to flat transition, find spanwise indexes where cylinder/sharp -> flatback
#         #     transition = False
#         #     for i in range(1,len(blade['outer_shape_bem']['airfoil_position']['labels'])):
#         #         afi1 = blade['outer_shape_bem']['airfoil_position']['labels'][i]
#         #         afi0 = blade['outer_shape_bem']['airfoil_position']['labels'][i-1]
#         #         if AF_fb[afi1] and not AF_fb[afi0]:
#         #             transition = True
#         #             trans_thk = [AFref[afi0]['relative_thickness'], AFref[afi1]['relative_thickness']]
#         #     if transition:
#         #         trans_correct_idx = [i_thk for i_thk, thk in enumerate(blade['pf']['rthick']) if thk<trans_thk[0] and thk>trans_thk[1]]
#         #     else:
#         #         trans_correct_idx = []

#         # Spanwise thickness interpolation
#         spline = PchipInterpolator
#         profile_spline = spline(af_thk, AFref_xy, axis=2)
#         blade['profile'] = profile_spline(blade['pf']['rthick'])
#         blade['profile_spline'] = profile_spline
#         blade['AFref'] = AFref

#         for i in range(self.NPTS):
#             af_le = blade['profile'][np.argmin(blade['profile'][:,0,i]),:,i]
#             blade['profile'][:,0,i] -= af_le[0]
#             blade['profile'][:,1,i] -= af_le[1]
#             c = max(blade['profile'][:,0,i]) - min(blade['profile'][:,0,i])
#             blade['profile'][:,:,i] /= c

#             # temp = copy.deepcopy(blade['profile'])
#             if trailing_edge_correction:
#                 # if i in trans_correct_idx:
#                 blade['profile'][:,:,i] = trailing_edge_smoothing(blade['profile'][:,:,i])
#             # import matplotlib.pyplot as plt
#             # # plt.plot(temp[:,0,i], temp[:,1,i], 'b')
#             # plt.plot(blade['profile'][:,0,i], blade['profile'][:,1,i], 'k')
#             # plt.axis('equal')
#             # plt.title(i)
#             # plt.show()

#         return blade

#     def remap_polars(self, blade, AFref, spline=PchipInterpolator):
#         ## Set angle of attack grid for airfoil resampling
#         # assume grid for last airfoil is sufficient

#         alpha = np.array(AFref[blade['outer_shape_bem']['airfoil_position']['labels'][-1]]['polars'][0]['c_l']['grid'])
#         if alpha[0] != np.radians(-180.):
#             alpha[0] = np.radians(-180.)
#         if alpha[-1] != np.radians(180.):
#             alpha[-1] = np.radians(180.)
#         # Re    = [AFref[blade['outer_shape_bem']['airfoil_position']['labels'][-1]]['polars'][0]['re']]

#         # get reference airfoil polars
#         af_ref = []
#         for afi in blade['outer_shape_bem']['airfoil_position']['labels']:
#             if afi not in af_ref:
#                 af_ref.append(afi)

#         n_af_ref  = len(af_ref)
#         n_aoa     = len(alpha)
#         n_span    = self.NPTS

#         Re   = sorted(list(set(np.concatenate([[polar['re'] for polar in AFref[afi]['polars']] for afi in AFref]))))
#         n_Re = len(Re)

#         cl_ref = np.zeros((n_aoa, n_af_ref, n_Re))
#         cd_ref = np.zeros((n_aoa, n_af_ref, n_Re))
#         cm_ref = np.zeros((n_aoa, n_af_ref, n_Re))
#         Re_ref = np.zeros((n_af_ref, n_Re))

#         kx = min(len(alpha)-1, 3)

#         for i, af in enumerate(af_ref[::-1]):
#             # Remap given polars for this airfoil to common angle of attack grid
#             n_Re_i = len(AFref[af]['polars'])
#             cl_ref_i = np.zeros((n_aoa, n_Re_i))
#             cd_ref_i = np.zeros((n_aoa, n_Re_i))
#             cm_ref_i = np.zeros((n_aoa, n_Re_i))

#             Re_i      = [polar['re'] for polar in AFref[af]['polars']]
#             polar_idx = [j for _,j in sorted(zip(Re_i,range(n_Re_i)))]
#             Re_i      = sorted(Re_i)
#             for j in polar_idx:
#                 cl_ref_i[:,j] = remap2grid(np.array(AFref[af]['polars'][j]['c_l']['grid']), np.array(AFref[af]['polars'][j]['c_l']['values']), alpha)
#                 cd_ref_i[:,j] = remap2grid(np.array(AFref[af]['polars'][j]['c_d']['grid']), np.array(AFref[af]['polars'][j]['c_d']['values']), alpha)
#                 cm_ref_i[:,j] = remap2grid(np.array(AFref[af]['polars'][j]['c_m']['grid']), np.array(AFref[af]['polars'][j]['c_m']['values']), alpha)

#             # Dupplicate lowest and highest polar, set equal to very small and very large Re, allows 'interpolation' outside of provided range
#             cl_ref_i = np.c_[cl_ref_i[:,0], cl_ref_i, cl_ref_i[:,-1]]
#             cd_ref_i = np.c_[cd_ref_i[:,0], cd_ref_i, cd_ref_i[:,-1]]
#             cm_ref_i = np.c_[cm_ref_i[:,0], cm_ref_i, cm_ref_i[:,-1]]
#             Re_i     = np.r_[1.e1, Re_i, 1.e15]

#             # interpolate over full Re grid
#             ky = min(len(Re_i)-1, 3)
#             cl_spline = RectBivariateSpline(alpha, Re_i, cl_ref_i, kx=kx, ky=ky, s=0.1)
#             cd_spline = RectBivariateSpline(alpha, Re_i, cd_ref_i, kx=kx, ky=ky, s=0.001)
#             cm_spline = RectBivariateSpline(alpha, Re_i, cm_ref_i, kx=kx, ky=ky, s=0.0001)
#             for j, re in enumerate(Re):
#                 cl_ref[:,i,j] = cl_spline.ev(alpha, re)
#                 cd_ref[:,i,j] = cd_spline.ev(alpha, re)
#                 cm_ref[:,i,j] = cm_spline.ev(alpha, re)


#         # reference airfoil and spanwise thicknesses
#         thk_span  = blade['pf']['rthick']
#         thk_afref = [AFref[af]['relative_thickness'] for af in af_ref[::-1]]
#         # error handling for spanwise thickness greater/less than the max/min airfoil thicknesses
#         np.place(thk_span, thk_span>max(thk_afref), max(thk_afref))
#         np.place(thk_span, thk_span<min(thk_afref), min(thk_afref))
#         # interpolate
#         cl = np.zeros((n_aoa, n_span, n_Re))
#         cd = np.zeros((n_aoa, n_span, n_Re))
#         cm = np.zeros((n_aoa, n_span, n_Re))
#         for j in range(n_Re):
#             spline_cl = spline(thk_afref, cl_ref[:,:,j], axis=1)
#             spline_cd = spline(thk_afref, cd_ref[:,:,j], axis=1)
#             spline_cm = spline(thk_afref, cm_ref[:,:,j], axis=1)
#             cl[:,:,j] = spline_cl(thk_span)
#             cd[:,:,j] = spline_cd(thk_span)
#             cm[:,:,j] = spline_cm(thk_span)

#         # CCBlade airfoil class instances
#         # airfoils = [None]*n_span
#         alpha_out = np.degrees(alpha)
#         if alpha[0] != -180.:
#             alpha[0] = -180.
#         if alpha[-1] != 180.:
#             alpha[-1] = 180.
#         for i in range(n_span):
#             for j in range(n_Re):
#                 if cl[0,i,j] != cl[-1,i,j]:
#                     cl[0,i,j] = cl[-1,i,j]
#                 if cd[0,i,j] != cd[-1,i,j]:
#                     cd[0,i,j] = cd[-1,i,j]
#                 if cm[0,i,j] != cm[-1,i,j]:
#                     cm[0,i,j] = cm[-1,i,j]

#             # airfoils[i] = CCAirfoil(alpha_out, Re, cl[:,i,:], cd[:,i,:], cm[:,i,:])
#             # airfoils[i].eval_unsteady(alpha_out, cl[:,i,j], cd[:,i,j], cm[:,i,j]) # TODO: openmdao2 handling of airfoils has not implimented the unsteady airfoil properties evaluation for FAST

#         # blade['airfoils'] = airfoils

#         blade['airfoils_cl']  = cl
#         blade['airfoils_cd']  = cd
#         blade['airfoils_cm']  = cm
#         blade['airfoils_aoa'] = alpha_out
#         blade['airfoils_Re']  = Re

#         return blade


#     def remap_composites(self, blade):
#         # Remap composite sections to a common grid
#         t = time.time()
        
#         # st = copy.deepcopy(blade_ref['internal_structure_2d_fem'])
#         # print('remap_composites copy %f'%(time.time()-t))
#         blade = self.calc_spanwise_grid(blade)
#         st = blade['internal_structure_2d_fem']

#         for var in st['reference_axis']:
#             st['reference_axis'][var]['values'] = remap2grid(st['reference_axis'][var]['grid'], st['reference_axis'][var]['values'], self.s).tolist()
#             st['reference_axis'][var]['grid'] = self.s.tolist()

#         # remap
#         for type_sec, idx_sec, sec in zip(['webs']*len(st['webs'])+['layers']*len(st['layers']), list(range(len(st['webs'])))+list(range(len(st['layers']))), st['webs']+st['layers']):
#             for var in sec.keys():
#                 # print(sec['name'], var)
#                 if type(sec[var]) not in [str, bool]:
#                     if 'grid' in sec[var].keys():
#                         if len(sec[var]['grid']) > 0.:
#                             # if section is only for part of the blade, find start and end of new grid
#                             if sec[var]['grid'][0] > 0.:
#                                 idx_s = np.argmax(np.array(self.s)>=sec[var]['grid'][0])
#                             else:
#                                 idx_s = 0
#                             if sec[var]['grid'][-1] < 1.:
#                                 idx_e = np.argmax(np.array(self.s)>sec[var]['grid'][-1])
#                             else:
#                                 idx_e = -1

#                             # interpolate
#                             if idx_s != 0 or idx_e !=-1:
#                                 vals = np.full(self.NPTS, None)
#                                 vals[idx_s:idx_e] = remap2grid(sec[var]['grid'], sec[var]['values'], self.s[idx_s:idx_e])
#                                 st[type_sec][idx_sec][var]['values'] = vals.tolist()
#                             else:
#                                 st[type_sec][idx_sec][var]['values'] = remap2grid(sec[var]['grid'], sec[var]['values'], self.s).tolist()
#                             st[type_sec][idx_sec][var]['grid'] = self.s

#         blade['st'] = st

#         return blade


#     def calc_composite_bounds(self, blade):

#         #######
#         def calc_axis_intersection(rotation, offset, p_le_d, side, thk=0.):
#             # dimentional analysis that takes a rotation and offset from the pitch axis and calculates the airfoil intersection
#             # rotation
#             offset_x   = offset*np.cos(rotation) + p_le_d[0]
#             offset_y   = offset*np.sin(rotation) + p_le_d[1]

#             m_rot      = np.sin(rotation)/np.cos(rotation)       # slope of rotated axis
#             plane_rot  = [m_rot, -1*m_rot*p_le_d[0]+ p_le_d[1]]  # coefficients for rotated axis line: a1*x + a0

#             m_intersection     = np.sin(rotation+np.pi/2.)/np.cos(rotation+np.pi/2.)   # slope perpendicular to rotated axis
#             plane_intersection = [m_intersection, -1*m_intersection*offset_x+offset_y] # coefficients for line perpendicular to rotated axis line at the offset: a1*x + a0
            
#             # intersection between airfoil surface and the line perpendicular to the rotated/offset axis
#             y_intersection = np.polyval(plane_intersection, profile_i[:,0])
            
            
#             try:
#                 idx_inter      = np.argwhere(np.diff(np.sign(profile_i[:,1] - y_intersection))).flatten() # find closest airfoil surface points to intersection 
#             except:
#                 for xi,yi in zip(profile_i[:,0], profile_i[:,1]):
#                     print(xi, yi)
#                 print(rotation, offset, p_le_d, side)
#                 print('chord', blade['pf']['chord'][i])
#                 import matplotlib.pyplot as plt
#                 plt.plot(profile_i[:,0], profile_i[:,1])
#                 plt.plot(profile_i[:,0], y_intersection)
#                 plt.show()

#                 idx_inter      = np.argwhere(np.diff(np.sign(profile_i[:,1] - y_intersection))).flatten() # find closest airfoil surface points to intersection 

#             midpoint_arc = []
#             for sidei in side:
#                 if sidei.lower() == 'suction':
#                     tangent_line = np.polyfit(profile_i[idx_inter[0]:idx_inter[0]+2, 0], profile_i[idx_inter[0]:idx_inter[0]+2, 1], 1)
#                 elif sidei.lower() == 'pressure':
#                     tangent_line = np.polyfit(profile_i[idx_inter[1]:idx_inter[1]+2, 0], profile_i[idx_inter[1]:idx_inter[1]+2, 1], 1)

#                 midpoint_x = (tangent_line[1]-plane_intersection[1])/(plane_intersection[0]-tangent_line[0])
#                 midpoint_y = plane_intersection[0]*(tangent_line[1]-plane_intersection[1])/(plane_intersection[0]-tangent_line[0]) + plane_intersection[1]

#                 # convert to arc position
#                 if sidei.lower() == 'suction':
#                     x_half = profile_i[:idx_le+1,0]
#                     arc_half = profile_i_arc[:idx_le+1]
#                 elif sidei.lower() == 'pressure':
#                     x_half = profile_i[idx_le:,0]
#                     arc_half = profile_i_arc[idx_le:]

#                 midpoint_arc.append(remap2grid(x_half, arc_half, midpoint_x, spline=interp1d))

#             # if len(idx_inter) == 0:
#             # print(blade['pf']['s'][i], blade['pf']['r'][i], blade['pf']['chord'][i], thk)
#             # import matplotlib.pyplot as plt
#             # plt.plot(profile_i[:,0], profile_i[:,1])
#             # plt.axis('equal')
#             # ymin, ymax = plt.gca().get_ylim()
#             # xmin, xmax = plt.gca().get_xlim()
#             # plt.plot(profile_i[:,0], y_intersection)
#             # plt.plot(p_le_d[0], p_le_d[1], '.')
#             # plt.axis([xmin, xmax, ymin, ymax])
#             # plt.show()

#             return midpoint_arc
#         ########

#         # Format profile for interpolation
#         profile_d = copy.copy(blade['profile'])
#         profile_d[:,0,:] = profile_d[:,0,:] - blade['pf']['p_le'][np.newaxis, :]
#         profile_d = np.flip(profile_d*blade['pf']['chord'][np.newaxis, np.newaxis, :], axis=0)
        
#         LE_loc = np.zeros(self.NPTS)
#         for i in range(self.NPTS):
#             profile_i = copy.copy(profile_d[:,:,i])
#             if list(profile_i[-1,:]) != list(profile_i[0,:]):
#                 TE = np.mean((profile_i[-1,:], profile_i[0,:]), axis=0)
#                 profile_i = np.row_stack((TE, profile_i, TE))
#             idx_le = np.argmin(profile_i[:,0])
#             profile_i_arc = arc_length(profile_i[:,0], profile_i[:,1])
#             arc_L = profile_i_arc[-1]
#             profile_i_arc /= arc_L
#             LE_loc[i] = profile_i_arc[idx_le]
            


        
#         for i in range(self.NPTS):
#             s_all = []

#             profile_i = copy.copy(profile_d[:,:,i])
#             if list(profile_i[-1,:]) != list(profile_i[0,:]):
#                 TE = np.mean((profile_i[-1,:], profile_i[0,:]), axis=0)
#                 profile_i = np.row_stack((TE, profile_i, TE))
#                 # import matplotlib.pyplot as plt
#                 # plt.plot(profile_i[:,0], profile_i[:,1])
#                 # plt.plot(TE[0], TE[1], 'o')
#                 # plt.axis('equal')
#                 # plt.title(i)
#                 # plt.show()

#             idx_le = np.argmin(profile_i[:,0])

#             profile_i_arc = arc_length(profile_i[:,0], profile_i[:,1])
#             arc_L = profile_i_arc[-1]
#             profile_i_arc /= arc_L
            
#             # loop through composite layups
#             for type_sec, idx_sec, sec in zip(['webs']*len(blade['st']['webs'])+['layers']*len(blade['st']['layers']), list(range(len(blade['st']['webs'])))+list(range(len(blade['st']['layers']))), blade['st']['webs']+blade['st']['layers']):
#                 # for idx_sec, sec in enumerate(blade['st'][type_sec]):

#                 # initialize chord wise start end points
#                 if i == 0:
#                     # print(sec['name'], blade['st'][type_sec][idx_sec].keys())
#                     if all([field not in blade['st'][type_sec][idx_sec].keys() for field in ['midpoint_nd_arc','start_nd_arc','end_nd_arc','rotation','web']]):
#                         blade['st'][type_sec][idx_sec]['start_nd_arc'] = {}
#                         blade['st'][type_sec][idx_sec]['start_nd_arc']['grid'] = self.s
#                         blade['st'][type_sec][idx_sec]['start_nd_arc']['values'] = np.full(self.NPTS, 0.).tolist()
#                         blade['st'][type_sec][idx_sec]['end_nd_arc'] = {}
#                         blade['st'][type_sec][idx_sec]['end_nd_arc']['grid'] = self.s
#                         blade['st'][type_sec][idx_sec]['end_nd_arc']['values'] = np.full(self.NPTS, 1.).tolist()
#                     # if 'width' in blade['st'][type_sec][idx_sec].keys():
#                         # blade['st'][type_sec][idx_sec]['start_nd_arc'] = {}
#                         # blade['st'][type_sec][idx_sec]['start_nd_arc']['grid'] = self.s
#                         # blade['st'][type_sec][idx_sec]['start_nd_arc']['values'] = np.full(self.NPTS, None).tolist()
#                         # blade['st'][type_sec][idx_sec]['end_nd_arc'] = {}
#                         # blade['st'][type_sec][idx_sec]['end_nd_arc']['grid'] = self.s
#                         # blade['st'][type_sec][idx_sec]['end_nd_arc']['values'] = np.full(self.NPTS, None).tolist()
#                     if 'start_nd_arc' not in blade['st'][type_sec][idx_sec].keys():
#                         blade['st'][type_sec][idx_sec]['start_nd_arc'] = {}
#                         blade['st'][type_sec][idx_sec]['start_nd_arc']['grid'] = self.s
#                         blade['st'][type_sec][idx_sec]['start_nd_arc']['values'] = np.full(self.NPTS, None).tolist()
#                     if 'end_nd_arc' not in blade['st'][type_sec][idx_sec].keys():
#                         blade['st'][type_sec][idx_sec]['end_nd_arc'] = {}
#                         blade['st'][type_sec][idx_sec]['end_nd_arc']['grid'] = self.s
#                         blade['st'][type_sec][idx_sec]['end_nd_arc']['values'] = np.full(self.NPTS, None).tolist()
#                     if 'fiber_orientation' not in blade['st'][type_sec][idx_sec].keys() and type_sec != 'webs':
#                         blade['st'][type_sec][idx_sec]['fiber_orientation'] = {}
#                         blade['st'][type_sec][idx_sec]['fiber_orientation']['grid'] = self.s
#                         blade['st'][type_sec][idx_sec]['fiber_orientation']['values'] = np.zeros(self.NPTS).tolist() 
#                     if 'rotation' in blade['st'][type_sec][idx_sec].keys():
#                         if 'fixed' in blade['st'][type_sec][idx_sec]['rotation'].keys():
#                             if blade['st'][type_sec][idx_sec]['rotation']['fixed'] == 'twist':
#                                 blade['st'][type_sec][idx_sec]['rotation']['grid'] = blade['pf']['s']
#                                 blade['st'][type_sec][idx_sec]['rotation']['values'] = -np.radians(blade['pf']['theta'])
#                             else:
#                                 warning_invalid_fixed_rotation_reference = 'Invalid fixed reference given for layer = "%s" rotation. Currently supported options: "twist".'%(sec['name'])
#                                 warnings.warn(warning_invalid_fixed_rotation_reference)


#                 # If non-dimensional coordinates are given, ignore other methods
#                 calc_bounds = True
#                 # if 'values' in blade['st'][type_sec][idx_sec]['start_nd_arc'].keys() and 'values' in blade['st'][type_sec][idx_sec]['end_nd_arc'].keys():
#                 #     if blade['st'][type_sec][idx_sec]['start_nd_arc']['values'][i] != None and blade['st'][type_sec][idx_sec]['end_nd_arc']['values'][i] != None:
#                 #         calc_bounds = False

#                 chord = blade['pf']['chord'][i]

#                 if calc_bounds:
#                     if type_sec == 'layers':
#                         ratio_SCmax = 0.8
#                     elif type_sec == 'webs': # geometric constraint on webs relaxed to fit in 3rd TE webs
#                         ratio_SCmax = 0.9
#                     else:
#                         ratio_SCmax = 0.8

#                     p_le_i      = blade['pf']['p_le'][i]
#                     if 'rotation' in blade['st'][type_sec][idx_sec].keys() and 'width' in blade['st'][type_sec][idx_sec].keys() and 'side' in blade['st'][type_sec][idx_sec].keys() and blade['st'][type_sec][idx_sec]['thickness']['values'][i] not in [None, 0., 0]:

#                         # layer midpoint definied with a rotation and offset about the pitch axis
#                         rotation   = sec['rotation']['values'][i] # radians
#                         width      = sec['width']['values'][i]    # meters
#                         p_le_d     = [0., 0.]                     # pitch axis for dimentional profile
#                         side       = sec['side']
#                         if 'offset_x_pa' in blade['st'][type_sec][idx_sec].keys():
#                             offset = sec['offset_x_pa']['values'][i]
#                         else:
#                             offset = 0.

#                         if rotation == None:
#                             rotation = 0.
#                         if width == None:
#                             width = 0.
#                         if side == None:
#                             side = 0.
#                         if offset == None:
#                             offset = 0.

#                         # # geometry checks
#                         if offset + 0.5 * width > ratio_SCmax * chord * (1. - p_le_i) or offset - 0.5 * width < - ratio_SCmax * chord * p_le_i: # hitting TE or LE
#                             width_old = copy.deepcopy(width)
#                             width     = 2. * min([ratio_SCmax * (chord * p_le_i ) , ratio_SCmax * (chord * (1. - p_le_i))])
#                             blade['st'][type_sec][idx_sec]['offset_x_pa']['values'][i] = 0.0
#                             blade['st'][type_sec][idx_sec]['width']['values'][i]  = width
                            
#                             layer_resize_warning = 'WARNING: Layer "%s" may be too large to fit within chord. "offset_x_pa" changed from %f to 0.0 and "width" changed from %f to %f at R=%f (i=%d)'%(sec['name'], offset, width_old, width, blade['pf']['r'][i], i)
#                             print(layer_resize_warning)
                        
                        
#                         # if offset < ratio_SCmax * (- chord * p_le_i) or offset > ratio_SCmax * (chord * (1. - p_le_i)):
#                             # width_old = copy.deepcopy(width)
#                             # width = 2. * min([ratio_SCmax * (chord * p_le_i) , ratio_SCmax * (chord * (1. - p_le_i))])
#                             # blade['st'][type_sec][idx_sec]['width']['values'][i] = width
#                             # layer_resize_warning = 'WARNING: Layer "%s" may be too large to fit within chord. "width" changed from %f to %f at R=%f (i=%d)'%(sec['name'], width_old, width, blade['pf']['r'][i], i)
#                             # warnings.warn(layer_resize_warning)


#                         if side.lower() != 'suction' and side.lower() != 'pressure':
#                             warning_invalid_side_value = 'Invalid airfoil value give: side = "%s" for layer = "%s" at r[%d] = %f. Must be set to "suction" or "pressure".'%(side, sec['name'], i, blade['pf']['r'][i])
#                             warnings.warn(warning_invalid_side_value)

#                         midpoint = calc_axis_intersection(rotation, offset, p_le_d, [side], thk=sec['thickness']['values'][i])[0]
                        
#                         blade['st'][type_sec][idx_sec]['start_nd_arc']['values'][i] = midpoint-width/arc_L/2.
#                         blade['st'][type_sec][idx_sec]['end_nd_arc']['values'][i]   = midpoint+width/arc_L/2.

#                     elif 'rotation' in blade['st'][type_sec][idx_sec].keys():
#                         # web defined with a rotation and offset about the pitch axis
#                         # if 'fixed' in sec['rotation'].keys():
#                         #     sec['rotation']['values']
#                         rotation   = sec['rotation']['values'][i] # radians
#                         p_le_d     = [0., 0.]                     # pitch axis for dimentional profile
#                         if 'offset_x_pa' in blade['st'][type_sec][idx_sec].keys():
#                             offset = sec['offset_x_pa']['values'][i]
#                         else:
#                             offset = 0.

#                         if rotation == None:
#                             rotation = 0
#                         if offset == None:
#                             offset = 0

#                         # geometry checks                        
#                         if offset < ratio_SCmax * (- chord * p_le_i) or offset > ratio_SCmax * (chord * (1. - p_le_i)):
#                             offset_old = copy.deepcopy(offset)
#                             if offset_old <= 0.:
#                                 offset = ratio_SCmax * (- chord * p_le_i)
#                             else:
#                                 offset = ratio_SCmax * (chord * (1. - p_le_i))
#                             blade['st'][type_sec][idx_sec]['offset_x_pa']['values'][i] = offset
#                             layer_resize_warning = 'WARNING: Layer "%s" may be too large to fit within chord. "offset_x_pa" changed from %f to %f at R=%f (i=%d)'%(sec['name'], offset_old, offset, blade['pf']['r'][i], i)
#                             print(layer_resize_warning)
#                         [blade['st'][type_sec][idx_sec]['start_nd_arc']['values'][i], blade['st'][type_sec][idx_sec]['end_nd_arc']['values'][i]] = sorted(calc_axis_intersection(rotation, offset, p_le_d, ['suction', 'pressure']))

#                     elif 'midpoint_nd_arc' in blade['st'][type_sec][idx_sec].keys():
#                         # fixed to LE or TE
#                         width      = sec['width']['values'][i]    # meters
#                         if blade['st'][type_sec][idx_sec]['midpoint_nd_arc']['fixed'].lower() == 'te' or blade['st'][type_sec][idx_sec]['midpoint_nd_arc']['fixed'].lower() == 'TE':
#                             midpoint = 1.
#                         elif blade['st'][type_sec][idx_sec]['midpoint_nd_arc']['fixed'].lower() == 'le' or blade['st'][type_sec][idx_sec]['midpoint_nd_arc']['fixed'].lower() == 'LE':
#                             midpoint = profile_i_arc[idx_le]
#                         else:
#                             warning_invalid_side_value = 'Invalid fixed midpoint give: midpoint_nd_arc[fixed] = "%s" for layer = "%s" at r[%d] = %f. Must be set to "LE" or "TE".'%(blade['st'][type_sec][idx_sec]['midpoint_nd_arc']['fixed'], sec['name'], i, blade['pf']['r'][i])
#                             warnings.warn(warning_invalid_side_value)

#                         if width == None:
#                             width = 0

#                         blade['st'][type_sec][idx_sec]['start_nd_arc']['values'][i] = midpoint-width/arc_L/2.
#                         blade['st'][type_sec][idx_sec]['end_nd_arc']['values'][i]   = midpoint+width/arc_L/2.
#                         if blade['st'][type_sec][idx_sec]['end_nd_arc']['values'][i] > 1.:
#                             blade['st'][type_sec][idx_sec]['end_nd_arc']['values'][i] -= 1.
                    
#                     elif 'width' in blade['st'][type_sec][idx_sec].keys():
#                         if blade['st'][type_sec][idx_sec]['width']['values'][i] != None:
#                             width      = sec['width']['values'][i]    # meters
#                             if blade['st'][type_sec][idx_sec]['start_nd_arc']['values'][i] != None and blade['st'][type_sec][idx_sec]['thickness']['values'][i] != None:
#                                 blade['st'][type_sec][idx_sec]['end_nd_arc']['values'][i] = blade['st'][type_sec][idx_sec]['start_nd_arc']['values'][i] + width/arc_L
#                             elif blade['st'][type_sec][idx_sec]['end_nd_arc']['values'][i] != None and blade['st'][type_sec][idx_sec]['thickness']['values'][i] != None:    
#                                 blade['st'][type_sec][idx_sec]['start_nd_arc']['values'][i] = blade['st'][type_sec][idx_sec]['end_nd_arc']['values'][i] - width/arc_L
#                             else:
#                                 print('Error: the definition of the layer ' + blade['st'][type_sec][idx_sec]['name'] + " is not supported. Please check the yaml input file.")
#                                 exit()
#                     elif 'start_nd_arc' not in blade['st'][type_sec][idx_sec].keys() or 'end_nd_arc' not in blade['st'][type_sec][idx_sec].keys():
#                         print('Error: the definition of the layer ' + blade['st'][type_sec][idx_sec]['name'] + " is not supported. Please check the yaml input file.")
#                         exit()    
                    
        
        
        
#         # Set any end points that are fixed to other sections, loop through composites again
#         for idx_sec, sec in enumerate(blade['st']['layers']):
#             if 'fixed' in blade['st']['layers'][idx_sec]['start_nd_arc'].keys():
#                 blade['st']['layers'][idx_sec]['start_nd_arc']['grid']   = self.s
#                 target_name  = blade['st']['layers'][idx_sec]['start_nd_arc']['fixed']
#                 if target_name == 'te' or target_name == 'TE' :
#                     blade['st']['layers'][idx_sec]['start_nd_arc']['values'] = np.zeros(self.NPTS)
#                 elif target_name == 'le' or target_name == 'LE':
#                     blade['st']['layers'][idx_sec]['start_nd_arc']['values'] = LE_loc
#                 else:
#                     target_idx   = [i for i, sec in enumerate(blade['st']['layers']) if sec['name']==target_name][0]
#                     blade['st']['layers'][idx_sec]['start_nd_arc']['grid']   = blade['st']['layers'][target_idx]['end_nd_arc']['grid'].tolist()
#                     blade['st']['layers'][idx_sec]['start_nd_arc']['values'] = blade['st']['layers'][target_idx]['end_nd_arc']['values']
                    
                
#             if 'fixed' in blade['st']['layers'][idx_sec]['end_nd_arc'].keys():
#                 blade['st']['layers'][idx_sec]['end_nd_arc']['grid']   = self.s
#                 target_name  = blade['st']['layers'][idx_sec]['end_nd_arc']['fixed']
#                 if target_name == 'te' or target_name == 'TE':
#                     blade['st']['layers'][idx_sec]['end_nd_arc']['values'] = np.ones(self.NPTS)
#                 elif target_name == 'le' or target_name == 'LE':
#                     blade['st']['layers'][idx_sec]['end_nd_arc']['values'] = LE_loc
#                 else:
#                     target_idx   = [i for i, sec in enumerate(blade['st']['layers']) if sec['name']==target_name][0]
#                     blade['st']['layers'][idx_sec]['end_nd_arc']['grid']   = blade['st']['layers'][target_idx]['start_nd_arc']['grid'].tolist()
#                     blade['st']['layers'][idx_sec]['end_nd_arc']['values'] = blade['st']['layers'][target_idx]['start_nd_arc']['values']
                
#             for i in range(self.NPTS):
#                 if blade['st']['layers'][idx_sec]['end_nd_arc']['values'][i] == None and blade['st']['layers'][idx_sec]['start_nd_arc']['values'][i] != None:
#                     blade['st']['layers'][idx_sec]['end_nd_arc']['values'][i] = 1.0
#                     print('Error in the definition of the layer ' + blade['st']['layers'][idx_sec]['name'] + ' at station ' + str(i) + '. The neighboring layer does not exist. Edge is set to TE')
#                 elif blade['st']['layers'][idx_sec]['start_nd_arc']['values'][i] == None and blade['st']['layers'][idx_sec]['end_nd_arc']['values'][i] != None:
#                     blade['st']['layers'][idx_sec]['start_nd_arc']['values'][i] = 0.0
#                     print('Error in the definition of the layer ' + blade['st']['layers'][idx_sec]['name'] + ' at station ' + str(i) + '. The neighboring layer does not exist. Edge is set to TE')
        
        
#         return blade

#     def calc_control_points(self, blade, r_in=[], r_max_chord=0.):

#         if 'ctrl_pts' not in blade.keys():
#             blade['ctrl_pts'] = {}

#         # solve for max chord radius
#         if r_max_chord == 0.:
#             r_max_chord = blade['pf']['s'][np.argmax(blade['pf']['chord'])]

#         # solve for end of cylinder radius by interpolating relative thickness
#         idx = max([i for i, thk in enumerate(blade['pf']['rthick']) if thk == 1.])
#         if idx > 0:
#             r_cylinder  = blade['pf']['s'][idx]
#         else:
#             cyl_thk_min = 0.98
#             idx_s       = np.argmax(blade['pf']['rthick']<1)
#             idx_e       = np.argmax(np.isclose(blade['pf']['rthick'], min(blade['pf']['rthick'])))
#             r_cylinder  = remap2grid(blade['pf']['rthick'][idx_e:idx_s-2:-1], blade['pf']['s'][idx_e:idx_s-2:-1], cyl_thk_min)

#         # Build Control Point Grid, if not provided with key word arg
#         if len(r_in)==0:
#             # Set control point grid, which is to be updated when chord changes
#             r_in = np.hstack([0., r_cylinder, np.linspace(r_max_chord, 1., self.NINPUT-2)])
#             blade['ctrl_pts']['update_r_in'] = True
#         else:
#             # Control point grid is passed from the outside as r_in, no need to update it when chord changes
#             blade['ctrl_pts']['update_r_in'] = False
        
#         blade['ctrl_pts']['r_in']         = r_in
                
#         # Fit control points to planform variables
#         blade['ctrl_pts']['theta_in']     = remap2grid(blade['pf']['s'], blade['pf']['theta'], r_in)
#         blade['ctrl_pts']['chord_in']     = remap2grid(blade['pf']['s'], blade['pf']['chord'], r_in)
#         blade['ctrl_pts']['precurve_in']  = remap2grid(blade['pf']['s'], blade['pf']['precurve'], r_in)
#         blade['ctrl_pts']['presweep_in']  = remap2grid(blade['pf']['s'], blade['pf']['presweep'], r_in)
#         blade['ctrl_pts']['thickness_in'] = remap2grid(blade['pf']['s'], blade['pf']['rthick'], r_in)

#         # Fit control points to composite thickness variables variables 
#         #   Note: entering 0 thickness for areas where composite section does not extend to, however the precomp region selection vars 
#         #   sector_idx_strain_spar, sector_idx_strain_te) will still be None over these ranges
#         idx_spar  = [i for i, sec in enumerate(blade['st']['layers']) if sec['name'].lower()==self.spar_var[0].lower()][0]
#         idx_te    = [i for i, sec in enumerate(blade['st']['layers']) if sec['name'].lower()==self.te_var.lower()][0]
#         grid_spar = blade['st']['layers'][idx_spar]['thickness']['grid']
#         grid_te   = blade['st']['layers'][idx_te]['thickness']['grid']
#         vals_spar = [0. if val==None else val for val in blade['st']['layers'][idx_spar]['thickness']['values']]
#         vals_te   = [0. if val==None else val for val in blade['st']['layers'][idx_te]['thickness']['values']]
#         blade['ctrl_pts']['sparT_in']     = remap2grid(grid_spar, vals_spar, r_in)
#         blade['ctrl_pts']['teT_in']       = remap2grid(grid_te, vals_te, r_in)

#         # if self.le_var.lower() in [sec['name'].lower() for sec in blade['st']['layers']]:
#         #     idx_le    = [i for i, sec in enumerate(blade['st']['layers']) if sec['name'].lower()==self.le_var.lower()][0]
#         #     grid_le   = blade['st']['layers'][idx_le]['thickness']['grid']
#         #     vals_le   = [0. if val==None else val for val in blade['st']['layers'][idx_le]['thickness']['values']]
#         #     blade['ctrl_pts']['leT_in']   = remap2grid(grid_le, vals_le, r_in)
#         # else:
#         #     layer_names         = [sec['name'].lower() for sec in blade['st']['layers']]
#         #     LE_variable_warning = "User supplied LE reinforcement layer variable name: '%s' not found. Section names include: %s" % (self.le_var, ", ".join(layer_names))
#         #     warnings.warn(LE_variable_warning)

#         # Store additional rotorse variables
#         blade['ctrl_pts']['r_cylinder']   = r_cylinder
#         blade['ctrl_pts']['r_max_chord']  = r_max_chord
#         # blade['ctrl_pts']['bladeLength']  = arc_length(blade['pf']['precurve'], blade['pf']['presweep'], blade['pf']['r'])[-1]
#         blade['ctrl_pts']['bladeLength']  = blade['pf']['r'][-1]

#         # plt.plot(r_in, blade['ctrl_pts']['thickness_in'], 'x')
#         # plt.show()

#         return blade

#     def update_planform(self, blade):

#         af_ref = blade['AFref']
        
#         if blade['ctrl_pts']['update_r_in']:
#             try:
#                 blade['ctrl_pts']['r_in'] = np.hstack([0., blade['ctrl_pts']['r_cylinder'], np.linspace(blade['ctrl_pts']['r_max_chord'][0], 1., self.NINPUT-2)])
#             except:
#                 blade['ctrl_pts']['r_in'] = np.hstack([0., blade['ctrl_pts']['r_cylinder'], np.linspace(blade['ctrl_pts']['r_max_chord'], 1., self.NINPUT-2)])
        
#         # if blade['ctrl_pts']['r_in'][3] != blade['ctrl_pts']['r_max_chord'] and not blade['ctrl_pts']['Fix_r_in']:
#             # # blade['ctrl_pts']['r_in'] = np.r_[[0.], [blade['ctrl_pts']['r_cylinder']], np.linspace(blade['ctrl_pts']['r_max_chord'], 1., self.NINPUT-2)]
#             # blade['ctrl_pts']['r_in'] = np.concatenate([[0.], np.linspace(blade['ctrl_pts']['r_cylinder'], blade['ctrl_pts']['r_max_chord'], num=3)[:-1], np.linspace(blade['ctrl_pts']['r_max_chord'], 1., self.NINPUT-3)])

#         self.s                  = blade['pf']['s'] # TODO: assumes the start and end points of composite sections does not change
#         blade['pf']['chord']    = remap2grid(blade['ctrl_pts']['r_in'], blade['ctrl_pts']['chord_in'], self.s)
#         blade['pf']['theta']    = remap2grid(blade['ctrl_pts']['r_in'], blade['ctrl_pts']['theta_in'], self.s)
#         blade['pf']['r']        = np.array(self.s)*blade['ctrl_pts']['bladeLength']
#         blade['pf']['precurve'] = remap2grid(blade['ctrl_pts']['r_in'], blade['ctrl_pts']['precurve_in'], self.s)
#         blade['pf']['presweep'] = remap2grid(blade['ctrl_pts']['r_in'], blade['ctrl_pts']['presweep_in'], self.s)

#         thk_ref = [af_ref[af]['relative_thickness'] for af in blade['outer_shape_bem']['airfoil_position']['labels']]
#         blade['pf']['rthick']   = remap2grid(blade['outer_shape_bem']['airfoil_position']['grid'], thk_ref, self.s)
#         # Smooth oscillation caused by interpolation after min thickness is reached
#         idx_min = [i for i, thk in enumerate(blade['pf']['rthick']) if thk == min(thk_ref)]
#         if len(idx_min) > 0:
#             blade['pf']['rthick']   = np.array([min(thk_ref) if i > idx_min[0] else thk for i, thk in enumerate(blade['pf']['rthick'])])

#         # blade['ctrl_pts']['bladeLength']  = arc_length(blade['pf']['precurve'], blade['pf']['presweep'], blade['pf']['r'])[-1]

#         for var in self.spar_var:
#             idx_spar  = [i for i, sec in enumerate(blade['st']['layers']) if sec['name'].lower()==var.lower()][0]
#             blade['st']['layers'][idx_spar]['thickness']['grid']   = self.s.tolist()
#             blade['st']['layers'][idx_spar]['thickness']['values'] = remap2grid(blade['ctrl_pts']['r_in'], blade['ctrl_pts']['sparT_in'], self.s).tolist()

#         idx_te    = [i for i, sec in enumerate(blade['st']['layers']) if sec['name'].lower()==self.te_var.lower()][0]
#         blade['st']['layers'][idx_te]['thickness']['grid']   = self.s.tolist()
#         blade['st']['layers'][idx_te]['thickness']['values'] = remap2grid(blade['ctrl_pts']['r_in'], blade['ctrl_pts']['teT_in'], self.s).tolist()

#         # if self.le_var != '' and self.le_var.lower() in [sec['name'].lower() for sec in blade['st']['layers']]:
#         #     idx_le    = [i for i, sec in enumerate(blade['st']['layers']) if sec['name'].lower()==self.le_var.lower()][0]
#         #     blade['st']['layers'][idx_le]['thickness']['grid']   = self.s.tolist()
#         #     blade['st']['layers'][idx_le]['thickness']['values'] = remap2grid(blade['ctrl_pts']['r_in'], blade['ctrl_pts']['leT_in'], self.s).tolist()


#         # blade['pf']['rthick']   = remap2grid(blade['ctrl_pts']['r_in'], blade['ctrl_pts']['thickness_in'], self.s)
#         # # update airfoil positions
#         # # this only gets used in ontology file outputting
#         # af_name_ref = list(blade['AFref'])
#         # af_thk_ref  = [blade['AFref'][name]['relative_thickness'] for name in af_name_ref]
#         # blade['pf']['af_pos']      = []
#         # blade['pf']['af_pos_name'] = []
#         # # find iterpolated spanwise position for anywhere a reference airfoil occures, i.e. the spanwise relative thickness crosses a reference airfoil relative thickness
#         # for i in range(0,len(self.s)):
#         #     for j in range(len(af_name_ref)):
#         #         if af_thk_ref[j] == blade['pf']['rthick'][i]:
#         #             blade['pf']['af_pos'].append(float(self.s[i]))
#         #             blade['pf']['af_pos_name'].append(af_name_ref[j])
#         #         elif i > 0:
#         #             if (blade['pf']['rthick'][i-1] <= af_thk_ref[j] <= blade['pf']['rthick'][i]) or (blade['pf']['rthick'][i-1] >= af_thk_ref[j] >= blade['pf']['rthick'][i]):
#         #                 i_min = max(i-1, 0)
#         #                 i_max = max(i+1, np.argmin(blade['pf']['rthick']))
#         #                 r_j   = remap2grid(blade['pf']['rthick'][i_min:i_max], self.s[i_min:i_max], af_thk_ref[j])
#         #                 blade['pf']['af_pos'].append(float(r_j))
#         #                 blade['pf']['af_pos_name'].append(af_name_ref[j])
#         # # remove interior duplicates where an airfoil is listed more than 2 times in a row
#         # x = blade['pf']['af_pos']
#         # y = blade['pf']['af_pos_name']
#         # blade['pf']['af_pos']      = [x[0]] + [x[i] for i in range(1,len(y)-1) if not(y[i] == y[i-1] and y[i] == y[i+1])] + [x[-1]]
#         # blade['pf']['af_pos_name'] = [y[0]] + [y[i] for i in range(1,len(y)-1) if not(y[i] == y[i-1] and y[i] == y[i+1])] + [y[-1]]
#         sys.stdout.flush()
#         return blade

        
#     def convert_precomp(self, blade, materials_in=[]):

#         ##############################
#         def region_stacking(i, idx, start_nd_arc, end_nd_arc, blade, material_dict, materials, region_loc):
#             # Recieve start and end of composite sections chordwise, find which composites layers are in each
#             # chordwise regions, generate the precomp composite class instance

#             # error handling to makes sure there were no numeric errors causing values very close too, but not exactly, 0 or 1
#             start_nd_arc = [0. if start_nd_arci!=0. and np.isclose(start_nd_arci,0.) else start_nd_arci for start_nd_arci in start_nd_arc]
#             end_nd_arc = [0. if end_nd_arci!=0. and np.isclose(end_nd_arci,0.) else end_nd_arci for end_nd_arci in end_nd_arc]
#             start_nd_arc = [1. if start_nd_arci!=1. and np.isclose(start_nd_arci,1.) else start_nd_arci for start_nd_arci in start_nd_arc]
#             end_nd_arc = [1. if end_nd_arci!=1. and np.isclose(end_nd_arci,1.) else end_nd_arci for end_nd_arci in end_nd_arc]

#             # region end points
#             dp = sorted(list(set(start_nd_arc+end_nd_arc)))

#             #initialize
#             n_plies = []
#             thk = []
#             theta = []
#             mat_idx = []

#             # loop through division points, find what layers make up the stack between those bounds
#             for i_reg, (dp0, dp1) in enumerate(zip(dp[0:-1], dp[1:])):
#                 n_pliesi = []
#                 thki     = []
#                 thetai   = []
#                 mati     = []
#                 for i_sec, start_nd_arci, end_nd_arci in zip(idx, start_nd_arc, end_nd_arc):
#                     name = blade['st']['layers'][i_sec]['name']
#                     if start_nd_arci <= dp0 and end_nd_arci >= dp1:
                        
<<<<<<< HEAD
                        if name in region_loc.keys():
                            if region_loc[name][i] == None:
                                region_loc[name][i] = [i_reg]
                            else:
                                region_loc[name][i].append(i_reg)

                        n_pliesi.append(1.)
                        thki.append(blade['st']['layers'][i_sec]['thickness']['values'][i])
                        if blade['st']['layers'][i_sec]['fiber_orientation']['values'][i] == None:
                            thetai.append(0.)
                        else:
                            thetai.append(blade['st']['layers'][i_sec]['fiber_orientation']['values'][i])
                        mati.append(material_dict[blade['st']['layers'][i_sec]['material']])

                n_plies.append(np.array(n_pliesi))
                thk.append(np.array(thki))
                theta.append(np.array(thetai))
                mat_idx.append(np.array(mati))

            # print('----------------------')
            # print('dp', dp)
            # print('n_plies', n_plies)
            # print('thk', thk)
            # print('theta', theta)
            # print('mat_idx', mat_idx)
            # print('materials', materials)

            sec = CompositeSection(dp, n_plies, thk, theta, mat_idx, materials)
            return sec, region_loc
            ##############################

        def web_stacking(i, web_idx, web_start_nd_arc, web_end_nd_arc, blade, material_dict, materials, flatback, upperCSi):
            dp = []
            n_plies = []
            thk = []
            theta = []
            mat_idx = []

            if len(web_idx)>0:
                dp = np.mean((np.abs(web_start_nd_arc), np.abs(web_start_nd_arc)), axis=0).tolist()

                dp_all = [[-1.*start_nd_arci, -1.*end_nd_arci] for start_nd_arci, end_nd_arci in zip(web_start_nd_arc, web_end_nd_arc)]
                web_dp, web_ids = np.unique(dp_all, axis=0, return_inverse=True)
                for webi in np.unique(web_ids):
                    # store variable values (thickness, orientation, material) for layers that make up each web, based on the mapping array web_ids
                    n_pliesi = [1. for i_reg, web_idi in zip(web_idx, web_ids) if web_idi==webi]
                    thki     = [blade['st']['layers'][i_reg]['thickness']['values'][i] for i_reg, web_idi in zip(web_idx, web_ids) if web_idi==webi]
                    thetai   = [blade['st']['layers'][i_reg]['fiber_orientation']['values'][i] for i_reg, web_idi in zip(web_idx, web_ids) if web_idi==webi]
                    thetai   = [0. if theta_ij==None else theta_ij for theta_ij in thetai]
                    mati     = [material_dict[blade['st']['layers'][i_reg]['material']] for i_reg, web_idi in zip(web_idx, web_ids) if web_idi==webi]

                    n_plies.append(np.array(n_pliesi))
                    thk.append(np.array(thki))
                    theta.append(np.array(thetai))
                    mat_idx.append(np.array(mati))

            if flatback:
                dp.append(1.)
                n_plies.append(upperCSi.n_plies[-1])
                thk.append(upperCSi.t[-1])
                theta.append(upperCSi.theta[-1])
                mat_idx.append(upperCSi.mat_idx[-1])

            dp_out = sorted(list(set(dp)))

            sec = CompositeSection(dp_out, n_plies, thk, theta, mat_idx, materials)
            return sec
            ##############################

        ## Initialization
        if 'precomp' not in blade.keys():
            blade['precomp'] = {}

        region_loc_vars = [self.te_var] + self.spar_var
        # if self.le_var != '':
        #     region_loc_vars += [self.le_var]

        region_loc_ss = {} # track precomp regions for user selected composite layers
        region_loc_ps = {}
        for var in region_loc_vars:
            region_loc_ss[var] = [None]*self.NPTS
            region_loc_ps[var] = [None]*self.NPTS


        ## Materials
        if 'materials' not in blade['precomp']:
            material_dict = {}
            materials     = []
            for i, mati in enumerate(materials_in):
                if mati['orth'] == 1 or mati['orth'] == True:
                    try:
                        iter(mati['E'])
                    except:
                        warnings.warn('Ontology input warning: Material "%s" entered as Orthogonal, must supply E, G, and nu as a list representing the 3 principle axes.'%mati['name'])
                if 'G' not in mati.keys():
                    
                    if mati['orth'] == 1 or mati['orth'] == True:
                        warning_shear_modulus_orthogonal = 'Ontology input warning: No shear modulus, G, provided for material "%s".'%mati['name']
                        warnings.warn(warning_shear_modulus_orthogonal)
                    else:
                        warning_shear_modulus_isotropic = 'Ontology input warning: No shear modulus, G, provided for material "%s".  Assuming 2G*(1 + nu) = E, which is only valid for isotropic materials.'%mati['name']
                        warnings.warn(warning_shear_modulus_isotropic)
                        mati['G'] = mati['E']/(2*(1+mati['nu']))

                material_id = i
                material_dict[mati['name']] = material_id
                if mati['orth'] == 1 or mati['orth'] == True:
                    materials.append(Orthotropic2DMaterial(mati['E'][0], mati['E'][1], mati['G'][0], mati['nu'][0], mati['rho'], mati['name']))
                else:
                    materials.append(Orthotropic2DMaterial(mati['E'], mati['E'], mati['G'], mati['nu'], mati['rho'], mati['name']))
            blade['precomp']['materials']     = materials
            blade['precomp']['material_dict'] = material_dict

        
        upperCS = [None]*self.NPTS
        lowerCS = [None]*self.NPTS
        websCS  = [None]*self.NPTS
        profile = [None]*self.NPTS

        ## Spanwise
        for i in range(self.NPTS):
            # time0 = time.time()
        
            ## Profiles
            # rotate            
            profile_i = np.flip(copy.copy(blade['profile'][:,:,i]), axis=0)
            profile_i_rot = np.column_stack(rotate(blade['pf']['p_le'][i], 0., profile_i[:,0], profile_i[:,1], np.radians(blade['pf']['theta'][i])))
            # normalize
            profile_i_rot[:,0] -= min(profile_i_rot[:,0])
            profile_i_rot = profile_i_rot/ max(profile_i_rot[:,0])

            profile_i_rot_precomp = copy.copy(profile_i_rot)
            idx_s = 0
            idx_le_precomp = np.argmax(profile_i_rot_precomp[:,0])
            if idx_le_precomp != 0:
=======
#                         if name in region_loc.keys():
#                             if region_loc[name][i] == None:
#                                 region_loc[name][i] = [i_reg]
#                             else:
#                                 region_loc[name][i].append(i_reg)

#                         n_pliesi.append(1.)
#                         thki.append(blade['st']['layers'][i_sec]['thickness']['values'][i])
#                         if blade['st']['layers'][i_sec]['fiber_orientation']['values'][i] == None:
#                             thetai.append(0.)
#                         else:
#                             thetai.append(blade['st']['layers'][i_sec]['fiber_orientation']['values'][i])
#                         mati.append(material_dict[blade['st']['layers'][i_sec]['material']])

#                 n_plies.append(np.array(n_pliesi))
#                 thk.append(np.array(thki))
#                 theta.append(np.array(thetai))
#                 mat_idx.append(np.array(mati))

#             # print('----------------------')
#             # print('dp', dp)
#             # print('n_plies', n_plies)
#             # print('thk', thk)
#             # print('theta', theta)
#             # print('mat_idx', mat_idx)
#             # print('materials', materials)

#             sec = CompositeSection(dp, n_plies, thk, theta, mat_idx, materials)
#             return sec, region_loc
#             ##############################

#         def web_stacking(i, web_idx, web_start_nd_arc, web_end_nd_arc, blade, material_dict, materials, flatback, upperCSi):
#             dp = []
#             n_plies = []
#             thk = []
#             theta = []
#             mat_idx = []

#             if len(web_idx)>0:
#                 dp = np.mean((np.abs(web_start_nd_arc), np.abs(web_start_nd_arc)), axis=0).tolist()

#                 dp_all = [[-1.*start_nd_arci, -1.*end_nd_arci] for start_nd_arci, end_nd_arci in zip(web_start_nd_arc, web_end_nd_arc)]
#                 web_dp, web_ids = np.unique(dp_all, axis=0, return_inverse=True)
#                 for webi in np.unique(web_ids):
#                     # store variable values (thickness, orientation, material) for layers that make up each web, based on the mapping array web_ids
#                     n_pliesi = [1. for i_reg, web_idi in zip(web_idx, web_ids) if web_idi==webi]
#                     thki     = [blade['st']['layers'][i_reg]['thickness']['values'][i] for i_reg, web_idi in zip(web_idx, web_ids) if web_idi==webi]
#                     thetai   = [blade['st']['layers'][i_reg]['fiber_orientation']['values'][i] for i_reg, web_idi in zip(web_idx, web_ids) if web_idi==webi]
#                     thetai   = [0. if theta_ij==None else theta_ij for theta_ij in thetai]
#                     mati     = [material_dict[blade['st']['layers'][i_reg]['material']] for i_reg, web_idi in zip(web_idx, web_ids) if web_idi==webi]

#                     n_plies.append(np.array(n_pliesi))
#                     thk.append(np.array(thki))
#                     theta.append(np.array(thetai))
#                     mat_idx.append(np.array(mati))

#             if flatback:
#                 dp.append(1.)
#                 n_plies.append(upperCSi.n_plies[-1])
#                 thk.append(upperCSi.t[-1])
#                 theta.append(upperCSi.theta[-1])
#                 mat_idx.append(upperCSi.mat_idx[-1])

#             dp_out = sorted(list(set(dp)))

#             sec = CompositeSection(dp_out, n_plies, thk, theta, mat_idx, materials)
#             return sec
#             ##############################

#         ## Initialization
#         if 'precomp' not in blade.keys():
#             blade['precomp'] = {}

#         region_loc_vars = [self.te_var] + self.spar_var
#         # if self.le_var != '':
#         #     region_loc_vars += [self.le_var]

#         region_loc_ss = {} # track precomp regions for user selected composite layers
#         region_loc_ps = {}
#         for var in region_loc_vars:
#             region_loc_ss[var] = [None]*self.NPTS
#             region_loc_ps[var] = [None]*self.NPTS


#         ## Materials
#         if 'materials' not in blade['precomp']:
#             material_dict = {}
#             materials     = []
#             for i, mati in enumerate(materials_in):
#                 if mati['name'] != 'resin':
#                     if mati['orth'] == 1 or mati['orth'] == True:
#                         try:
#                             iter(mati['E'])
#                         except:
#                             warnings.warn('Ontology input warning: Material "%s" entered as Orthogonal, must supply E, G, and nu as a list representing the 3 principle axes.'%mati['name'])
#                     if 'G' not in mati.keys():
                        
#                         if mati['orth'] == 1 or mati['orth'] == True:
#                             warning_shear_modulus_orthogonal = 'Ontology input warning: No shear modulus, G, provided for material "%s".'%mati['name']
#                             warnings.warn(warning_shear_modulus_orthogonal)
#                         else:
#                             warning_shear_modulus_isotropic = 'Ontology input warning: No shear modulus, G, provided for material "%s".  Assuming 2G*(1 + nu) = E, which is only valid for isotropic materials.'%mati['name']
#                             print(warning_shear_modulus_isotropic)
#                             mati['G'] = mati['E']/(2*(1+mati['nu']))

#                     if mati['orth'] == 1 or mati['orth'] == True:
#                         materials.append(Orthotropic2DMaterial(mati['E'][0], mati['E'][1], mati['G'][0], mati['nu'][0], mati['rho'], mati['name']))
#                     else:
#                         materials.append(Orthotropic2DMaterial(mati['E'], mati['E'], mati['G'], mati['nu'], mati['rho'], mati['name']))
#                 material_id = i
#                 material_dict[mati['name']] = material_id
                
#             blade['precomp']['materials']     = materials
#             blade['precomp']['material_dict'] = material_dict

        
#         upperCS = [None]*self.NPTS
#         lowerCS = [None]*self.NPTS
#         websCS  = [None]*self.NPTS
#         profile = [None]*self.NPTS

#         ## Spanwise
#         for i in range(self.NPTS):
#             # time0 = time.time()
        
#             ## Profiles
#             # rotate            
#             profile_i = np.flip(copy.copy(blade['profile'][:,:,i]), axis=0)
#             profile_i_rot = np.column_stack(rotate(blade['pf']['p_le'][i], 0., profile_i[:,0], profile_i[:,1], -1.*np.radians(blade['pf']['theta'][i])))
#             # normalize
#             profile_i_rot[:,0] -= min(profile_i_rot[:,0])
#             profile_i_rot = profile_i_rot/ max(profile_i_rot[:,0])

#             profile_i_rot_precomp = copy.copy(profile_i_rot)
#             idx_s = 0
#             idx_le_precomp = np.argmax(profile_i_rot_precomp[:,0])
#             if idx_le_precomp != 0:
>>>>>>> 18799936
                
#                 if profile_i_rot_precomp[0,0] == profile_i_rot_precomp[-1,0]:
#                      idx_s = 1
#                 profile_i_rot_precomp = np.row_stack((profile_i_rot_precomp[idx_le_precomp:], profile_i_rot_precomp[idx_s:idx_le_precomp,:]))
#             profile_i_rot_precomp[:,1] -= profile_i_rot_precomp[np.argmin(profile_i_rot_precomp[:,0]),1]

#             # # renormalize
#             profile_i_rot_precomp[:,0] -= min(profile_i_rot_precomp[:,0])
#             profile_i_rot_precomp = profile_i_rot_precomp/ max(profile_i_rot_precomp[:,0])

#             if profile_i_rot_precomp[-1,0] != 1.:
#                 profile_i_rot_precomp = np.row_stack((profile_i_rot_precomp, profile_i_rot_precomp[0,:]))

#             # 'web' at trailing edge needed for flatback airfoils
#             if profile_i_rot_precomp[0,1] != profile_i_rot_precomp[-1,1] and profile_i_rot_precomp[0,0] == profile_i_rot_precomp[-1,0]:
#                 flatback = True
#             else:
#                 flatback = False

#             profile[i] = Profile.initWithTEtoTEdata(profile_i_rot_precomp[:,0], profile_i_rot_precomp[:,1])

#             # import matplotlib.pyplot as plt
#             # plt.plot(profile_i_rot_precomp[:,0], profile_i_rot_precomp[:,1])
#             # plt.axis('equal')
#             # plt.title(i)
#             # plt.show()

#             idx_le = np.argmin(profile_i_rot[:,0])

#             profile_i_arc = arc_length(profile_i_rot[:,0], profile_i_rot[:,1])
#             arc_L = profile_i_arc[-1]
#             profile_i_arc /= arc_L

#             loc_LE = profile_i_arc[idx_le]
#             len_PS = 1.-loc_LE

#             ## Composites
#             ss_idx           = []
#             ss_start_nd_arc  = []
#             ss_end_nd_arc    = []
#             ps_idx           = []
#             ps_start_nd_arc  = []
#             ps_end_nd_arc    = []
#             web_start_nd_arc = []
#             web_end_nd_arc   = []
#             web_idx          = []

#             # Determine spanwise composite layer elements that are non-zero at this spanwise location,
#             # determine their chord-wise start and end location on the pressure and suctions side

#             spline_arc2xnd = PchipInterpolator(profile_i_arc, profile_i_rot[:,0])

#             time1 = time.time()
#             for idx_sec, sec in enumerate(blade['st']['layers']):

#                 if 'web' not in sec.keys():
#                     if sec['start_nd_arc']['values'][i] != None and sec['thickness']['values'][i] != None:
#                         if sec['start_nd_arc']['values'][i] < loc_LE or sec['end_nd_arc']['values'][i] < loc_LE:
#                             ss_idx.append(idx_sec)
#                             if sec['start_nd_arc']['values'][i] < loc_LE:
#                                 # ss_start_nd_arc.append(sec['start_nd_arc']['values'][i])
#                                 ss_end_nd_arc_temp = float(spline_arc2xnd(sec['start_nd_arc']['values'][i]))
#                                 if ss_end_nd_arc_temp > 1 or ss_end_nd_arc_temp < 0:
#                                     exit('Error in the definition of material ' + sec['name'] + '. It cannot fit in the section')
#                                 if ss_end_nd_arc_temp == profile_i_rot[0,0] and profile_i_rot[0,0] != 1.:
#                                     ss_end_nd_arc_temp = 1.
#                                 ss_end_nd_arc.append(ss_end_nd_arc_temp)
#                             else:
#                                 ss_end_nd_arc.append(1.)
#                             # ss_end_nd_arc.append(min(sec['end_nd_arc']['values'][i], loc_LE)/loc_LE)
#                             if sec['end_nd_arc']['values'][i] < loc_LE:
#                                 ss_start_nd_arc.append(float(spline_arc2xnd(sec['end_nd_arc']['values'][i])))
#                             else:
#                                 ss_start_nd_arc.append(0.)
                            
#                         if sec['start_nd_arc']['values'][i] > loc_LE or sec['end_nd_arc']['values'][i] > loc_LE:
#                             ps_idx.append(idx_sec)
#                             # ps_start_nd_arc.append((max(sec['start_nd_arc']['values'][i], loc_LE)-loc_LE)/len_PS)
#                             # ps_end_nd_arc.append((min(sec['end_nd_arc']['values'][i], 1.)-loc_LE)/len_PS)

#                             if sec['start_nd_arc']['values'][i] > loc_LE and sec['end_nd_arc']['values'][i] < loc_LE:
#                                 # ps_start_nd_arc.append(float(remap2grid(profile_i_arc, profile_i_rot[:,0], sec['start_nd_arc']['values'][i])))
#                                 ps_end_nd_arc.append(1.)
#                             else:
#                                 ps_end_nd_arc_temp = float(spline_arc2xnd(sec['end_nd_arc']['values'][i]))
#                                 if np.isclose(ps_end_nd_arc_temp, profile_i_rot[-1,0]) and profile_i_rot[-1,0] != 1.:
#                                     ps_end_nd_arc_temp = 1.
#                                 ps_end_nd_arc.append(ps_end_nd_arc_temp)
#                             if sec['start_nd_arc']['values'][i] < loc_LE:
#                                 ps_start_nd_arc.append(0.)
#                             else:
#                                 ps_start_nd_arc.append(float(spline_arc2xnd(sec['start_nd_arc']['values'][i])))


#                 else:
#                     target_name  = blade['st']['layers'][idx_sec]['web']
#                     target_idx   = [k for k, webi in enumerate(blade['st']['webs']) if webi['name']==target_name][0]

#                     if blade['st']['webs'][target_idx]['start_nd_arc']['values'][i] != None and blade['st']['layers'][idx_sec]['thickness']['values'][i] != None:
#                         web_idx.append(idx_sec)

#                         start_nd_arc = float(spline_arc2xnd(blade['st']['webs'][target_idx]['start_nd_arc']['values'][i]))
#                         end_nd_arc   = float(spline_arc2xnd(blade['st']['webs'][target_idx]['end_nd_arc']['values'][i]))

#                         web_start_nd_arc.append(start_nd_arc)
#                         web_end_nd_arc.append(end_nd_arc)

#             time1 = time.time() - time1
#             # print(time1)

#             # generate the Precomp composite stacks for chordwise regions
#             if np.min([ss_start_nd_arc, ss_end_nd_arc]) < 0 or np.max([ss_start_nd_arc, ss_end_nd_arc]) > 1:
#                 print('Error in the layer definition at station number ' + str(i))
#                 exit()
            
#             upperCS[i], region_loc_ss = region_stacking(i, ss_idx, ss_start_nd_arc, ss_end_nd_arc, blade, blade['precomp']['material_dict'], blade['precomp']['materials'], region_loc_ss)
#             lowerCS[i], region_loc_ps = region_stacking(i, ps_idx, ps_start_nd_arc, ps_end_nd_arc, blade, blade['precomp']['material_dict'], blade['precomp']['materials'], region_loc_ps)
#             if len(web_idx)>0 or flatback:
#                 websCS[i] = web_stacking(i, web_idx, web_start_nd_arc, web_end_nd_arc, blade, blade['precomp']['material_dict'], blade['precomp']['materials'], flatback, upperCS[i])
#             else:
#                 websCS[i] = CompositeSection([], [], [], [], [], [])


#         blade['precomp']['upperCS']       = upperCS
#         blade['precomp']['lowerCS']       = lowerCS
#         blade['precomp']['websCS']        = websCS
#         blade['precomp']['profile']       = profile

#         # Assumptions:
#         # - pressure and suction side regions are the same (i.e. spar cap is the Nth region on both side)
#         # - if the composite layer is divided into multiple regions (i.e. if the spar cap is split into 3 regions due to the web locations),
#         #   the middle region is selected with int(n_reg/2), note for an even number of regions, this rounds up
#         blade['precomp']['sector_idx_strain_spar_ss'] = [None if regs==None else regs[int(len(regs)/2)] for regs in region_loc_ss[self.spar_var[0]]]
#         blade['precomp']['sector_idx_strain_spar_ps'] = [None if regs==None else regs[int(len(regs)/2)] for regs in region_loc_ps[self.spar_var[1]]]
#         blade['precomp']['sector_idx_strain_te_ss']   = [None if regs==None else regs[int(len(regs)/2)] for regs in region_loc_ss[self.te_var]]
#         blade['precomp']['sector_idx_strain_te_ps']   = [None if regs==None else regs[int(len(regs)/2)] for regs in region_loc_ps[self.te_var]]
#         blade['precomp']['spar_var'] = self.spar_var
#         blade['precomp']['te_var']   = self.te_var
#         # if self.le_var != '':
#         #     blade['precomp']['sector_idx_strain_le_ss']   = [None if regs==None else regs[int(len(regs)/2)] for regs in region_loc_ss[self.le_var]]
#         #     blade['precomp']['sector_idx_strain_le_ps']   = [None if regs==None else regs[int(len(regs)/2)] for regs in region_loc_ps[self.le_var]]
#         #     blade['precomp']['le_var']   = self.le_var

#         return blade

#     def plot_design(self, blade, path, show_plots = True):
        
#         import matplotlib.pyplot as plt
        
#         # Chord
#         fc, axc  = plt.subplots(1,1,figsize=(5.3, 4))
#         axc.plot(blade['pf']['s'], blade['pf']['chord'],color='royalblue')
#         plt.xlabel('Blade Position [-]', fontsize=14, fontweight='bold')
#         plt.ylabel('Chord [m]', fontsize=14, fontweight='bold')
#         fig_name = 'init_chord.png'
#         plt.xticks(fontsize=12)
#         plt.yticks(fontsize=12)
#         plt.grid(color=[0.8,0.8,0.8], linestyle='--')
#         plt.subplots_adjust(bottom = 0.15, left = 0.15)
#         fc.savefig(path + fig_name)
        
#         # Theta
#         ft, axt  = plt.subplots(1,1,figsize=(5.3, 4))
#         axt.plot(blade['pf']['s'], blade['pf']['theta'],color='royalblue')
#         plt.xlabel('Blade Position [-]', fontsize=14, fontweight='bold')
#         plt.ylabel('Twist [deg]', fontsize=14, fontweight='bold')
#         fig_name = 'init_theta.png'
#         plt.xticks(fontsize=12)
#         plt.yticks(fontsize=12)
#         plt.grid(color=[0.8,0.8,0.8], linestyle='--')
#         plt.subplots_adjust(bottom = 0.15, left = 0.15)
#         ft.savefig(path + fig_name)
        
#         # Pitch axis
#         fp, axp  = plt.subplots(1,1,figsize=(5.3, 4))
#         axp.plot(blade['pf']['s'], blade['pf']['p_le']*100.,color='royalblue')
#         plt.xlabel('Blade Position [-]', fontsize=14, fontweight='bold')
#         plt.ylabel('Pitch Axis [%]', fontsize=14, fontweight='bold')
#         fig_name = 'init_pa.png'
#         plt.xticks(fontsize=12)
#         plt.yticks(fontsize=12)
#         plt.grid(color=[0.8,0.8,0.8], linestyle='--')
#         plt.subplots_adjust(bottom = 0.15, left = 0.15)
#         fp.savefig(path + fig_name)
        
#         fr, axr  = plt.subplots(1,1,figsize=(5.3, 4))
#         axr.plot(blade['pf']['s'], blade['pf']['rthick']*100.,color='royalblue')
#         plt.xlabel('Blade Position [-]', fontsize=14, fontweight='bold')
#         plt.ylabel('Relative Thickness [%]', fontsize=14, fontweight='bold')
#         fig_name = 'init_rt.png'
#         plt.xticks(fontsize=12)
#         plt.yticks(fontsize=12)
#         plt.grid(color=[0.8,0.8,0.8], linestyle='--')
#         plt.subplots_adjust(bottom = 0.15, left = 0.15)
#         fr.savefig(path + fig_name)
        
#         fa, axa  = plt.subplots(1,1,figsize=(5.3, 4))
#         axa.plot(blade['pf']['s'], blade['pf']['rthick']*blade['pf']['chord'],color='royalblue')
#         plt.xlabel('Blade Position [-]', fontsize=14, fontweight='bold')
#         plt.ylabel('Absolute Thickness [m]', fontsize=14, fontweight='bold')
#         fig_name = 'init_at.png'
#         plt.xticks(fontsize=12)
#         plt.yticks(fontsize=12)
#         plt.grid(color=[0.8,0.8,0.8], linestyle='--')
#         plt.subplots_adjust(bottom = 0.15, left = 0.15)
#         fa.savefig(path + fig_name)
        
#         fpb, axpb  = plt.subplots(1,1,figsize=(5.3, 4))
#         axpb.plot(blade['pf']['s'], blade['pf']['precurve'],color='royalblue')
#         plt.xlabel('Blade Position [-]', fontsize=14, fontweight='bold')
#         plt.ylabel('Prebend [m]', fontsize=14, fontweight='bold')
#         fig_name = 'init_pb.png'
#         plt.xticks(fontsize=12)
#         plt.yticks(fontsize=12)
#         plt.grid(color=[0.8,0.8,0.8], linestyle='--')
#         plt.subplots_adjust(bottom = 0.15, left = 0.15)
#         fpb.savefig(path + fig_name)
#         le = blade['pf']['p_le']*blade['pf']['chord']
#         te = (1. - blade['pf']['p_le'])*blade['pf']['chord']

#         fpl, axpl  = plt.subplots(1,1,figsize=(5.3, 4))
#         axpl.plot(blade['pf']['s'], -le,color='royalblue')
#         axpl.plot(blade['pf']['s'], te,color='royalblue')
#         plt.xlabel('Blade Position [-]', fontsize=14, fontweight='bold')
#         plt.ylabel('Planform [m]', fontsize=14, fontweight='bold')
#         fig_name = 'init_pl.png'
#         plt.xticks(fontsize=12)
#         plt.yticks(fontsize=12)
#         plt.grid(color=[0.8,0.8,0.8], linestyle='--')
#         plt.subplots_adjust(bottom = 0.15, left = 0.15)
#         fpl.savefig(path + fig_name)
        
#         idx_spar1  = [i for i, sec in enumerate(blade['st']['layers']) if sec['name'].lower()==self.spar_var[0].lower()][0]
#         idx_spar2  = [i for i, sec in enumerate(blade['st']['layers']) if sec['name'].lower()==self.spar_var[1].lower()][0]
#         fsc, axsc  = plt.subplots(1,1,figsize=(5.3, 4))
#         axsc.plot(blade['st']['layers'][idx_spar1]['thickness']['grid'], blade['st']['layers'][idx_spar1]['thickness']['values'],color='royalblue', label = 'Suction')
#         axsc.plot(blade['st']['layers'][idx_spar2]['thickness']['grid'], blade['st']['layers'][idx_spar2]['thickness']['values'],color='mediumseagreen', label = 'Pressure')
#         axsc.legend(fontsize=12)
#         plt.xlabel('Blade Position [-]', fontsize=14, fontweight='bold')
#         plt.ylabel('Spar Caps Thickness [m]', fontsize=14, fontweight='bold')
#         fig_name = 'init_sc.png'
#         plt.xticks(fontsize=12)
#         plt.yticks(fontsize=12)
#         plt.grid(color=[0.8,0.8,0.8], linestyle='--')
#         plt.subplots_adjust(bottom = 0.15, left = 0.15)
#         fsc.savefig(path + fig_name)
        
#         npts   = len(np.array(blade['st']['layers'][idx_spar1]['width']['values']))
#         sc_le  = np.zeros(npts)
#         sc_te  = np.zeros(npts)
        
        
#         for i in range(npts):
#             if blade['st']['layers'][idx_spar1]['width']['values'][i] == None:
#                 sc_le[i] = None
#                 sc_te[i] = None
#             else:
#                 sc_le[i] = blade['st']['layers'][idx_spar1]['offset_x_pa']['values'][i] - 0.5*blade['st']['layers'][idx_spar1]['width']['values'][i]
#                 sc_te[i] = blade['st']['layers'][idx_spar1]['offset_x_pa']['values'][i] + 0.5*blade['st']['layers'][idx_spar1]['width']['values'][i]
        
#         # print(blade['st']['layers'][idx_spar1]['width']['values'])
#         # print(blade['st']['layers'][idx_spar1]['offset_x_pa']['values'])
#         # print(sc_le)
#         # print(sc_te)
#         # exit()
        
        
#         fpl2, axpl2  = plt.subplots(1,1,figsize=(5.3, 4))
#         axpl2.plot(blade['pf']['s'], -le,color='royalblue')
#         axpl2.plot(blade['pf']['s'], te,color='royalblue')
#         axpl2.plot(blade['st']['layers'][idx_spar1]['thickness']['grid'], sc_le,color='mediumseagreen', label = 'Spar Caps')
#         axpl2.plot(blade['st']['layers'][idx_spar1]['thickness']['grid'], sc_te,color='mediumseagreen')
#         axpl2.plot(blade['st']['webs'][0]['offset_x_pa']['grid'], blade['st']['webs'][0]['offset_x_pa']['values'],color='darkorange',label = 'Webs')
#         axpl2.plot(blade['st']['webs'][1]['offset_x_pa']['grid'], blade['st']['webs'][1]['offset_x_pa']['values'],color='darkorange')
#         plt.xlabel('Blade Position [-]', fontsize=14, fontweight='bold')
#         plt.ylabel('Planform [m]', fontsize=14, fontweight='bold')
#         fig_name = 'init_pl_w_sc.png'
#         axpl2.legend(fontsize=12)
#         plt.xticks(fontsize=12)
#         plt.yticks(fontsize=12)
#         plt.grid(color=[0.8,0.8,0.8], linestyle='--')
#         plt.subplots_adjust(bottom = 0.15, left = 0.15)
#         fpl2.savefig(path + fig_name)
        
        
#         # idx_te    = [i for i, sec in enumerate(blade['st']['layers']) if sec['name'].lower()==self.te_var.lower()][0]
#         if show_plots:
#             plt.show()
        
        
#         return None        

        
#     def smooth_outer_shape(self, blade, path, show_plots = True):
        
#         s               = blade['pf']['s']        
        
#         # Absolute Thickness
#         abs_thick_init  = blade['pf']['rthick']*blade['pf']['chord']
#         s_interp_at     = np.array([0.0, 0.15, 0.4, 0.6, 0.8, 1.0 ])
#         f_interp1       = interp1d(s,abs_thick_init)
#         abs_thick_int1  = f_interp1(s_interp_at)
#         f_interp2       = PchipInterpolator(s_interp_at,abs_thick_int1)
#         abs_thick_int2  = f_interp2(s)
        
#         import matplotlib.pyplot as plt
        
        
        
#         # Chord
#         chord_init      = blade['pf']['chord']
#         s_interp_c      = np.array([0.0, 0.05, 0.2, 0.4, 0.6, 0.8, 0.9, 1.0 ])
#         f_interp1       = interp1d(s,chord_init)
#         chord_int1      = f_interp1(s_interp_c)
#         f_interp2       = PchipInterpolator(s_interp_c,chord_int1)
#         chord_int2      = f_interp2(s)
        
#         fc, axc  = plt.subplots(1,1,figsize=(5.3, 4))
#         axc.plot(s, chord_init, c='k', label='Initial')
#         axc.plot(s_interp_c, chord_int1, 'ko', label='Interp Points')
#         axc.plot(s, chord_int2, c='b', label='PCHIP')
#         axc.set(xlabel='r/R' , ylabel='Chord (m)')
#         fig_name = 'interp_chord.png'
#         axc.legend()
#         fc.savefig(path + fig_name)
        
        
        
#         # Twist
#         theta_init      = blade['pf']['theta']
#         s_interp_t      = np.array([0.0, 0.05, 0.2, 0.4, 0.6, 0.8, 1.0 ])
#         f_interp1       = interp1d(s,theta_init)
#         theta_int1      = f_interp1(s_interp_t)
#         f_interp2       = PchipInterpolator(s_interp_t,theta_int1)
#         theta_int2      = f_interp2(s)
        
#         fc, axc  = plt.subplots(1,1,figsize=(5.3, 4))
#         axc.plot(s, theta_init, c='k', label='Initial')
#         axc.plot(s_interp_t, theta_int1, 'ko', label='Interp Points')
#         axc.plot(s, theta_int2, c='b', label='PCHIP')
#         axc.set(xlabel='r/R' , ylabel='Twist (deg)')
#         fig_name = 'interp_twist.png'
#         axc.legend()
#         fc.savefig(path + fig_name)

# 	# Prebend
#         pb_init         = blade['pf']['precurve']
#         s_interp_pb     = np.array([0.0, 0.05, 0.3,  1.0 ])
#         f_interp1       = interp1d(s,pb_init)
#         pb_int1      = f_interp1(s_interp_pb)
#         f_interp2       = PchipInterpolator(s_interp_pb,pb_int1)
#         pb_int2      = f_interp2(s)
        
#         fpb, axpb  = plt.subplots(1,1,figsize=(5.3, 4))
#         axpb.plot(s, pb_init, c='k', label='Initial')
#         axpb.plot(s_interp_pb, pb_int1, 'ko', label='Interp Points')
#         axpb.plot(s, pb_int2, c='b', label='PCHIP')
#         axpb.set(xlabel='r/R' , ylabel='Prebend (m)')
#         fig_name = 'interp_pb.png'
#         axpb.legend()
#         fpb.savefig(path + fig_name)
        
        
#         # # Relative thickness
#         # r_thick_interp = abs_thick_int2 / chord_int2
#         # r_thick_airfoils = np.array([0.18, 0.211, 0.241, 0.301, 0.36 , 0.50, 1.00])
#         # f_interp1        = interp1d(r_thick_interp,s)
#         # s_interp_rt      = f_interp1(r_thick_airfoils)
#         # f_interp2        = PchipInterpolator(np.flip(s_interp_rt, axis=0),np.flip(r_thick_airfoils, axis=0))
#         # r_thick_int2     = f_interp2(s)
        
        
#         # frt, axrt  = plt.subplots(1,1,figsize=(5.3, 4))
#         # axrt.plot(blade['pf']['s'], blade['pf']['rthick']*100., c='k', label='Initial')
#         # axrt.plot(blade['pf']['s'], r_thick_interp * 100., c='b', label='Interp')
#         # axrt.plot(s_interp_rt, r_thick_airfoils * 100., 'og', label='Airfoils')
#         # axrt.plot(blade['pf']['s'], r_thick_int2 * 100., c='g', label='Reconstructed')
#         # axrt.set(xlabel='r/R' , ylabel='Relative Thickness (%)')
#         # fig_name = 'interp_rthick.png'
#         # axrt.legend()
#         # frt.savefig(path + fig_name)

        
#         # fat, axat  = plt.subplots(1,1,figsize=(5.3, 4))
#         # axat.plot(s, abs_thick_init, c='k', label='Initial')
#         # axat.plot(s_interp_at, abs_thick_int1, 'ko', label='Interp Points')
#         # axat.plot(s, abs_thick_int2, c='b', label='PCHIP')
#         # axat.plot(s, r_thick_int2 * chord_int2, c='g', label='Reconstructed')
#         # axat.set(xlabel='r/R' , ylabel='Absolute Thickness (m)')
#         # fig_name = 'interp_abs_thick.png'
#         # axat.legend()
#         # fat.savefig(path + fig_name)
        
        
#         # Pitch axis location
#         pc_max_rt = np.zeros_like(s)
#         for i in range(np.shape(blade['profile'])[2]):        
#             x        = np.linspace(0.05,0.95,100)
#             le       = np.argmin(blade['profile'][:,0,i])
#             x_ss_raw = blade['profile'][le:,0,i]
#             y_ss_raw = blade['profile'][le:,1,i]
#             x_ps_raw = np.flip(blade['profile'][:le,0,i], axis=0)
#             y_ps_raw = np.flip(blade['profile'][:le,1,i], axis=0)
#             f_ss     = interp1d(x_ss_raw,y_ss_raw)
#             y_ss     = f_ss(x)
#             f_ps     = interp1d(x_ps_raw,y_ps_raw)
#             y_ps     = f_ps(x)
            
            
#             i_max_rt = np.argmax(y_ss-y_ps)
#             pc_max_rt[i] = x[i_max_rt]
            
#             # fpa, axpa  = plt.subplots(1,1,figsize=(5.3, 4))
#             # axpa.plot(x_ss_raw, y_ss_raw, c='k', label='ss')
#             # axpa.plot(x_ps_raw, y_ps_raw, c='b', label='ps')
#             # axpa.plot(pc_max_rt[i], 0, 'ob', label='max rt')                   
#             # plt.axis('equal')
#             # plt.show()
            
            
#         s_interp_pa     = np.array([0.0, 0.25, 0.4, 0.6, 0.8, 1.0])
#         f_interp1       = interp1d(s,pc_max_rt)
#         pa_int1         = f_interp1(s_interp_pa)    
#         f_interp2       = PchipInterpolator(s_interp_pa,pa_int1)
#         pa_int2         = f_interp2(s)
        
#         fpa, axpa  = plt.subplots(1,1,figsize=(5.3, 4))
#         axpa.plot(blade['pf']['s'], blade['pf']['p_le'], c='k', label='PA')
#         axpa.plot(blade['pf']['s'], pc_max_rt, c='b', label='max rt')
#         axpa.plot(s_interp_pa, pa_int1, 'og', label='ctrl max rt')
#         axpa.plot(blade['pf']['s'], pa_int2, c='g', label='interp max rt')
#         axpa.set(xlabel='r/R' , ylabel='Pitch Axis (-)')
#         axpa.legend()
#         fig_name = 'pitch_axis.png'
#         fpa.savefig(path + fig_name)
        
        
       
#         # Planform
#         le_init = blade['pf']['p_le']*blade['pf']['chord']
#         te_init = (1. - blade['pf']['p_le'])*blade['pf']['chord']
        
#         s_interp_le     = np.array([0.0, 0.5, 0.8, 0.9, 1.0])
#         f_interp1       = interp1d(s,le_init)
#         le_int1         = f_interp1(s_interp_le)
#         f_interp2       = PchipInterpolator(s_interp_le,le_int1)
#         le_int2         = f_interp2(s)
        
#         fpl, axpl  = plt.subplots(1,1,figsize=(5.3, 4))
#         axpl.plot(blade['pf']['s'], -le_init, c='k', label='LE init')
#         axpl.plot(blade['pf']['s'], -le_int2, c='b', label='LE smooth old pa')
#         axpl.plot(blade['pf']['s'], -pa_int2 * blade['pf']['chord'], c='g', label='LE smooth new pa')
#         axpl.plot(blade['pf']['s'], te_init, c='k', label='TE init')
#         axpl.plot(blade['pf']['s'], blade['pf']['chord'] - le_int2, c='b', label='TE smooth old pa')
#         axpl.plot(blade['pf']['s'], (1. - pa_int2) * blade['pf']['chord'], c='g', label='TE smooth new pa')
#         axpl.set(xlabel='r/R' , ylabel='Planform (m)')
#         axpl.legend()
#         fig_name = 'interp_planform.png'
#         fpl.savefig(path + fig_name)
        
#         # np.savetxt('temp.txt', le_int2/blade['pf']['chord'])
        
        
        
#         if show_plots:
#             plt.show()

        
        
#         return None
        
        
        
# if __name__ == "__main__":

#     ## File managment
#     fname_input        = "turbine_inputs/nrel5mw_mod_update.yaml"
#     fname_output       = "turbine_inputs/testing_twist.yaml"
#     flag_write_out     = False
#     flag_write_precomp = False
#     dir_precomp_out    = "turbine_inputs/precomp"

#     ## Load and Format Blade
#     tt = time.time()
#     refBlade = ReferenceBlade()
#     refBlade.verbose  = True
#     refBlade.spar_var = ['Spar_cap_ss', 'Spar_cap_ps']
#     refBlade.te_var   = 'TE_reinforcement'
#     # refBlade.le_var   = 'LE_reinforcement'
#     refBlade.NINPUT   = 8
#     refBlade.NPTS     = 40
#     # refBlade.r_in     = np.linspace(0.,1.,refBlade.NINPUT)
#     refBlade.validate = False
#     refBlade.fname_schema = "turbine_inputs/IEAontology_schema.yaml"

#     blade = refBlade.initialize(fname_input)
#     # idx_spar  = [i for i, sec in enumerate(blade['st']['layers']) if sec['name'].lower()==refBlade.spar_var[0].lower()][0]
    
#     # blade['ctrl_pts']['chord_in'][-1] *= 0.5
#     # blade = refBlade.update(blade)

#     ## save output yaml
#     if flag_write_out:
#         t3 = time.time()
#         refBlade.write_ontology(fname_output, blade, refBlade.wt_ref)
#         if refBlade.verbose:
#             print('Complete: Write Output: \t%f s'%(time.time()-t3))

#     ## save precomp out
#     if flag_write_precomp:
#         t4 = time.time()
#         materials = blade['precomp']['materials']
#         upper     = blade['precomp']['upperCS']
#         lower     = blade['precomp']['lowerCS']
#         webs      = blade['precomp']['websCS']
#         profile   = blade['precomp']['profile']
#         chord     = blade['pf']['chord']
#         twist     = blade['pf']['theta']
#         p_le      = blade['pf']['p_le']
#         precomp_write = PreCompWriter(dir_precomp_out, materials, upper, lower, webs, profile, chord, twist, p_le)
#         precomp_write.execute()
#         if refBlade.verbose:
#             print('Complete: Write PreComp: \t%f s'%(time.time()-t4))

#     ## post procesing
#     # path_out = '/mnt/c/Users/egaertne/WISDEM/nrel15mw/design/outputs/NREL15MW_opt_v05/post'
#     # refBlade.smooth_outer_shape(blade, path_out)
#     # refBlade.plot_design(blade, path_out)

#     ## testing
#     # s1      = copy.deepcopy(blade['pf']['s'])
#     # rthick1 = copy.deepcopy(blade['pf']['rthick'])
#     # # blade['outer_shape_bem']['airfoil_position']['grid'] = [0.0, 0.02, 0.09734520488936911, 0.3929596998828168, 0.7284713048618933, 0.8404746119336132, 0.9144578690139064, 1.0]
#     # blade['outer_shape_bem']['airfoil_position']['grid'] = [0.0, 0.02, 0.097, 0.15, 0.7284713048618933, 0.8404746119336132, 0.9144578690139064, 0.98,1.0]
#     # blade = refBlade.update(blade)
#     # s2      = blade['pf']['s']
#     # rthick2 = blade['pf']['rthick']
#     # import matplotlib.pyplot as plt
#     # plt.plot(s1, rthick1, label="init")
#     # plt.plot(s2, rthick2, label="mod")
#     # plt.show()<|MERGE_RESOLUTION|>--- conflicted
+++ resolved
@@ -1278,7 +1278,6 @@
 #                     name = blade['st']['layers'][i_sec]['name']
 #                     if start_nd_arci <= dp0 and end_nd_arci >= dp1:
                         
-<<<<<<< HEAD
                         if name in region_loc.keys():
                             if region_loc[name][i] == None:
                                 region_loc[name][i] = [i_reg]
@@ -1414,145 +1413,6 @@
             idx_s = 0
             idx_le_precomp = np.argmax(profile_i_rot_precomp[:,0])
             if idx_le_precomp != 0:
-=======
-#                         if name in region_loc.keys():
-#                             if region_loc[name][i] == None:
-#                                 region_loc[name][i] = [i_reg]
-#                             else:
-#                                 region_loc[name][i].append(i_reg)
-
-#                         n_pliesi.append(1.)
-#                         thki.append(blade['st']['layers'][i_sec]['thickness']['values'][i])
-#                         if blade['st']['layers'][i_sec]['fiber_orientation']['values'][i] == None:
-#                             thetai.append(0.)
-#                         else:
-#                             thetai.append(blade['st']['layers'][i_sec]['fiber_orientation']['values'][i])
-#                         mati.append(material_dict[blade['st']['layers'][i_sec]['material']])
-
-#                 n_plies.append(np.array(n_pliesi))
-#                 thk.append(np.array(thki))
-#                 theta.append(np.array(thetai))
-#                 mat_idx.append(np.array(mati))
-
-#             # print('----------------------')
-#             # print('dp', dp)
-#             # print('n_plies', n_plies)
-#             # print('thk', thk)
-#             # print('theta', theta)
-#             # print('mat_idx', mat_idx)
-#             # print('materials', materials)
-
-#             sec = CompositeSection(dp, n_plies, thk, theta, mat_idx, materials)
-#             return sec, region_loc
-#             ##############################
-
-#         def web_stacking(i, web_idx, web_start_nd_arc, web_end_nd_arc, blade, material_dict, materials, flatback, upperCSi):
-#             dp = []
-#             n_plies = []
-#             thk = []
-#             theta = []
-#             mat_idx = []
-
-#             if len(web_idx)>0:
-#                 dp = np.mean((np.abs(web_start_nd_arc), np.abs(web_start_nd_arc)), axis=0).tolist()
-
-#                 dp_all = [[-1.*start_nd_arci, -1.*end_nd_arci] for start_nd_arci, end_nd_arci in zip(web_start_nd_arc, web_end_nd_arc)]
-#                 web_dp, web_ids = np.unique(dp_all, axis=0, return_inverse=True)
-#                 for webi in np.unique(web_ids):
-#                     # store variable values (thickness, orientation, material) for layers that make up each web, based on the mapping array web_ids
-#                     n_pliesi = [1. for i_reg, web_idi in zip(web_idx, web_ids) if web_idi==webi]
-#                     thki     = [blade['st']['layers'][i_reg]['thickness']['values'][i] for i_reg, web_idi in zip(web_idx, web_ids) if web_idi==webi]
-#                     thetai   = [blade['st']['layers'][i_reg]['fiber_orientation']['values'][i] for i_reg, web_idi in zip(web_idx, web_ids) if web_idi==webi]
-#                     thetai   = [0. if theta_ij==None else theta_ij for theta_ij in thetai]
-#                     mati     = [material_dict[blade['st']['layers'][i_reg]['material']] for i_reg, web_idi in zip(web_idx, web_ids) if web_idi==webi]
-
-#                     n_plies.append(np.array(n_pliesi))
-#                     thk.append(np.array(thki))
-#                     theta.append(np.array(thetai))
-#                     mat_idx.append(np.array(mati))
-
-#             if flatback:
-#                 dp.append(1.)
-#                 n_plies.append(upperCSi.n_plies[-1])
-#                 thk.append(upperCSi.t[-1])
-#                 theta.append(upperCSi.theta[-1])
-#                 mat_idx.append(upperCSi.mat_idx[-1])
-
-#             dp_out = sorted(list(set(dp)))
-
-#             sec = CompositeSection(dp_out, n_plies, thk, theta, mat_idx, materials)
-#             return sec
-#             ##############################
-
-#         ## Initialization
-#         if 'precomp' not in blade.keys():
-#             blade['precomp'] = {}
-
-#         region_loc_vars = [self.te_var] + self.spar_var
-#         # if self.le_var != '':
-#         #     region_loc_vars += [self.le_var]
-
-#         region_loc_ss = {} # track precomp regions for user selected composite layers
-#         region_loc_ps = {}
-#         for var in region_loc_vars:
-#             region_loc_ss[var] = [None]*self.NPTS
-#             region_loc_ps[var] = [None]*self.NPTS
-
-
-#         ## Materials
-#         if 'materials' not in blade['precomp']:
-#             material_dict = {}
-#             materials     = []
-#             for i, mati in enumerate(materials_in):
-#                 if mati['name'] != 'resin':
-#                     if mati['orth'] == 1 or mati['orth'] == True:
-#                         try:
-#                             iter(mati['E'])
-#                         except:
-#                             warnings.warn('Ontology input warning: Material "%s" entered as Orthogonal, must supply E, G, and nu as a list representing the 3 principle axes.'%mati['name'])
-#                     if 'G' not in mati.keys():
-                        
-#                         if mati['orth'] == 1 or mati['orth'] == True:
-#                             warning_shear_modulus_orthogonal = 'Ontology input warning: No shear modulus, G, provided for material "%s".'%mati['name']
-#                             warnings.warn(warning_shear_modulus_orthogonal)
-#                         else:
-#                             warning_shear_modulus_isotropic = 'Ontology input warning: No shear modulus, G, provided for material "%s".  Assuming 2G*(1 + nu) = E, which is only valid for isotropic materials.'%mati['name']
-#                             print(warning_shear_modulus_isotropic)
-#                             mati['G'] = mati['E']/(2*(1+mati['nu']))
-
-#                     if mati['orth'] == 1 or mati['orth'] == True:
-#                         materials.append(Orthotropic2DMaterial(mati['E'][0], mati['E'][1], mati['G'][0], mati['nu'][0], mati['rho'], mati['name']))
-#                     else:
-#                         materials.append(Orthotropic2DMaterial(mati['E'], mati['E'], mati['G'], mati['nu'], mati['rho'], mati['name']))
-#                 material_id = i
-#                 material_dict[mati['name']] = material_id
-                
-#             blade['precomp']['materials']     = materials
-#             blade['precomp']['material_dict'] = material_dict
-
-        
-#         upperCS = [None]*self.NPTS
-#         lowerCS = [None]*self.NPTS
-#         websCS  = [None]*self.NPTS
-#         profile = [None]*self.NPTS
-
-#         ## Spanwise
-#         for i in range(self.NPTS):
-#             # time0 = time.time()
-        
-#             ## Profiles
-#             # rotate            
-#             profile_i = np.flip(copy.copy(blade['profile'][:,:,i]), axis=0)
-#             profile_i_rot = np.column_stack(rotate(blade['pf']['p_le'][i], 0., profile_i[:,0], profile_i[:,1], -1.*np.radians(blade['pf']['theta'][i])))
-#             # normalize
-#             profile_i_rot[:,0] -= min(profile_i_rot[:,0])
-#             profile_i_rot = profile_i_rot/ max(profile_i_rot[:,0])
-
-#             profile_i_rot_precomp = copy.copy(profile_i_rot)
-#             idx_s = 0
-#             idx_le_precomp = np.argmax(profile_i_rot_precomp[:,0])
-#             if idx_le_precomp != 0:
->>>>>>> 18799936
                 
 #                 if profile_i_rot_precomp[0,0] == profile_i_rot_precomp[-1,0]:
 #                      idx_s = 1
