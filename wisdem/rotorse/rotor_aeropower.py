--- conflicted
+++ resolved
@@ -30,241 +30,7 @@
 # Components
 # ---------------------
 
-<<<<<<< HEAD
-# class MaxTipSpeed(ExplicitComponent):
-
-#     R = Float(iotype='in', units='m', desc='rotor radius')
-#     Vtip_max = Float(iotype='in', units='m/s', desc='maximum tip speed')
-
-#     Omega_max = Float(iotype='out', units='rpm', desc='maximum rotation speed')
-
-#     def execute(self):
-
-#         self.Omega_max = self.Vtip_max/self.R * RS2RPM
-
-
-#     def list_deriv_vars(self):
-
-#         inputs = ('R', 'Vtip_max')
-#         outputs = ('Omega_max',)
-
-#         return inputs, outputs
-
-
-#     def provideJ(self):
-
-#         J = np.array([[-self.Vtip_max/self.R**2*RS2RPM, RS2RPM/self.R]])
-
-#         return J
-
-
-# class RegulatedPowerCurve(ExplicitComponent): # Implicit COMPONENT
-
-#     def setup(self, naero, n_pc, n_pc_spline, regulation_reg_II5 = True, regulation_reg_III = True):
-
-#         # parameters
-#         self.add_input('control_Vin',        val=0.0, units='m/s',  desc='cut-in wind speed')
-#         self.add_input('control_Vout',       val=0.0, units='m/s',  desc='cut-out wind speed')
-#         self.add_input('control_ratedPower', val=0.0, units='W',    desc='electrical rated power')
-#         self.add_input('control_minOmega',   val=0.0, units='rpm',  desc='minimum allowed rotor rotation speed')
-#         self.add_input('control_maxOmega',   val=0.0, units='rpm',  desc='maximum allowed rotor rotation speed')
-#         self.add_input('control_maxTS',      val=0.0, units='m/s',  desc='maximum allowed blade tip speed')
-#         self.add_input('control_tsr',        val=0.0,               desc='tip-speed ratio in Region 2 (should be optimized externally)')
-#         self.add_input('control_pitch',      val=0.0, units='deg',  desc='pitch angle in region 2 (and region 3 for fixed pitch machines)')
-#         self.add_discrete_input('drivetrainType',     val='GEARED')
-#         self.add_input('drivetrainEff',     val=0.0,               desc='overwrite drivetrain model with a given efficiency, used for FAST analysis')
-        
-#         self.add_input('r',         val=np.zeros(naero), units='m',   desc='radial locations where blade is defined (should be increasing and not go all the way to hub or tip)')
-#         self.add_input('chord',     val=np.zeros(naero), units='m',   desc='chord length at each section')
-#         self.add_input('theta',     val=np.zeros(naero), units='deg', desc='twist angle at each section (positive decreases angle of attack)')
-#         self.add_input('Rhub',      val=0.0,             units='m',   desc='hub radius')
-#         self.add_input('Rtip',      val=0.0,             units='m',   desc='tip radius')
-#         self.add_input('hub_height',     val=0.0,             units='m',   desc='hub height')
-#         self.add_input('precone',   val=0.0,             units='deg', desc='precone angle', )
-#         self.add_input('tilt',      val=0.0,             units='deg', desc='shaft tilt', )
-#         self.add_input('yaw',       val=0.0,             units='deg', desc='yaw error', )
-#         self.add_input('precurve',      val=np.zeros(naero),    units='m', desc='precurve at each section')
-#         self.add_input('precurveTip',   val=0.0,                units='m', desc='precurve at tip')
-
-#         self.add_discrete_input('airfoils',  val=[0]*naero,                      desc='CCAirfoil instances')
-#         self.add_discrete_input('B',         val=0,                              desc='number of blades')
-#         self.add_input('rho',       val=0.0,        units='kg/m**3',    desc='density of air')
-#         self.add_input('mu',        val=0.0,        units='kg/(m*s)',   desc='dynamic viscosity of air')
-#         self.add_input('shearExp',  val=0.0,                            desc='shear exponent')
-#         self.add_discrete_input('nSector',   val=4,                              desc='number of sectors to divide rotor face into in computing thrust and power')
-#         self.add_discrete_input('tiploss',   val=True,                           desc='include Prandtl tip loss model')
-#         self.add_discrete_input('hubloss',   val=True,                           desc='include Prandtl hub loss model')
-#         self.add_discrete_input('wakerotation', val=True,                        desc='include effect of wake rotation (i.e., tangential induction factor is nonzero)')
-#         self.add_discrete_input('usecd',     val=True,                           desc='use drag coefficient in computing induction factors')
-
-#         # outputs
-#         self.add_output('V',        val=np.zeros(n_pc), units='m/s',  desc='wind vector')
-#         self.add_output('Omega',    val=np.zeros(n_pc), units='rpm',  desc='rotor rotational speed')
-#         self.add_output('pitch',    val=np.zeros(n_pc), units='deg',  desc='rotor pitch schedule')
-#         self.add_output('P',        val=np.zeros(n_pc), units='W',    desc='rotor electrical power')
-#         self.add_output('T',        val=np.zeros(n_pc), units='N',    desc='rotor aerodynamic thrust')
-#         self.add_output('Q',        val=np.zeros(n_pc), units='N*m',  desc='rotor aerodynamic torque')
-#         self.add_output('M',        val=np.zeros(n_pc), units='N*m',  desc='blade root moment')
-#         self.add_output('Cp',       val=np.zeros(n_pc),               desc='rotor electrical power coefficient')
-
-#         self.add_output('V_spline', val=np.zeros(n_pc_spline), units='m/s',  desc='wind vector')
-#         self.add_output('P_spline', val=np.zeros(n_pc_spline), units='W',    desc='rotor electrical power')
-        
-#         self.add_output('rated_V',     val=0.0, units='m/s', desc='rated wind speed')
-#         self.add_output('rated_Omega', val=0.0, units='rpm', desc='rotor rotation speed at rated')
-#         self.add_output('rated_pitch', val=0.0, units='deg', desc='pitch setting at rated')
-#         self.add_output('rated_T',     val=0.0, units='N', desc='rotor aerodynamic thrust at rated')
-#         self.add_output('rated_Q',     val=0.0, units='N*m', desc='rotor aerodynamic torque at rated')
-
-#         self.naero                      = naero
-#         self.n_pc                       = n_pc
-#         self.n_pc_spline                = n_pc_spline
-#         self.lock_pitchII               = False
-#         self.regulation_reg_II5         = regulation_reg_II5
-#         self.regulation_reg_III         = regulation_reg_III
-        
-#     def compute(self, inputs, outputs):
-                
-#         self.ccblade = CCBlade(inputs['r'], inputs['chord'], inputs['theta'], inputs['airfoils'], inputs['Rhub'], inputs['Rtip'], inputs['B'], inputs['rho'], inputs['mu'], inputs['precone'], inputs['tilt'], inputs['yaw'], inputs['shearExp'], inputs['hub_height'], inputs['nSector'])        
-        
-#         Uhub    = np.linspace(inputs['control_Vin'],inputs['control_Vout'], self.n_pc)
-        
-#         P_aero   = np.zeros_like(Uhub)
-#         Cp_aero  = np.zeros_like(Uhub)
-#         P       = np.zeros_like(Uhub)
-#         Cp      = np.zeros_like(Uhub)
-#         T       = np.zeros_like(Uhub)
-#         Q       = np.zeros_like(Uhub)
-#         M       = np.zeros_like(Uhub)
-#         Omega   = np.zeros_like(Uhub)
-#         pitch   = np.zeros_like(Uhub) + inputs['control_pitch']
-        
-#         # Region II
-#         for i in range(len(Uhub)):
-#             Omega[i] = Uhub[i] * inputs['control_tsr'] / inputs['Rtip']
-        
-#         P_aero, T, Q, M, Cp_aero, _, _, _ = self.ccblade.evaluate(Uhub, Omega * 30. / np.pi, pitch, coefficients=True)
-#         P, eff  = CSMDrivetrain(P_aero, inputs['control_ratedPower'], inputs['drivetrainType'], inputs['drivetrainEff'])
-#         Cp      = Cp_aero*eff
-
-        
-#         for i in range(len(Uhub)):
-#             if P  [i] > inputs['control_ratedPower']:
-#                 regionIIhalf = False
-#                 break
-#             if Omega[i] * inputs['Rtip'] > inputs['control_maxTS']:
-#                 regionIIhalf = True
-#                 break
-
-        
-#         def maxPregionIIhalf(pitch, Uhub, Omega):
-#             Uhub_i  = Uhub
-#             Omega_i = Omega
-#             pitch   = pitch
-                        
-#             P, _, _, _ = self.ccblade.evaluate([Uhub_i], [Omega_i * 30. / np.pi], [pitch], coefficients=False)
-#             return -P
-        
-#         options             = {}
-#         if regionIIhalf == True:
-#             for i in range(len(Uhub)):
-#                 if Omega[i] * inputs['Rtip'] > inputs['control_maxTS']:
-                    
-#                     Omega[i] = inputs['control_maxTS'] / inputs['Rtip']
-#                     pitch0 = pitch[i-1]
-                    
-#                     options['disp']     = False
-#                     bnds = [pitch0 - 10., pitch0 + 10.]
-#                     pitch_regionIIhalf = minimize_scalar(lambda x: maxPregionIIhalf(x, Uhub[i], Omega[i]), bounds=bnds, method='bounded', options=options)['x']
-#                     pitch[i] = pitch_regionIIhalf
-                    
-                    
-#                     P_aero[i], T[i], Q[i], M[i], Cp_aero[i], _, _, _ = self.ccblade.evaluate([Uhub[i]], [Omega[i] * 30. / np.pi], [pitch[i]], coefficients=True)
-#                     P, eff  = CSMDrivetrain(P_aero, inputs['control_ratedPower'], inputs['drivetrainType'], inputs['drivetrainEff'])
-#                     Cp      = Cp_aero*eff
-
-#                     if P  [i] > inputs['control_ratedPower']:
-#                         break
-
-        
-#         def constantPregionIII(pitch, Uhub, Omega, targetP, init_pitch):
-#             Uhub_i  = Uhub
-#             Omega_i = Omega
-#             pitch   = pitch
-                        
-#             P_aero, _, _, _ = self.ccblade.evaluate([Uhub_i], [Omega_i * 30. / np.pi], [pitch], coefficients=False)
-#             P, eff          = CSMDrivetrain(P_aero, inputs['control_ratedPower'], inputs['drivetrainType'], inputs['drivetrainEff'])
-            
-#             return abs(P - targetP)
-            
-#         # Region III       
-#         U_rated   = Uhub[i]
-#         for j in range(i,len(Uhub)):
-#             Omega[j]  = Omega[i]
-#             if self.regulation_reg_III == True:
-#                 pitch0          = pitch[j-1]
-#                 bnds            = [pitch0, pitch0 + 10.]
-                
-#                 pitch_regionIII = minimize_scalar(lambda x: constantPregionIII(x, Uhub[j], Omega[j], inputs['control_ratedPower'], pitch0), bounds=bnds, method='bounded', options=options)['x']
-                
-#                 pitch[j]        = pitch_regionIII
-#                 P_aero[j], T[j], Q[j], M[j], Cp_aero[j], _, _, _ = self.ccblade.evaluate([Uhub[j]], [Omega[j] * 30. / np.pi], [pitch[j]], coefficients=True)
-#                 P, eff          = CSMDrivetrain(P_aero[j], inputs['control_ratedPower'], inputs['drivetrainType'], inputs['drivetrainEff'])
-#                 Cp              = Cp_aero*eff
-                
-#                 if abs(P[j] - inputs['control_ratedPower']) > 1e+4:
-#                     print('The pitch in region III is not being determined correctly at wind speed ' + str(Uhub[j]) + ' m/s')
-#                     P  [j]      = inputs['control_ratedPower']
-#                     T[j]        = T[j-1]
-#                     Q[j]        = P  [j] / Omega[j]
-#                     M[j]        = M[j-1]
-#                     pitch[j]    = pitch[j-1]
-#                     Cp  [j]     = P  [j] / (0.5 * inputs['rho'] * np.pi * inputs['Rtip']**2 * Uhub[i]**3)
-#                     P, eff      = CSMDrivetrain(P_aero, inputs['control_ratedPower'], inputs['drivetrainType'], inputs['drivetrainEff'])
-#                     Cp          = Cp_aero*eff
-                
-#             else:
-#                 P[j]        = inputs['control_ratedPower']
-#                 T[j]        = 0
-#                 Q[j]        = P  [j] / Omega[j]
-#                 M[j]        = 0
-#                 pitch[j]    = 0
-#                 Cp  [j]     = P[j] / (0.5 * inputs['rho'] * np.pi * inputs['Rtip']**2 * Uhub[i]**3)
-
-        
-#         outputs['T']       = T
-#         outputs['Q']       = Q
-#         outputs['Omega']   = Omega * 30 / np.pi
-        
-#         outputs['P']       = P  
-#         outputs['Cp']      = Cp  
-#         outputs['V']       = Uhub
-#         outputs['M']       = M
-#         outputs['pitch']   = pitch
-        
-        
-#         # Fit spline to powercurve for higher grid density, make sure using unique values first
-#         Uniq, iniq = np.unique(Uhub, return_index=True)
-#         spline   = PchipInterpolator(Uniq, P[iniq])
-#         V_spline = np.linspace(inputs['control_Vin'],inputs['control_Vout'], num=self.n_pc_spline)
-#         P_spline = spline(V_spline)
-        
-        
-#         # outputs
-#         idx_rated = list(Uhub).index(U_rated)
-#         outputs['rated_V']     = U_rated
-#         outputs['rated_Omega'] = Omega[idx_rated]
-#         outputs['rated_pitch'] = pitch[idx_rated]
-#         outputs['rated_T'   ]  = T[idx_rated]
-#         outputs['rated_Q']     = Q[idx_rated]
-        
-#         outputs['V_spline']    = V_spline
-#         outputs['P_spline']    = P_spline
-        
-        
-=======
-
->>>>>>> cabadbff
+
 class RegulatedPowerCurve(ExplicitComponent): # Implicit COMPONENT
 
     def initialize(self):
@@ -690,19 +456,10 @@
         self.J['AEP', 'CDF_V'] = np.reshape(dAEP_dCDF, (1, len(dAEP_dCDF)))
         self.J['AEP', 'P'] = np.reshape(dAEP_dP, (1, len(dAEP_dP)))
         self.J['AEP', 'lossFactor'] = dAEP_dlossFactor
-<<<<<<< HEAD
 
     def compute_partials(self, inputs, J):
         J.update(self.J)
-=======
-
-    def compute_partials(self, inputs, J):
-        J.update(self.J)
-        
-
-
-        
->>>>>>> cabadbff
+
 
 
 def CSMDrivetrain(aeroPower, ratedPower, drivetrainType, drivetrainEff):
@@ -882,17 +639,10 @@
         # --- Rotor Aero & Power ---
         if topLevelFlag:
             sharedIndeps = IndepVarComp()
-<<<<<<< HEAD
-            sharedIndeps.add_output('hub_height', val=0.0, units='m')
-            sharedIndeps.add_output('rho', val=1.225, units='kg/m**3')
-            sharedIndeps.add_output('mu', val=1.81e-5, units='kg/(m*s)')
-            sharedIndeps.add_output('shearExp', val=0.2)
-=======
             sharedIndeps.add_output('hub_height',   val=0.0, units='m')
             sharedIndeps.add_output('rho',          val=1.225, units='kg/m**3')
             sharedIndeps.add_output('mu',           val=1.81e-5, units='kg/(m*s)')
             sharedIndeps.add_output('shearExp',     val=0.2)
->>>>>>> cabadbff
             sharedIndeps.add_discrete_output('tiploss', True)
             sharedIndeps.add_discrete_output('hubloss', True)
             sharedIndeps.add_discrete_output('wakerotation', True)
@@ -921,47 +671,26 @@
         self.add_subsystem('outputs_aero', OutputsAero(npts_coarse_power_curve=npts_coarse_power_curve), promotes=['*'])
 
         # connections to analysis
-<<<<<<< HEAD
-        self.connect('r_pts', 'powercurve.r')
-        self.connect('chord', 'powercurve.chord')
-        self.connect('theta', 'powercurve.theta')
-        self.connect('precurve', 'powercurve.precurve')
-        #self.connect('precurveTip', 'powercurve.precurveTip')
-        self.connect('Rhub', 'powercurve.Rhub')
-        self.connect('Rtip', 'powercurve.Rtip')
-        #self.connect('hub_height', 'powercurve.hub_height')
-        #self.connect('precone', 'powercurve.precone')
-        #self.connect('tilt', 'powercurve.tilt')
-        #self.connect('yaw', 'powercurve.yaw')
-        self.connect('airfoils', 'powercurve.airfoils')
-        #self.connect('nBlades', 'powercurve.nBlades')
-        #self.connect('rho', 'powercurve.rho')
-        #self.connect('mu', 'powercurve.mu')
-        #self.connect('shearExp', 'powercurve.shearExp')
-        #self.connect('nSector', 'powercurve.nSector')
-        #self.connect('tiploss', 'powercurve.tiploss')
-        #self.connect('hubloss', 'powercurve.hubloss')
-        #self.connect('wakerotation', 'powercurve.wakerotation')
-        #self.connect('usecd', 'powercurve.usecd')
-
-        # # connectiosn to tipspeed
-        # self.connect('geom.R', 'tipspeed.R')
-        # self.connect('max_tip_speed', 'tipspeed.Vtip_max')
-        # self.connect('tipspeed.Omega_max', 'control_maxOmega')
-        
-=======
+        self.connect('r_pts',           'powercurve.r')
+        self.connect('chord',           'powercurve.chord')
+        self.connect('theta',           'powercurve.theta')
+        self.connect('precurve',        'powercurve.precurve')
+        self.connect('Rhub',            'powercurve.Rhub')
+        self.connect('Rtip',            'powercurve.Rtip')
+        self.connect('airfoils',        'powercurve.airfoils')
+        self.connect('control_Vin',     'powercurve.control_Vin')
+        self.connect('control_Vout',    'powercurve.control_Vout')
         if flag_Cp_Ct_Cq_Tables:
-            self.connect('r_pts',           ['powercurve.r',            'cpctcq_tables.r'])
-            self.connect('chord',           ['powercurve.chord',        'cpctcq_tables.chord'])
-            self.connect('theta',           ['powercurve.theta',        'cpctcq_tables.theta'])
-            self.connect('precurve',        ['powercurve.precurve',     'cpctcq_tables.precurve'])
-            self.connect('Rhub',            ['powercurve.Rhub',         'cpctcq_tables.Rhub'])
-            self.connect('Rtip',            ['powercurve.Rtip',         'cpctcq_tables.Rtip'])
-            self.connect('airfoils',        ['powercurve.airfoils',     'cpctcq_tables.airfoils'])
-            self.connect('control_Vin',     ['powercurve.control_Vin',  'cpctcq_tables.control_Vin'])
-            self.connect('control_Vout',    ['powercurve.control_Vout', 'cpctcq_tables.control_Vout'])
+            self.connect('r_pts',           'cpctcq_tables.r')
+            self.connect('chord',           'cpctcq_tables.chord')
+            self.connect('theta',           'cpctcq_tables.theta')
+            self.connect('precurve',        'cpctcq_tables.precurve')
+            self.connect('Rhub',            'cpctcq_tables.Rhub')
+            self.connect('Rtip',            'cpctcq_tables.Rtip')
+            self.connect('airfoils',        'cpctcq_tables.airfoils')
+            self.connect('control_Vin',     'cpctcq_tables.control_Vin')
+            self.connect('control_Vout',    'cpctcq_tables.control_Vout')
                                         
->>>>>>> cabadbff
         # connections to powercurve
         self.connect('drivetrainType',  'powercurve.drivetrainType')
         self.connect('drivetrainEff',   'powercurve.drivetrainEff')
@@ -1024,14 +753,6 @@
     # ------------------
     
     # === atmosphere ===
-<<<<<<< HEAD
-    rotor['rho'] = 1.225  # (Float, kg/m**3): density of air
-    rotor['mu'] = 1.81206e-5  # (Float, kg/m/s): dynamic viscosity of air
-    rotor['hub_height'] = myref.hub_height #90.0
-    rotor['shearExp'] = 0.0  # (Float): shear exponent
-    rotor['turbine_class'] = myref.turbine_class #TURBINE_CLASS['I']  # (Enum): IEC turbine class
-    rotor['wind_reference_height'] = myref.hub_height #90.0  # (Float): reference hub height for IEC wind speed (used in CDF calculation)
-=======
     rotor['rho']              = 1.225  # (Float, kg/m**3): density of air
     rotor['mu']               = 1.81206e-5  # (Float, kg/m/s): dynamic viscosity of air
     rotor['hub_height']       = blade['config']['hub_height']  # (Float, m): hub height
@@ -1039,7 +760,6 @@
     rotor['shape_parameter']  = 2.0
     rotor['turbine_class']    = blade['config']['turbine_class'].upper() #TURBINE_CLASS['I']  # (Enum): IEC turbine class
     rotor['wind_reference_height'] = blade['config']['hub_height']  # (Float, m): hub height
->>>>>>> cabadbff
     # ----------------------
     
     # === control ===
