from openmdao.api import ExplicitComponent
import numpy as np
import os
import sys
from wisdem.pymap import pyMAP

from wisdem.commonse import gravity
from wisdem.commonse.utilities import assembleI, unassembleI

<<<<<<< HEAD
=======

Anchor    = Enum('DRAGEMBEDMENT SUCTIONPILE')
>>>>>>> 4776dc8b
NLINES_MAX = 15
NPTS_PLOT = 20

class MapMooring(ExplicitComponent):
    """
    Sets mooring line properties then writes MAP input file and executes MAP.
    
    Component for mooring system attached to sub-structure of floating offshore wind turbines.
    Should be tightly coupled with Spar class for full system representation.
    
    Parameters
    ----------
    water_density : float
        density of water
    water_depth : float
        water depth
    fairlead_radius : float
        Outer spar radius at fairlead depth (point of mooring attachment)
    fairlead : float
        Depth below water for mooring line attachment
    mooring_line_length : float
        Unstretched total mooring line length
    anchor_radius : float
        radius from center of spar to mooring anchor point
    mooring_diameter : float
        diameter of mooring line
    number_of_mooring_connections : float
        number of mooring connections on vessel
    mooring_lines_per_connection : float
        number of mooring lines per connection
    mooring_type : string
        chain, nylon, polyester, fiber, or iwrc
    anchor_type : string
        SUCTIONPILE or DRAGEMBEDMENT
    max_offset : float
        X offsets in discretization
    operational_heel : float
        Maximum angle of heel allowable during operation
    max_survival_heel : float
        max heel angle for turbine survival
    gamma_f : float
        Safety factor for mooring line tension
    mooring_cost_factor : float
        miscellaneous cost factor in percent
    
    Returns
    -------
    number_of_mooring_lines : float
        total number of mooring lines
    mooring_mass : float
        total mass of mooring
    mooring_moments_of_inertia : numpy array[6]
        mass moment of inertia of mooring system about fairlead-centerline point [xx yy
        zz xy xz yz]
    mooring_cost : float
        total cost for anchor + legs + miscellaneous costs
    mooring_stiffness : numpy array[6, 6]
        Linearized stiffness matrix of mooring system at neutral (no offset) conditions.
    anchor_cost : float
        total cost for anchor
    mooring_neutral_load : numpy array[NLINES_MAX, 3]
        mooring vertical load in all mooring lines
    max_offset_restoring_force : float
        sum of forces in x direction after max offset
    operational_heel_restoring_force : numpy array[NLINES_MAX, 3]
        forces for all mooring lines after operational heel
    mooring_plot_matrix : numpy array[NLINES_MAX, NPTS_PLOT, 3]
        data matrix for plotting
    axial_unity : float
        range of damaged mooring
    mooring_length_max : float
        mooring line length ratio to nodal distance
    
    """
    def initialize(self):
        self.options.declare('analysis_options')

    def setup(self):
    
        # Variables local to the class and not OpenMDAO
        self.min_break_load      = None
        self.wet_mass_per_length = None
        self.axial_stiffness     = None
        self.area                = None
        self.cost_per_length     = None
        self.finput              = None
        self.tlpFlag             = False

        # Environment
<<<<<<< HEAD
        self.add_input('rho_water', val=0.0, units='kg/m**3', desc='density of water')
        self.add_input('water_depth', val=0.0, units='m', desc='water depth')

        # Material properties

=======
        self.add_input('water_density', val=0.0, units='kg/m**3')
        self.add_input('water_depth', val=0.0, units='m')
        
>>>>>>> 4776dc8b
        # Inputs from SparGeometry
        self.add_input('fairlead_radius', val=0.0, units='m')
        
        # Design variables
        self.add_input('fairlead', val=0.0, units='m')
        self.add_input('mooring_line_length', val=0.0, units='m')
        self.add_input('anchor_radius', val=0.0, units='m')
        self.add_input('mooring_diameter', val=0.0, units='m')
        
        # User inputs (could be design variables)
<<<<<<< HEAD
        self.add_input('number_of_mooring_connections', val=3, desc='number of mooring connections on vessel')
        self.add_input('mooring_lines_per_connection', val=1, desc='number of mooring lines per connection')
        self.add_discrete_input('mooring_type', val='CHAIN', desc='chain, nylon, polyester, fiber, or iwrc')
        self.add_discrete_input('anchor_type', val='DRAGEMBEDMENT', desc='SUCTIONPILE or DRAGEMBEDMENT')
        self.add_input('max_offset', val=0.0, units='m',desc='X offsets in discretization')
        self.add_input('operational_heel', val=0.0, units='deg',desc='Maximum angle of heel allowable during operation')
        self.add_input('max_survival_heel', val=0.0, units='deg', desc='max heel angle for turbine survival')

=======
        self.add_input('number_of_mooring_connections', val=3)
        self.add_input('mooring_lines_per_connection', val=1)
        self.add_discrete_input('mooring_type', val='CHAIN')
        self.add_discrete_input('anchor_type', val='DRAGEMBEDMENT')
        self.add_input('max_offset', val=0.0, units='m')
        self.add_input('operational_heel', val=0.0, units='deg')
        self.add_input('max_survival_heel', val=0.0, units='deg')
        self.add_input('gamma_f', val=0.0)
        
>>>>>>> 4776dc8b
        # Cost rates
        self.add_input('mooring_cost_factor', val=0.0)

        self.add_output('number_of_mooring_lines', val=0)
        self.add_output('mooring_mass', val=0.0, units='kg')
        self.add_output('mooring_moments_of_inertia', val=np.zeros(6), units='kg*m**2')
        self.add_output('mooring_cost', val=0.0, units='USD')
        self.add_output('mooring_stiffness', val=np.zeros((6, 6)), units='N/m')
        self.add_output('anchor_cost', val=0.0, units='USD')
        self.add_output('mooring_neutral_load', val=np.zeros((NLINES_MAX, 3)), units='N')
        self.add_output('max_offset_restoring_force', val=0.0, units='N')
        self.add_output('operational_heel_restoring_force', val=np.zeros((NLINES_MAX, 3)), units='N')
        self.add_output('mooring_plot_matrix', val=np.zeros((NLINES_MAX, NPTS_PLOT, 3)), units='m')
        
        # Constraints
        self.add_output('axial_unity', val=0.0, units='m')
        self.add_output('mooring_length_max', val=0.0)

        self.declare_partials('*', '*', method='fd', form='central', step=1e-6)

    def compute(self, inputs, outputs, discrete_inputs, discrete_outputs):
        # Set characteristics based on regressions / empirical data
        self.set_properties(inputs, discrete_inputs)

        # Set geometry profile
        self.set_geometry(inputs, outputs)

        # Write MAP input file and analyze the system at every angle
        self.runMAP(inputs, discrete_inputs, outputs)

        # Compute costs for the system
        self.compute_cost(inputs, discrete_inputs, outputs)


    def set_properties(self, inputs, discrete_inputs):
        """Sets mooring line properties: Minimum Breaking Load, Mass per Length, Axial Stiffness, Cross-Sectional Area, Cost-per-Length.
        
        INPUTS:
        ----------
        inputs   : dictionary of input parameters
        
        OUTPUTS  : Parameters are class variables and are set internally

        References:
        https://daim.idi.ntnu.no/masteroppgaver/015/15116/masteroppgave.pdf
        http://offshoremechanics.asmedigitalcollection.asme.org/article.aspx?articleid=2543338
        https://www.orcina.com/SoftwareProducts/OrcaFlex/Documentation/Help/Content/html/
        Chain.htm
        Chain,AxialandBendingStiffness.htm
        Chain,MechanicalProperties.htm
        RopeWire.htm
        RopeWire,MinimumBreakingLoads.htm
        RopeWire,Massperunitlength.htm
        RopeWire,AxialandBendingStiffness.htm
        """
        
        # Unpack variables
        Dmooring       = inputs['mooring_diameter']
        lineType       = discrete_inputs['mooring_type'].upper()

        # Set parameters based on regressions for different mooring line type
        Dmooring2 = Dmooring**2

        # TODO: Costs per unit length are not synced with new input sources
        if lineType == 'CHAIN':
            self.min_break_load      = 2.74e7  * Dmooring2 * (44.0 - 80.0*Dmooring)
            # Use a linear fit to the other fit becuase it is poorly conditioned for optimization
            #self.min_break_load      = 1e3*np.maximum(1.0, -5445.2957034820683+176972.68498888266*Dmooring)
            self.wet_mass_per_length = 19.9e3  * Dmooring2 # From Orca, 7983.34117 OC3 definiton doc
            self.axial_stiffness     = 8.54e10 * Dmooring2 # From Orca, 4.74374e10 OC3 definiton doc, 
            self.area                = 2.0 * 0.25 * np.pi * Dmooring2
            self.cost_per_length     = 3.415e4  * Dmooring2 #0.58*1e-3*self.min_break_load/gravity - 87.6

        elif lineType == 'NYLON':
            self.min_break_load      = 139357e3 * Dmooring2
            self.wet_mass_per_length = 0.6476e3 * Dmooring2
            self.axial_stiffness     = 1.18e8   * Dmooring2
            self.area                = 0.25 * np.pi * Dmooring2
            self.cost_per_length     = 3.415e4  * Dmooring2 #0.42059603*1e-3*self.min_break_load/gravity + 109.5

        elif lineType == 'POLYESTER':
            self.min_break_load      = 170466e3 * Dmooring2
            self.wet_mass_per_length = 0.7978e3 * Dmooring2
            self.axial_stiffness     = 1.09e9   * Dmooring2
            self.area                = 0.25 * np.pi * Dmooring2
            self.cost_per_length     = 3.415e4  * Dmooring2 #0.42059603*1e-3*self.min_break_load/gravity + 109.5

        elif lineType == 'FIBER': # Wire rope with fiber rope
            self.min_break_load      = 584175e3 * Dmooring2
            self.wet_mass_per_length = 3.6109e3 * Dmooring2
            self.axial_stiffness     = 3.67e10  * Dmooring2
            self.area                = 0.455 * 0.25 * np.pi * Dmooring2
            self.cost_per_length     = 2.0 * 6.32e4  * Dmooring2 #0.53676471*1e-3*self.min_break_load/gravity

        elif lineType == 'IWRC': # Wire rope with steel core
            self.min_break_load      = 633358e3 * Dmooring2
            self.wet_mass_per_length = 3.9897e3 * Dmooring2
            self.axial_stiffness     = 4.04e10  * Dmooring2
            self.area                = 0.455 * 0.25 * np.pi * Dmooring2
            self.cost_per_length     = 6.32e4  * Dmooring2 #0.33*1e-3*self.min_break_load/gravity + 139.5

        else:
            raise ValueError('Available line types are: chain nylon polyester fiber iwrc')

            
    def set_geometry(self, inputs, outputs):
        # Unpack variables
        fairleadDepth = inputs['fairlead']
        R_fairlead    = inputs['fairlead_radius']
        R_anchor      = inputs['anchor_radius']
        waterDepth    = inputs['water_depth']
        L_mooring     = inputs['mooring_line_length']
        max_heel      = inputs['max_survival_heel']
        gamma         = self.options['analysis_options']['gamma_f']
        
        if L_mooring > (waterDepth - fairleadDepth):
            self.tlpFlag = False
            
            # Create constraint that line isn't too long that there is no catenary hang
            outputs['mooring_length_max'] = L_mooring / (0.95 * (R_anchor + waterDepth - fairleadDepth) )
        else:
            self.tlpFlag = True
            # Create constraint that we don't lose line tension
            outputs['mooring_length_max'] = L_mooring / ( (waterDepth - fairleadDepth - gamma*R_fairlead*np.sin(np.deg2rad(max_heel))) )

    
    def write_line_dictionary(self, inputs, discrete_inputs, cable_sea_friction_coefficient=0.65):
        """Writes LINE DICTIONARY section of input.map file
        
        INPUTS:
        ----------
        inputs   : dictionary of input parameters
        cable_sea_friction_coefficient : coefficient of friction with sea floor (defaults to 0.65)
        
        OUTPUTS  : none
        """
        # Unpack variables
        rhoWater = inputs['rho_water']
        lineType = discrete_inputs['mooring_type'].lower()
        Dmooring = inputs['mooring_diameter']
        
        self.finput.append('---------------------- LINE DICTIONARY ---------------------------------------')
        self.finput.append('LineType  Diam      MassDenInAir   EA            CB   CIntDamp  Ca   Cdn    Cdt')
        self.finput.append('(-)       (m)       (kg/m)        (N)           (-)   (Pa-s)    (-)  (-)    (-)')
        self.finput.append('%s   %.5f   %.5f   %.5f   %.5f   1.0E8   0.6   -1.0   0.05' %
                          (lineType, Dmooring, self.wet_mass_per_length, self.axial_stiffness, cable_sea_friction_coefficient) )

        
    def write_node_properties_header(self):
        """Writes NODE PROPERTIES section header of input.map file
        
        INPUTS: none 
        ----------
        
        OUTPUTS  : none
        """
        self.finput.append('---------------------- NODE PROPERTIES ---------------------------------------')
        # Doesn't like some weird character here somewhere
        #self.finput.append('Node  Type       X       Y       Z      M     B     FX      FY      FZ')
        #self.finput.append('(-)   (-)       (m)     (m)     (m)    (kg)  (m^3)  (N)     (N)     (N)')
        self.finput.append('Node Type X     Y    Z   M     V FX FY FZ')
        self.finput.append('(-)  (-) (m)   (m)  (m) (kg) (m^3) (kN) (kN) (kN)')



    def write_node_properties(self, number, node_type, x_pos, y_pos, z_pos,
                              point_mass=0, displaced_volume=0,
                              x_force=None, y_force=None, z_force=None):
        """Writes NODE PROPERTIES data of input.map file.  Nodes are connections between mooring lines and bridles, vessels, and anchors
        
        INPUTS:
        ----------
        number           : The node number listing in the input file
        node_type        : fix / vessel / connect (fix=anchor)
        x_, y_, z_pos    : position of node in coordinate system (separate inputs)
        point_mass       : see MAP reference (defaults to 0)
        displaced_volume : see MAP reference (defaults to 0)
        x_, y_, z_force  : see MAP reference (defaults to None)
        
        OUTPUTS  : none
        """
        # Ensure this connection is something MAP understands
        nodeStr = node_type.lower()
        if not nodeStr in ['fix', 'connect', 'vessel']:
            raise ValueError('%s is not a valid node type for node %d' % (node_type, number))

        # If this is a node between two lines have to specify connection details
        if nodeStr == 'connect':
            try:
                x_force = float(x_force)
                y_force = float(y_force)
                z_force = float(z_force)
            except:
                raise ValueError('%s must have numerical force applied values.' % node_type)

        # Set location strings
        forceStr = '#   #   #' 
        if nodeStr == 'connect':
            forceStr = '%f   %f   %f' % (x_force, y_force, z_force)
            posStr   = '#%f   #%f   #%f   ' % (x_pos, y_pos, z_pos)
        elif nodeStr == 'fix':
            posStr   = '%f   %f   depth   ' % (x_pos, y_pos)
        elif nodeStr == 'vessel':
            posStr   = '%f   %f   %f   ' % (x_pos, y_pos, z_pos)

        # Write the connection line
        line = ('%d   ' % number)
        line += ('%s   ' % node_type)
        line += (posStr)
        line += ('%f   %f   ' % (point_mass, displaced_volume) )
        line += (forceStr)
        self.finput.append(line)

    def write_line_properties(self, inputs, discrete_inputs, line_number=1, anchor_node=2, fairlead_node=1, flags=''):
        """Writes LINE PROPERTIES section of input.map file that connects multiple nodes
        
        INPUTS:
        ----------
        inputs        : dictionary of input parameters- only 'mooring_type' is used
        line_number   : Line ID number (defaults to 1)
        anchor_node   : Node number corresponding to anchor (defaults to 1)
        fairlead_node : Node number corresponding to fairlead (vessel) node (defaults to 2)
        flags         : see MAP reference (defaults to empty string ' ')
        
        OUTPUTS  : none
        """
        # Add flag for taut lines
        if self.tlpFlag:
            flags += ' LINEAR SPRING'
            
        self.finput.append('---------------------- LINE PROPERTIES ---------------------------------------')
        self.finput.append('Line    LineType  UnstrLen  NodeAnch  NodeFair  Flags')
        self.finput.append('(-)      (-)       (m)       (-)       (-)       (-)')
        self.finput.append('%d   %s   %f   %d   %d   %s' %
                          (line_number, discrete_inputs['mooring_type'], inputs['mooring_line_length'], anchor_node, fairlead_node, flags) )

        
    def write_solver_options(self, inputs):
        """Writes SOLVER OPTIONS section of input.map file, 
        which includes repeating node/line arrangement in even angular spacing around structure.
        
        INPUTS:
        ----------
        inputs        : dictionary of input parameters
        
        OUTPUTS  : none
        """
        # Unpack variables
        n_connect     = max(1, int(inputs['number_of_mooring_connections']))
        
        self.finput.append('---------------------- SOLVER OPTIONS-----------------------------------------')
        self.finput.append('Option')
        self.finput.append('(-)')
        self.finput.append('help')
        self.finput.append(' integration_dt 0')
        self.finput.append(' kb_default 3.0e6')
        self.finput.append(' cb_default 3.0e5')
        self.finput.append(' wave_kinematics ')
        self.finput.append('inner_ftol 1e-5')
        self.finput.append('inner_gtol 1e-5')
        self.finput.append('inner_xtol 1e-5')
        self.finput.append('outer_tol 1e-3')
        self.finput.append(' pg_cooked 10000 1')
        self.finput.append(' outer_fd')
        self.finput.append(' outer_bd')
        self.finput.append(' outer_cd')
        self.finput.append(' inner_max_its 200')
        self.finput.append(' outer_max_its 600')
        # Repeat the details for the one mooring line multiple times
        angles = np.linspace(0, 360, n_connect+1)[1:-1]
        line = 'repeat'
        for degree in angles:
            line += (' %d' % degree)
        self.finput.append(line)
        self.finput.append(' krylov_accelerator 3')
        self.finput.append(' ref_position 0.0 0.0 0.0')

        
    def write_input_file(self, inputs, discrete_inputs):
        """Writes SOLVER OPTIONS section of input.map file, 
        which includes repeating node/line arrangement in even angular spacing around structure.
        
        INPUTS:
        ----------
        inputs        : dictionary of input parameters
        
        OUTPUTS  : none
        """
        # Unpack variables
        fairleadDepth = inputs['fairlead']
        R_fairlead    = inputs['fairlead_radius']
        R_anchor      = inputs['anchor_radius']
        n_connect     = int(inputs['number_of_mooring_connections'])
        n_lines       = int(inputs['mooring_lines_per_connection'])
        ntotal        = n_connect * n_lines
            
        
        # Open the map input file
        self.finput = []

        # Write the "Line Dictionary" section
        self.write_line_dictionary(inputs, discrete_inputs)

        # Write the "Node Properties" section
        self.write_node_properties_header()
        # One end on sea floor the other at fairlead
        self.write_node_properties(1, "VESSEL", R_fairlead, 0, -fairleadDepth)
        if n_lines > 1:
            angles  = np.linspace(0, 2*np.pi, ntotal+1)[:n_lines]
            angles -= np.mean(angles)
            anchorx = R_anchor * np.cos( angles )
            anchory = R_anchor * np.sin( angles )
            for k in range(n_lines):
                self.write_node_properties(k+2, "FIX", anchorx[k], anchory[k], None)
        else:
            self.write_node_properties(2, "FIX", R_anchor, 0, None)

        # Write the "Line Properties" section
        for k in range(n_lines):
            self.write_line_properties(inputs, discrete_inputs, line_number=k+1, anchor_node=k+2, fairlead_node=1)

        # Write the "Solve Options" section
        self.write_solver_options(inputs)
        
        
    def runMAP(self, inputs, discrete_inputs, outputs):
        """Writes MAP input file, executes, and then queries MAP to find 
        maximum loading and displacement from vessel displacement around all 360 degrees
        
        INPUTS:
        ----------
        inputs   : dictionary of input parameters
        outputs : dictionary of output parameters
        
        OUTPUTS  : none (multiple unknown dictionary values set)
        """
        # Unpack variables
        rhoWater      = inputs['rho_water']
        waterDepth    = inputs['water_depth']
        fairleadDepth = inputs['fairlead']
        Dmooring      = inputs['mooring_diameter']
        offset        = inputs['max_offset']
        heel          = inputs['operational_heel']
        gamma         = self.options['analysis_options']['gamma_f']
        n_connect     = int(inputs['number_of_mooring_connections'])
        n_lines       = int(inputs['mooring_lines_per_connection'])
        ntotal        = n_connect * n_lines

        # Write the mooring system input file for this design
        self.write_input_file(inputs, discrete_inputs)

        # Initiate MAP++ for this design
        mymap = pyMAP( )
        #mymap.ierr = 0
        mymap.map_set_sea_depth(waterDepth)
        mymap.map_set_gravity(gravity)
        mymap.map_set_sea_density(rhoWater)
        mymap.read_list_input(self.finput)
        mymap.init( )

        # Get the stiffness matrix at neutral position
        mymap.displace_vessel(0, 0, 0, 0, 0, 0)
        mymap.update_states(0.0, 0)
        K = mymap.linear(1e-4) # Input finite difference epsilon
        outputs['mooring_stiffness'] = np.array( K )
        mymap.displace_vessel(0, 0, 0, 0, 0, 0)
        mymap.update_states(0.0, 0)
        
        # Get the vertical load on the structure and plotting data
        F_neutral = np.zeros((NLINES_MAX, 3))
        plotMat   = np.zeros((NLINES_MAX, NPTS_PLOT, 3))
        nptsMOI   = 100
        xyzpts    = np.zeros((ntotal, nptsMOI, 3)) # For MOI calculation
        for k in range(ntotal):
            (F_neutral[k,0], F_neutral[k,1], F_neutral[k,2]) = mymap.get_fairlead_force_3d(k)
            plotMat[k,:,0] = mymap.plot_x(k, NPTS_PLOT)
            plotMat[k,:,1] = mymap.plot_y(k, NPTS_PLOT)
            plotMat[k,:,2] = mymap.plot_z(k, NPTS_PLOT)
            xyzpts[k,:,0]  = mymap.plot_x(k, nptsMOI)
            xyzpts[k,:,1]  = mymap.plot_y(k, nptsMOI)
            xyzpts[k,:,2]  = mymap.plot_z(k, nptsMOI)
            if self.tlpFlag:
                # Seems to be a bug in the plot arrays from MAP++ for plotting output with taut lines
                plotMat[k,:,2] = np.linspace(-fairleadDepth, -waterDepth, NPTS_PLOT)
                xyzpts[k,:,2]  = np.linspace(-fairleadDepth, -waterDepth, nptsMOI)
        outputs['mooring_neutral_load'] = F_neutral
        outputs['mooring_plot_matrix']  = plotMat
        
        # Fine line segment length, ds = sqrt(dx^2 + dy^2 + dz^2)
        xyzpts_dx = np.gradient(xyzpts[:,:,0], axis=1)
        xyzpts_dy = np.gradient(xyzpts[:,:,1], axis=1)
        xyzpts_dz = np.gradient(xyzpts[:,:,2], axis=1)
        xyzpts_ds = np.sqrt(xyzpts_dx**2 + xyzpts_dy**2 + xyzpts_dz**2)

        # Initialize inertia tensor integrands in https://en.wikipedia.org/wiki/Moment_of_inertia#Inertia_tensor
        # Taking MOI relative to body centerline at fairlead depth
        r0 = np.array([0.0, 0.0, -fairleadDepth])
        R  = np.zeros((ntotal, nptsMOI, 6))
        for ii in range(nptsMOI):
            for k in range(ntotal):
                r = xyzpts[k,ii,:] - r0
                R[k,ii,:] = unassembleI(np.dot(r,r)*np.eye(3) - np.outer(r,r))
        Imat = self.wet_mass_per_length * np.trapz(R, x=xyzpts_ds[:,:,np.newaxis], axis=1)
        outputs['mooring_moments_of_inertia'] = np.abs( Imat.sum(axis=0) )

        # Get the restoring moment at maximum angle of heel
        # Since we don't know the substucture CG, have to just get the forces of the lines now and do the cross product later
        # We also want to allow for arbitraty wind direction and yaw of rotor relative to mooring lines, so we will compare
        # pitch and roll forces as extremes
        # TODO: This still isgn't quite the same as clocking the mooring lines in different directions,
        # which is what we want to do, but that requires multiple input files and solutions
        Fh = np.zeros((NLINES_MAX,3))
        mymap.displace_vessel(0, 0, 0, 0, heel, 0)
        mymap.update_states(0.0, 0)
        for k in range(ntotal):
            Fh[k][0], Fh[k][1], Fh[k][2] = mymap.get_fairlead_force_3d(k)

        outputs['operational_heel_restoring_force'] = Fh

        # Get angles by which to find the weakest line
        dangle  = 2.0
        angles  = np.deg2rad( np.arange(0.0, 360.0, dangle) )
        nangles = len(angles)

        # Get restoring force at weakest line at maximum allowable offset
        # Will global minimum always be along mooring angle?
        max_tension   = 0.0
        max_angle     = None
        min_angle     = None
        F_max_tension = None
        F_min         = np.inf
        T = np.zeros((NLINES_MAX,))
        F = np.zeros((NLINES_MAX,))
        # Loop around all angles to find weakest point
        for a in angles:
            # Unit vector and offset in x-y components
            idir  = np.array([np.cos(a), np.sin(a)])
            surge = offset * idir[0]
            sway  = offset * idir[1]

            # Get restoring force of offset at this angle
            mymap.displace_vessel(surge, sway, 0, 0, 0, 0) # 0s for z, angles
            mymap.update_states(0.0, 0)
            for k in range(ntotal):
                # Force in x-y-z coordinates
                fx,fy,fz = mymap.get_fairlead_force_3d(k)
                T[k]     = np.sqrt(fx*fx + fy*fy + fz*fz)
                # Total restoring force
                F[k]     = np.dot([fx, fy], idir)
                
            # Check if this is the weakest direction (highest tension)
            tempMax = T.max()
            if tempMax > max_tension:
                max_tension   = tempMax
                F_max_tension = F.sum()
                max_angle     = a
            if F.sum() < F_min:
                F_min     = F.sum()
                min_angle = a
                
        # Store the weakest restoring force when the vessel is offset the maximum amount
        outputs['max_offset_restoring_force'] = F_min

        # Check for good convergence
        if (plotMat[0,-1,-1] + fairleadDepth) > 1.0:
            outputs['axial_unity'] = 1e30
        else:
            outputs['axial_unity'] = gamma * max_tension / self.min_break_load

        mymap.end()

        
    def compute_cost(self, inputs, discrete_inputs, outputs):
        """Computes cost, based on mass scaling, of mooring system.
        
        INPUTS:
        ----------
        inputs   : dictionary of input parameters
        outputs : dictionary of output parameters
        
        OUTPUTS  : none (mooring_cost/mass unknown dictionary values set)
        """
        # Unpack variables
        rhoWater      = inputs['rho_water']
        L_mooring     = inputs['mooring_line_length']
        anchorType    = discrete_inputs['anchor_type']
        costFact      = inputs['mooring_cost_factor']
        n_connect     = int(inputs['number_of_mooring_connections'])
        n_lines       = int(inputs['mooring_lines_per_connection'])
        ntotal        = n_connect * n_lines
        
        # Cost of anchors
        if anchorType.upper() == 'DRAGEMBEDMENT':
            anchor_rate = 1e-3 * self.min_break_load / gravity / 20*2000
        elif anchorType.upper()  == 'SUCTIONPILE':
            anchor_rate = 150000.* np.sqrt(1e-3*self.min_break_load/gravity/1250.)
        else:
            raise ValueError('Anchor Type must be DRAGEMBEDMENT or SUCTIONPILE')
        anchor_total = anchor_rate*ntotal

        # Cost of all of the mooring lines
        legs_total = ntotal * self.cost_per_length * L_mooring

        # Total summations
        outputs['anchor_cost']  = anchor_total
        outputs['mooring_cost'] = costFact*(legs_total + anchor_total)
        outputs['mooring_mass'] = self.wet_mass_per_length*L_mooring*ntotal
        outputs['number_of_mooring_lines'] = ntotal<|MERGE_RESOLUTION|>--- conflicted
+++ resolved
@@ -7,11 +7,6 @@
 from wisdem.commonse import gravity
 from wisdem.commonse.utilities import assembleI, unassembleI
 
-<<<<<<< HEAD
-=======
-
-Anchor    = Enum('DRAGEMBEDMENT SUCTIONPILE')
->>>>>>> 4776dc8b
 NLINES_MAX = 15
 NPTS_PLOT = 20
 
@@ -100,65 +95,42 @@
         self.finput              = None
         self.tlpFlag             = False
 
-        # Environment
-<<<<<<< HEAD
-        self.add_input('rho_water', val=0.0, units='kg/m**3', desc='density of water')
-        self.add_input('water_depth', val=0.0, units='m', desc='water depth')
-
-        # Material properties
-
-=======
-        self.add_input('water_density', val=0.0, units='kg/m**3')
-        self.add_input('water_depth', val=0.0, units='m')
-        
->>>>>>> 4776dc8b
-        # Inputs from SparGeometry
-        self.add_input('fairlead_radius', val=0.0, units='m')
+        self.add_input('rho_water', 0.0, units='kg/m**3')
+        self.add_input('water_depth', 0.0, units='m')
+        self.add_input('fairlead_radius', 0.0, units='m')
         
         # Design variables
-        self.add_input('fairlead', val=0.0, units='m')
-        self.add_input('mooring_line_length', val=0.0, units='m')
-        self.add_input('anchor_radius', val=0.0, units='m')
-        self.add_input('mooring_diameter', val=0.0, units='m')
+        self.add_input('fairlead', 0.0, units='m')
+        self.add_input('mooring_line_length', 0.0, units='m')
+        self.add_input('anchor_radius', 0.0, units='m')
+        self.add_input('mooring_diameter', 0.0, units='m')
         
         # User inputs (could be design variables)
-<<<<<<< HEAD
-        self.add_input('number_of_mooring_connections', val=3, desc='number of mooring connections on vessel')
-        self.add_input('mooring_lines_per_connection', val=1, desc='number of mooring lines per connection')
-        self.add_discrete_input('mooring_type', val='CHAIN', desc='chain, nylon, polyester, fiber, or iwrc')
-        self.add_discrete_input('anchor_type', val='DRAGEMBEDMENT', desc='SUCTIONPILE or DRAGEMBEDMENT')
-        self.add_input('max_offset', val=0.0, units='m',desc='X offsets in discretization')
-        self.add_input('operational_heel', val=0.0, units='deg',desc='Maximum angle of heel allowable during operation')
-        self.add_input('max_survival_heel', val=0.0, units='deg', desc='max heel angle for turbine survival')
-
-=======
-        self.add_input('number_of_mooring_connections', val=3)
-        self.add_input('mooring_lines_per_connection', val=1)
-        self.add_discrete_input('mooring_type', val='CHAIN')
-        self.add_discrete_input('anchor_type', val='DRAGEMBEDMENT')
-        self.add_input('max_offset', val=0.0, units='m')
-        self.add_input('operational_heel', val=0.0, units='deg')
-        self.add_input('max_survival_heel', val=0.0, units='deg')
-        self.add_input('gamma_f', val=0.0)
-        
->>>>>>> 4776dc8b
+        self.add_input('number_of_mooring_connections', 3)
+        self.add_input('mooring_lines_per_connection', 1)
+        self.add_discrete_input('mooring_type', 'CHAIN')
+        self.add_discrete_input('anchor_type', 'DRAGEMBEDMENT')
+        self.add_input('max_offset', 0.0, units='m')
+        self.add_input('operational_heel', 0.0, units='deg')
+        self.add_input('max_survival_heel', 0.0, units='deg')
+
         # Cost rates
-        self.add_input('mooring_cost_factor', val=0.0)
-
-        self.add_output('number_of_mooring_lines', val=0)
-        self.add_output('mooring_mass', val=0.0, units='kg')
-        self.add_output('mooring_moments_of_inertia', val=np.zeros(6), units='kg*m**2')
-        self.add_output('mooring_cost', val=0.0, units='USD')
-        self.add_output('mooring_stiffness', val=np.zeros((6, 6)), units='N/m')
-        self.add_output('anchor_cost', val=0.0, units='USD')
-        self.add_output('mooring_neutral_load', val=np.zeros((NLINES_MAX, 3)), units='N')
-        self.add_output('max_offset_restoring_force', val=0.0, units='N')
-        self.add_output('operational_heel_restoring_force', val=np.zeros((NLINES_MAX, 3)), units='N')
-        self.add_output('mooring_plot_matrix', val=np.zeros((NLINES_MAX, NPTS_PLOT, 3)), units='m')
+        self.add_input('mooring_cost_factor', 0.0)
+
+        self.add_output('number_of_mooring_lines', 0)
+        self.add_output('mooring_mass', 0.0, units='kg')
+        self.add_output('mooring_moments_of_inertia', np.zeros(6), units='kg*m**2')
+        self.add_output('mooring_cost', 0.0, units='USD')
+        self.add_output('mooring_stiffness', np.zeros((6, 6)), units='N/m')
+        self.add_output('anchor_cost', 0.0, units='USD')
+        self.add_output('mooring_neutral_load', np.zeros((NLINES_MAX, 3)), units='N')
+        self.add_output('max_offset_restoring_force', 0.0, units='N')
+        self.add_output('operational_heel_restoring_force', np.zeros((NLINES_MAX, 3)), units='N')
+        self.add_output('mooring_plot_matrix', np.zeros((NLINES_MAX, NPTS_PLOT, 3)), units='m')
         
         # Constraints
-        self.add_output('axial_unity', val=0.0, units='m')
-        self.add_output('mooring_length_max', val=0.0)
+        self.add_output('axial_unity', 0.0, units='m')
+        self.add_output('mooring_length_max', 0.0)
 
         self.declare_partials('*', '*', method='fd', form='central', step=1e-6)
 
