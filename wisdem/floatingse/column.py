import numpy as np
import openmdao.api as om

from wisdem.commonse.utilities import nodal2sectional, sectional2nodal, assembleI, unassembleI, sectionalInterp
import wisdem.commonse.frustum as frustum
import wisdem.commonse.manufacturing as manufacture
from wisdem.commonse.UtilizationSupplement import shellBuckling_withStiffeners, GeometricConstraints
from wisdem.commonse import gravity, eps, AeroHydroLoads, CylinderWindDrag, CylinderWaveDrag
from wisdem.commonse.vertical_cylinder import CylinderDiscretization, CylinderMass, get_nfull
from wisdem.commonse.environment import PowerWind, LinearWaves


def get_inner_radius(Ro, t):
    # Radius varies at nodes, t varies by section
    return (Ro-sectional2nodal(t))

def I_tube(r_i, r_o, h, m):
    if type(r_i) == type(np.array([])):
        n = r_i.size
        r_i = r_i.flatten()
        r_o = r_o.flatten()
        h   = h.flatten()
        m   = m.flatten()
    else:
        n = 1
    Ixx = Iyy = (m/12.0) * (3.0*(r_i**2.0 + r_o**2.0) + h**2.0)
    Izz = 0.5 * m * (r_i**2.0 + r_o**2.0)
    return np.c_[Ixx, Iyy, Izz, np.zeros((n,3))]
    

class BulkheadProperties(om.ExplicitComponent):
    """
    Compute bulkhead properties
    
    Parameters
    ----------
<<<<<<< HEAD
    z_full : numpy array[n_full]
        z-coordinates of section nodes
    z_param : numpy array[n_height]
        z-coordinates of section nodes
    d_full : numpy array[n_full]
        cylinder diameter at corresponding locations
    t_full : numpy array[n_full-1]
=======
    z_full : numpy array[nFull], [m]
        z-coordinates of section nodes (length = nsection+1)
    z_param : numpy array[nSection+1, ], [m]
        z-coordinates of section nodes (length = nsection+1)
    d_full : numpy array[nFull], [m]
        cylinder diameter at corresponding locations
    t_full : numpy array[nFull-1], [m]
>>>>>>> 918fd86c
        shell thickness at corresponding locations
    rho : float, [kg/m**3]
        material density
<<<<<<< HEAD
    bulkhead_thickness : numpy array[n_height]
        Nodal locations of bulkhead thickness, zero meaning no bulkhead, bottom to top
        (length = nsection + 1)
    shell_mass : numpy array[n_full-1]
        mass of column shell
    unit_cost : float
=======
    bulkhead_thickness : numpy array[nSection+1], [m]
        Nodal locations of bulkhead thickness, zero meaning no bulkhead, bottom to top
        (length = nsection + 1)
    bulkhead_mass_factor : float
        Bulkhead mass correction factor
    shell_mass : numpy array[nFull-1], [kg]
        mass of column shell
    material_cost_rate : float, [USD/kg]
>>>>>>> 918fd86c
        Raw material cost rate: steel $1.1/kg, aluminum $3.5/kg
    labor_cost_rate : float, [USD/min]
        Labor cost rate
    painting_cost_rate : float, [USD/m/m]
        Painting / surface finishing cost rate
    
    Returns
    -------
<<<<<<< HEAD
    bulkhead_mass : numpy array[n_full]
=======
    bulkhead_mass : numpy array[nFull], [kg]
>>>>>>> 918fd86c
        mass of column bulkheads
    bulkhead_cost : float, [USD]
        cost of column bulkheads
    bulkhead_I_keel : numpy array[6], [kg*m**2]
        Moments of inertia of bulkheads relative to keel point
    
    """

    def initialize(self):
        self.options.declare('n_height')
        
    def setup(self):
        n_height = self.options['n_height']
        n_sect   = n_height - 1
        n_full   = get_nfull(n_height)
        
        self.bulk_full = np.zeros( n_full, dtype=np.int_)

        self.add_input('z_full', np.zeros(n_full), units='m')
        self.add_input('z_param', np.zeros(n_height), units='m')
        self.add_input('d_full', np.zeros(n_full), units='m')
        self.add_input('t_full', np.zeros(n_full-1), units='m')
        self.add_input('rho', 0.0, units='kg/m**3')
        self.add_input('bulkhead_thickness', np.zeros(n_height), units='m')
        self.add_input('shell_mass', np.zeros(n_full-1), units='kg')
        self.add_input('unit_cost', 0.0, units='USD/kg')
        self.add_input('labor_cost_rate', 0.0, units='USD/min')
        self.add_input('painting_cost_rate', 0.0, units='USD/m/m')

        self.add_output('bulkhead_mass', np.zeros(n_full), units='kg')
        self.add_output('bulkhead_cost', 0.0, units='USD')
        self.add_output('bulkhead_I_keel', np.zeros(6), units='kg*m**2')

        self.declare_partials('*', '*', method='fd', form='central', step=1e-6)
        
    def compute(self, inputs, outputs):
        # Unpack variables
        z_full     = inputs['z_full'] # at section nodes
        z_param    = inputs['z_param']
        R_od       = 0.5*inputs['d_full'] # at section nodes
        twall      = inputs['t_full'] # at section nodes
        R_id       = get_inner_radius(R_od, twall)
        t_bulk     = inputs['bulkhead_thickness'] # at section nodes
        rho        = inputs['rho']
        
        # Map bulkhead locations to finer computation grid
        Zf,Zp = np.meshgrid(z_full, z_param)
        idx = np.argmin( np.abs(Zf-Zp), axis=1 )
        t_bulk_full = np.zeros( z_full.shape )
        t_bulk_full[idx] = t_bulk
        # Make sure top and bottom are capped
        if (t_bulk_full[ 0] == 0.0): t_bulk_full[ 0] = twall[ 0]
        if (t_bulk_full[-1] == 0.0): t_bulk_full[-1] = twall[-1]
        
        # Compute bulkhead volume at every section node
        # Assume bulkheads are same thickness as shell wall
        V_bulk = np.pi * R_id**2 * t_bulk_full

        # Convert to mass
        m_bulk = rho * V_bulk

        # Compute moments of inertia at keel
        # Assume bulkheads are just simple thin discs with radius R_od-t_wall and mass already computed
        Izz = 0.5 * m_bulk * R_id**2
        Ixx = Iyy = 0.5 * Izz
        I_keel = np.zeros((3,3))
        dz  = z_full - z_full[0]
        for k in range(m_bulk.size):
            R = np.array([0.0, 0.0, dz[k]])
            Icg = assembleI( [Ixx[k], Iyy[k], Izz[k], 0.0, 0.0, 0.0] )
            I_keel += Icg + m_bulk[k]*(np.dot(R, R)*np.eye(3) - np.outer(R, R))


        # Compute costs based on "Optimum Design of Steel Structures" by Farkas and Jarmai
        # All dimensions for correlations based on mm, not meters.
        k_m     = inputs['unit_cost'] #1.1 # USD / kg carbon steel plate
        k_f     = inputs['labor_cost_rate'] #1.0 # USD / min labor
        k_p     = inputs['painting_cost_rate'] #USD / m^2 painting
        m_shell = inputs['shell_mass'].sum()
        nbulk   = np.count_nonzero(V_bulk)
        bulkind = (V_bulk > 0.0)
        
        # Cost Step 1) Cutting flat plates using plasma cutter
        cutLengths = 2.0 * np.pi * R_id * bulkind
        # Cost Step 2) Fillet welds with GMAW-C (gas metal arc welding with CO2) of bulkheads to shell
        theta_w = 3.0 # Difficulty factor

        # Labor-based expenses
        K_f = k_f * ( manufacture.steel_cutting_plasma_time(cutLengths, t_bulk_full) +
                      manufacture.steel_filett_welding_time(theta_w, nbulk, m_bulk+m_shell, 2*np.pi*R_id, t_bulk_full) )
        
        # Cost Step 3) Painting (two sided)
        theta_p = 1.0
        K_p  = k_p * theta_p * 2 * (np.pi * R_id**2.0 * bulkind).sum()

        # Material cost, without outfitting
        K_m = np.sum(k_m * m_bulk)

        # Total cost
        c_bulk = K_m + K_f + K_p
        
        # Store results
        outputs['bulkhead_I_keel'] = unassembleI(I_keel)
        outputs['bulkhead_mass'] = m_bulk
        outputs['bulkhead_cost'] = c_bulk

    

class BuoyancyTankProperties(om.ExplicitComponent):
    """
    Compute buoyancy tank properties
    
    Parameters
    ----------
<<<<<<< HEAD
    d_full : numpy array[n_full]
        cylinder diameter at corresponding locations
    z_full : numpy array[n_full]
=======
    d_full : numpy array[nFull], [m]
        cylinder diameter at corresponding locations
    z_full : numpy array[nFull], [m]
>>>>>>> 918fd86c
        z-coordinates of section nodes
    rho : float, [kg/m**3]
        material density
<<<<<<< HEAD
    shell_mass : numpy array[n_full-1]
        mass of column shell
    unit_cost : float
=======
    shell_mass : numpy array[nFull-1], [kg]
        mass of column shell
    material_cost_rate : float, [USD/kg]
>>>>>>> 918fd86c
        Raw material cost: steel $1.1/kg, aluminum $3.5/kg
    labor_cost_rate : float, [USD/min]
        Labor cost
    painting_cost_rate : float, [USD/m/m]
        Painting / surface finishing cost rate
    buoyancy_tank_diameter : float, [m]
        Radius of heave plate at bottom of column
    buoyancy_tank_height : float, [m]
        Radius of heave plate at bottom of column
    buoyancy_tank_location : float, [m]
        Radius of heave plate at bottom of column
    
    Returns
    -------
    buoyancy_tank_mass : float, [kg]
        mass of buoyancy tank
    buoyancy_tank_cost : float, [USD]
        cost of buoyancy tank
    buoyancy_tank_cg : float, [m]
        z-coordinate of center of mass for buoyancy tank
    buoyancy_tank_displacement : float, [m**3]
        volume of water displaced by buoyancy tank
    buoyancy_tank_I_keel : numpy array[6], [kg*m**2]
        Moments of inertia of heave plate relative to keel point
    
    """

    def initialize(self):
        self.options.declare('n_height')
        
    def setup(self):
        n_height = self.options['n_height']
        n_full    = get_nfull(n_height)

        self.add_input('d_full', np.zeros(n_full), units='m')
        self.add_input('z_full', np.zeros(n_full), units='m')
        self.add_input('rho', 0.0, units='kg/m**3')
        self.add_input('shell_mass', np.zeros(n_full-1), units='kg')
        self.add_input('unit_cost', 0.0, units='USD/kg')
        self.add_input('labor_cost_rate', 0.0, units='USD/min')
        self.add_input('painting_cost_rate', 0.0, units='USD/m/m')
        self.add_input('buoyancy_tank_diameter', 0.0, units='m')
        self.add_input('buoyancy_tank_height', 0.0, units='m')
        self.add_input('buoyancy_tank_location', 0.0, units='m')

        self.add_output('buoyancy_tank_mass', 0.0, units='kg')
        self.add_output('buoyancy_tank_cost', 0.0, units='USD')
        self.add_output('buoyancy_tank_cg', 0.0, units='m')
        self.add_output('buoyancy_tank_displacement', 0.0, units='m**3')
        self.add_output('buoyancy_tank_I_keel', np.zeros(6), units='kg*m**2')

        self.declare_partials('*', '*', method='fd', form='central', step=1e-6)
        
    def compute(self, inputs, outputs):
        # Unpack variables
        z_full    = inputs['z_full']

        R_od      = 0.5*inputs['d_full']
        R_plate   = 0.5*float(inputs['buoyancy_tank_diameter'])
        h_box     = float(inputs['buoyancy_tank_height'])

        location  = float(inputs['buoyancy_tank_location'])
        
        rho       = float(inputs['rho'])

        # Current hard-coded, coarse specification of shell thickness
        t_plate   = R_plate / 50.0

        # Z-locations of buoyancy tank
        z_lower   = location * (z_full[-1] - z_full[0]) + z_full[0]
        z_cg      = z_lower + 0.5*h_box
        z_upper   = z_lower +     h_box

        # Mass and volume properties that subtract out central column contributions for no double-counting
        R_col     = np.interp([z_lower, z_upper], z_full, R_od)
        if not np.any(R_plate > R_col): R_plate = 0.0
        A_plate   = np.maximum(0.0, np.pi * (R_plate**2.0 - R_col**2.0))
        m_plate   = rho * t_plate * A_plate
        A_box     = A_plate.sum() + 2.0 * np.pi * R_plate * h_box
        m_box     = rho * t_plate * A_box

        # Compute displcement for buoyancy calculations, but check for what is submerged
        V_box      = np.pi * R_plate**2.0 * h_box
        V_box     -= frustum.frustumVol(R_col[0], R_col[1], h_box)
        if z_lower >= 0.0:
            V_box  = 0.0
        elif z_upper >= 0.0:
            V_box *= (- z_lower / h_box)
        V_box      = np.maximum(0.0, V_box)

        # Now do moments of inertia
        # First find MoI at cg of all components
        R_plate += eps
        Ixx_box   = frustum.frustumShellIxx(R_plate, R_plate, t_plate, h_box)
        Izz_box   = frustum.frustumShellIzz(R_plate, R_plate, t_plate, h_box)
        I_plateL  = 0.25 * m_plate[0] * (R_plate**2.0 - R_col[0]**2.0) * np.array([1.0, 1.0, 2.0, 0.0, 0.0, 0.0])
        I_plateU  = 0.25 * m_plate[1] * (R_plate**2.0 - R_col[1]**2.0) * np.array([1.0, 1.0, 2.0, 0.0, 0.0, 0.0])

        # Move to keel for consistency
        I_keel    = np.zeros((3,3))
        if R_plate > eps:
            # Add in lower plate
            r         = np.array([0.0, 0.0, z_lower])
            Icg       = assembleI( I_plateL )
            I_keel   += Icg + m_plate[0]*(np.dot(r, r)*np.eye(3) - np.outer(r, r))
            # Add in upper plate
            r         = np.array([0.0, 0.0, z_upper])
            Icg       = assembleI( I_plateU )
            I_keel   += Icg + m_plate[1]*(np.dot(r, r)*np.eye(3) - np.outer(r, r))
            # Add in box cylinder
            r         = np.array([0.0, 0.0, z_cg])
            Icg       = assembleI( [Ixx_box, Ixx_box, Izz_box, 0.0, 0.0, 0.0] )
            I_keel   += Icg + m_plate[1]*(np.dot(r, r)*np.eye(3) - np.outer(r, r))


        # Compute costs based on "Optimum Design of Steel Structures" by Farkas and Jarmai
        # All dimensions for correlations based on mm, not meters.
        k_m     = inputs['unit_cost'] #1.1 # USD / kg carbon steel plate
        k_f     = inputs['labor_cost_rate'] #1.0 # USD / min labor
        k_p     = inputs['painting_cost_rate'] #USD / m^2 painting
        m_shell = inputs['shell_mass'].sum()

        # Cost Step 1) Cutting flat plates using plasma cutter into box plate sizes
        cutLengths = 2.0 * np.pi * (3.0*R_plate + R_col.sum()) # x3 for two plates + side wall
        # Cost Step 2) Welding box plates together GMAW-C (gas metal arc welding with CO2) fillet welds
        theta_w = 3.0 # Difficulty factor
        # Cost Step 3) Welding box to shell GMAW-C (gas metal arc welding with CO2) fillet welds

        # Labor-based expenses
        K_f = k_f * ( manufacture.steel_cutting_plasma_time(cutLengths, t_plate) +
                      manufacture.steel_filett_welding_time(theta_w, 3.0, m_box, 2*np.pi*R_plate, t_plate) +
                      manufacture.steel_filett_welding_time(theta_w, 2.0, m_box+m_shell, 2*np.pi*R_col, t_plate) )
        
        # Cost Step 4) Painting
        theta_p = 1.5
        K_p  = k_p * theta_p * 2.0 * A_box
        
        # Material cost, without outfitting
        K_m = k_m * m_box

        # Total cost
        c_box = K_m + K_f + K_p
            
        # Store outputs
        outputs['buoyancy_tank_cost']         = c_box
        outputs['buoyancy_tank_mass']         = m_box
        outputs['buoyancy_tank_cg']           = z_cg
        outputs['buoyancy_tank_displacement'] = V_box
        outputs['buoyancy_tank_I_keel']       = unassembleI(I_keel)
        
        
class StiffenerProperties(om.ExplicitComponent):
    """
    Computes column stiffener properties by section. 
     
    Stiffener being the ring of T-cross section members placed periodically along column
    Assumes constant stiffener spacing along the column, but allows for varying stiffener geometry
    Slicing the column lengthwise would reveal the stiffener T-geometry as:
    |              |
    |              |  
    |   |      |   |
    |----      ----|
    |   |      |   |
    |              |
    |              |
    
    Parameters
    ----------
<<<<<<< HEAD
    d_full : numpy array[n_full]
        cylinder diameter at corresponding locations
    t_full : numpy array[n_full-1]
        shell thickness at corresponding locations
    z_full : numpy array[n_full]
=======
    d_full : numpy array[nFull], [m]
        cylinder diameter at corresponding locations
    t_full : numpy array[nFull-1], [m]
        shell thickness at corresponding locations
    z_full : numpy array[nFull], [m]
>>>>>>> 918fd86c
        z-coordinates of section nodes
    rho : float, [kg/m**3]
        material density
<<<<<<< HEAD
    shell_mass : numpy array[n_full-1]
        mass of column shell
    unit_cost : float
=======
    shell_mass : numpy array[nFull-1], [kg]
        mass of column shell
    material_cost_rate : float, [USD/kg]
>>>>>>> 918fd86c
        Raw material cost: steel $1.1/kg, aluminum $3.5/kg
    labor_cost_rate : float, [USD/min]
        Labor cost
    painting_cost_rate : float, [USD/m/m]
        Painting / surface finishing cost rate
<<<<<<< HEAD
    h_web : numpy array[n_full-1]
        height of stiffener web (base of T) within each section bottom to top
    t_web : numpy array[n_full-1]
        thickness of stiffener web (base of T) within each section bottom to top
    w_flange : numpy array[n_full-1]
        height of stiffener flange (top of T) within each section bottom to top
    t_flange : numpy array[n_full-1]
        thickness of stiffener flange (top of T) within each section bottom to top
    L_stiffener : numpy array[n_full-1]
=======
    h_web : numpy array[nFull-1, ], [m]
        height of stiffener web (base of T) within each section bottom to top
    t_web : numpy array[nFull-1, ], [m]
        thickness of stiffener web (base of T) within each section bottom to top
    w_flange : numpy array[nFull-1, ], [m]
        height of stiffener flange (top of T) within each section bottom to top
    t_flange : numpy array[nFull-1, ], [m]
        thickness of stiffener flange (top of T) within each section bottom to top
    L_stiffener : numpy array[nFull-1, ], [m]
>>>>>>> 918fd86c
        Axial distance from one ring stiffener to another within each section bottom to
        top
    
    Returns
    -------
<<<<<<< HEAD
    stiffener_mass : numpy array[n_full-1]
=======
    stiffener_mass : numpy array[nFull-1], [kg]
>>>>>>> 918fd86c
        mass of column stiffeners
    stiffener_cost : float, [USD]
        cost of column stiffeners
    stiffener_I_keel : numpy array[6], [kg*m**2]
        Moments of inertia of stiffeners relative to keel point
    number_of_stiffeners : numpy array[n_sect, dtype]
        number of stiffeners in each section
    flange_spacing_ratio : numpy array[n_full-1]
        ratio between flange and stiffener spacing
    stiffener_radius_ratio : numpy array[n_full-1]
        ratio between stiffener height and radius
    
    """

    def initialize(self):
        self.options.declare('n_height')
        
    def setup(self):
        n_height = self.options['n_height']
        n_sect   = n_height - 1
        n_full   = get_nfull(n_height)

        self.add_input('d_full', np.zeros(n_full), units='m')
        self.add_input('t_full', np.zeros(n_full-1), units='m')
        self.add_input('z_full', np.zeros(n_full), units='m')
        self.add_input('rho', 0.0, units='kg/m**3')
        self.add_input('shell_mass', np.zeros(n_full-1), units='kg')
        self.add_input('unit_cost', 0.0, units='USD/kg')
        self.add_input('labor_cost_rate', 0.0, units='USD/min')
        self.add_input('painting_cost_rate', 0.0, units='USD/m/m')
        self.add_input('h_web', np.zeros(n_full-1), units='m')
        self.add_input('t_web', np.zeros(n_full-1), units='m')
        self.add_input('w_flange', np.zeros(n_full-1), units='m')
        self.add_input('t_flange', np.zeros(n_full-1), units='m')
        self.add_input('L_stiffener', np.zeros(n_full-1), units='m')

        self.add_output('stiffener_mass', np.zeros(n_full-1), units='kg')
        self.add_output('stiffener_cost', 0.0, units='USD')
        self.add_output('stiffener_I_keel', np.zeros(6), units='kg*m**2')
        self.add_output('number_of_stiffeners', np.zeros(n_sect, dtype=np.int_))
        self.add_output('flange_spacing_ratio', np.zeros(n_full-1))
        self.add_output('stiffener_radius_ratio', np.zeros(n_full-1))

        self.declare_partials('*', '*', method='fd', form='central', step=1e-6)
        
    def compute(self, inputs, outputs):
        # Unpack variables
        R_od         = 0.5*inputs['d_full']
        t_wall       = inputs['t_full']
        z_full       = inputs['z_full'] # at section nodes
        h_section    = np.diff(z_full)
        V_shell      = frustum.frustumShellVol(R_od[:-1], R_od[1:], t_wall, h_section)
        R_od,_       = nodal2sectional( R_od ) # at section nodes
        
        t_web        = inputs['t_web']
        t_flange     = inputs['t_flange']
        h_web        = inputs['h_web']
        w_flange     = inputs['w_flange']
        L_stiffener  = inputs['L_stiffener']

        rho          = inputs['rho']
        
        # Outer and inner radius of web by section
        R_wo = R_od - t_wall
        R_wi = R_wo - h_web
        # Outer and inner radius of flange by section
        R_fo = R_wi
        R_fi = R_fo - t_flange

        # Material volumes by section
        V_web    = np.pi*(R_wo**2 - R_wi**2) * t_web
        V_flange = np.pi*(R_fo**2 - R_fi**2) * w_flange

        # Ring mass by volume by section 
        m_web    = rho * V_web
        m_flange = rho * V_flange
        m_ring   = m_web + m_flange
        n_stiff  = np.zeros(h_web.shape, dtype=np.int_)
        
        # Compute moments of inertia for stiffeners (lumped by section for simplicity) at keel
        I_web     = I_tube(R_wi, R_wo, t_web   , m_web)
        I_flange  = I_tube(R_fi, R_fo, w_flange, m_flange)
        I_ring    = I_web + I_flange
        I_keel    = np.zeros((3,3))

        # Now march up the column, adding stiffeners at correct spacing until we are done
        z_stiff  = []
        isection = 0
        epsilon  = 1e-6
        while True:
            if len(z_stiff) == 0:
                z_march = np.minimum(z_full[isection+1], z_full[0] + 0.5*L_stiffener[isection]) + epsilon
            else:
                z_march = np.minimum(z_full[isection+1], z_stiff[-1] + L_stiffener[isection]) + epsilon
            if z_march >= z_full[-1]: break
            
            isection = np.searchsorted(z_full, z_march) - 1
            
            if len(z_stiff) == 0:
                add_stiff = (z_march - z_full[0]) >= 0.5*L_stiffener[isection]
            else:
                add_stiff = (z_march - z_stiff[-1]) >= L_stiffener[isection]
                
            if add_stiff:
                z_stiff.append(z_march)
                n_stiff[isection] += 1
                
                R       = np.array([0.0, 0.0, (z_march - z_full[0])])
                Icg     = assembleI( I_ring[isection,:] )
                I_keel += Icg + m_ring[isection]*(np.dot(R, R)*np.eye(3) - np.outer(R, R))

        # Number of stiffener rings per section (height of section divided by spacing)
        outputs['stiffener_mass'] =  n_stiff * m_ring

        # Find total number of stiffeners in each original section
        n_sect      = self.options['n_height']-1
        npts_per    = int(h_web.size / n_sect)
        n_stiff_sec = np.zeros(n_sect)
        for k in range(npts_per):
            n_stiff_sec += n_stiff[k::npts_per]
        outputs['number_of_stiffeners'] = n_stiff_sec


        # Compute costs based on "Optimum Design of Steel Structures" by Farkas and Jarmai
        # All dimensions for correlations based on mm, not meters.
        k_m     = inputs['unit_cost'] #1.1 # USD / kg carbon steel plate
        k_f     = inputs['labor_cost_rate'] #1.0 # USD / min labor
        k_p     = inputs['painting_cost_rate'] #USD / m^2 painting
        m_shell = inputs['shell_mass'].sum()
        
        # Cost Step 1) Cutting stiffener strips from flat plates using plasma cutter
        cutLengths_w = 2.0 * np.pi * 0.5 * (R_wo + R_wi)
        cutLengths_f = 2.0 * np.pi * R_fo
        # Cost Step 2) Welding T-stiffeners together GMAW-C (gas metal arc welding with CO2) fillet welds
        theta_w = 3.0 # Difficulty factor
        # Cost Step 3) Welding stiffeners to shell GMAW-C (gas metal arc welding with CO2) fillet welds
        # Will likely fillet weld twice (top & bottom), so factor of 2 on second welding terms

        # Labor-based expenses
        K_f = k_f * ( manufacture.steel_cutting_plasma_time(n_stiff * cutLengths_w, t_web) +
                      manufacture.steel_cutting_plasma_time(n_stiff * cutLengths_f, t_flange) +
                      manufacture.steel_filett_welding_time(theta_w, n_stiff, m_ring, 2*np.pi*R_fo, t_web) +
                      manufacture.steel_filett_welding_time(theta_w, n_stiff, m_ring+m_shell, 2*np.pi*R_wo, t_web) )
        
        # Cost Step 4) Painting
        theta_p = 2.0
        K_p  = k_p * theta_p * (n_stiff*(2*np.pi*(R_wo**2.0-R_wi**2.0) + 2*np.pi*0.5*(R_fo+R_fi)*(2*w_flange + 2*t_flange) - 2*np.pi*R_fo*t_web)).sum()
        
        # Material cost, without outfitting
        K_m = k_m * outputs['stiffener_mass'].sum()

        # Total cost
        c_ring = K_m + K_f + K_p
        
        # Store results
        outputs['stiffener_cost'] = c_ring
        outputs['stiffener_I_keel'] = unassembleI(I_keel)
        
        # Create some constraints for reasonable stiffener designs for an optimizer
        outputs['flange_spacing_ratio']   = w_flange / (0.5*L_stiffener)
        outputs['stiffener_radius_ratio'] = (h_web + t_flange + t_wall) / R_od



        
class BallastProperties(om.ExplicitComponent):
    """
    Compute ballast properties
    
    Parameters
    ----------
<<<<<<< HEAD
    rho_water : float
        density of water
    d_full : numpy array[n_full]
        cylinder diameter at corresponding locations
    t_full : numpy array[n_full-1]
        shell thickness at corresponding locations
    z_full : numpy array[n_full]
=======
    water_density : float, [kg/m**3]
        density of water
    d_full : numpy array[nFull], [m]
        cylinder diameter at corresponding locations
    t_full : numpy array[nFull-1], [m]
        shell thickness at corresponding locations
    z_full : numpy array[nFull], [m]
>>>>>>> 918fd86c
        z-coordinates of section nodes
    permanent_ballast_density : float, [kg/m**3]
        density of permanent ballast
    permanent_ballast_height : float, [m]
        height of permanent ballast
    ballast_cost_rate : float, [USD/kg]
        Cost per unit mass of ballast
    
    Returns
    -------
    ballast_cost : float, [USD]
        cost of permanent ballast
<<<<<<< HEAD
    ballast_mass : numpy array[n_full-1]
=======
    ballast_mass : numpy array[nFull-1], [kg]
>>>>>>> 918fd86c
        mass of permanent ballast
    ballast_z_cg : float, [m]
        z-coordinate or permanent ballast center of gravity
    ballast_I_keel : numpy array[6], [kg*m**2]
        Moments of inertia of permanent ballast relative to keel point
<<<<<<< HEAD
    variable_ballast_interp_zpts : numpy array[n_full]
        z-points of potential ballast mass
    variable_ballast_interp_radius : numpy array[n_full]
=======
    variable_ballast_interp_zpts : numpy array[nFull, ], [m]
        z-points of potential ballast mass
    variable_ballast_interp_radius : numpy array[nFull, ], [m]
>>>>>>> 918fd86c
        inner radius of column at potential ballast mass
    
    """

    def initialize(self):
        self.options.declare('n_height')
        
    def setup(self):
        n_height = self.options['n_height']
        n_full    = get_nfull(n_height)

        self.add_input('rho_water', 0.0, units='kg/m**3')
        self.add_input('d_full', np.zeros(n_full), units='m')
        self.add_input('t_full', np.zeros(n_full-1), units='m')
        self.add_input('z_full', np.zeros(n_full), units='m')
        self.add_input('permanent_ballast_density', 0.0, units='kg/m**3')
        self.add_input('permanent_ballast_height', 0.0, units='m')
        self.add_input('ballast_cost_rate', 0.0, units='USD/kg')

        self.add_output('ballast_cost', 0.0, units='USD')
        self.add_output('ballast_mass', np.zeros(n_full-1), units='kg')
        self.add_output('ballast_z_cg', 0.0, units='m')
        self.add_output('ballast_I_keel', np.zeros(6), units='kg*m**2')
        self.add_output('variable_ballast_interp_zpts', np.zeros(n_full), units='m')
        self.add_output('variable_ballast_interp_radius', np.zeros(n_full), units='m')
        
    def compute(self, inputs, outputs):
        # Unpack variables
        R_od        = 0.5*inputs['d_full']
        t_wall      = inputs['t_full']
        z_nodes     = inputs['z_full']
        h_ballast   = float(inputs['permanent_ballast_height'])
        rho_ballast = float(inputs['permanent_ballast_density'])
        rho_water   = float(inputs['rho_water'])
        R_id_orig   = get_inner_radius(R_od, t_wall)

        npts = R_od.size
        section_mass = np.zeros(npts-1)
        
        # Geometry of the column in our coordinate system (z=0 at waterline)
        z_draft   = z_nodes[0]

        # Fixed and total ballast mass and cg
        # Assume they are bottled in columns a the keel of the column- first the permanent then the fixed
        zpts      = np.linspace(z_draft, z_draft+h_ballast, npts)
        R_id      = np.interp(zpts, z_nodes, R_id_orig)
        V_perm    = np.pi * np.trapz(R_id**2, zpts)
        m_perm    = rho_ballast * V_perm
        z_cg_perm = rho_ballast * np.pi * np.trapz(zpts*R_id**2, zpts) / m_perm if m_perm > 0.0 else 0.0
        for k in range(npts-1):
            ind = np.logical_and(zpts>=z_nodes[k], zpts<=z_nodes[k+1]) 
            section_mass[k] += rho_ballast * np.pi * np.trapz(R_id[ind]**2, zpts[ind])

        Ixx = Iyy = frustum.frustumIxx(R_id[:-1], R_id[1:], np.diff(zpts))
        Izz = frustum.frustumIzz(R_id[:-1], R_id[1:], np.diff(zpts))
        V_slice = frustum.frustumVol(R_id[:-1], R_id[1:], np.diff(zpts))
        I_keel = np.zeros((3,3))
        dz  = frustum.frustumCG(R_id[:-1], R_id[1:], np.diff(zpts)) + zpts[:-1] - z_draft
        for k in range(V_slice.size):
            R = np.array([0.0, 0.0, dz[k]])
            Icg = assembleI( [Ixx[k], Iyy[k], Izz[k], 0.0, 0.0, 0.0] )
            I_keel += Icg + V_slice[k]*(np.dot(R, R)*np.eye(3) - np.outer(R, R))
        I_keel = rho_ballast * unassembleI(I_keel)
        
        # Water ballast will start at top of fixed ballast
        z_water_start = (z_draft + h_ballast)
        #z_water_start = z_water_start + inputs['variable_ballast_start'] * (z_nodes[-1] - z_water_start)
        
        # Find height of water ballast numerically by finding the height that integrates to the mass we want
        # This step is completed in column.py or semi.py because we must account for other substructure elements too
        zpts    = np.linspace(z_water_start, 0.0, npts)
        R_id    = np.interp(zpts, z_nodes, R_id_orig)
        outputs['variable_ballast_interp_zpts']   = zpts
        outputs['variable_ballast_interp_radius'] = R_id
        
        # Save permanent ballast mass and variable height
        outputs['ballast_mass']   = section_mass
        outputs['ballast_I_keel'] = I_keel
        outputs['ballast_z_cg']   = z_cg_perm
        outputs['ballast_cost']   = inputs['ballast_cost_rate'] * m_perm


        
        
class ColumnGeometry(om.ExplicitComponent):
    """
    Compute geometric properties for vertical columns in substructure
    for floating offshore wind turbines.
    
    Parameters
    ----------
    water_depth : float, [m]
        water depth
<<<<<<< HEAD
    hsig_wave : float
=======
    Hs : float, [m]
>>>>>>> 918fd86c
        significant wave height
    freeboard : float, [m]
        Length of column above water line
    max_draft : float, [m]
        Maxmimum length of column below water line
<<<<<<< HEAD
    z_full_in : numpy array[n_full]
        z-coordinates of section nodes (length = nsection+1)
    z_param_in : numpy array[n_height]
        z-coordinates of section nodes (length = nsection+1)
    section_center_of_mass : numpy array[n_full-1]
        z position of center of mass of each can in the cylinder
    stiffener_web_height : numpy array[n_sect]
        height of stiffener web (base of T) within each section bottom to top
        (length = nsection)
    stiffener_web_thickness : numpy array[n_sect]
        thickness of stiffener web (base of T) within each section bottom to top
        (length = nsection)
    stiffener_flange_width : numpy array[n_sect]
        height of stiffener flange (top of T) within each section bottom to top
        (length = nsection)
    stiffener_flange_thickness : numpy array[n_sect]
        thickness of stiffener flange (top of T) within each section bottom to top
        (length = nsection)
    stiffener_spacing : numpy array[n_sect]
=======
    z_full_in : numpy array[nFull, ], [m]
        z-coordinates of section nodes (length = nsection+1)
    z_param_in : numpy array[nSection+1, ], [m]
        z-coordinates of section nodes (length = nsection+1)
    section_center_of_mass : numpy array[nFull-1], [m]
        z position of center of mass of each can in the cylinder
    stiffener_web_height : numpy array[nSection, ], [m]
        height of stiffener web (base of T) within each section bottom to top
        (length = nsection)
    stiffener_web_thickness : numpy array[nSection, ], [m]
        thickness of stiffener web (base of T) within each section bottom to top
        (length = nsection)
    stiffener_flange_width : numpy array[nSection, ], [m]
        height of stiffener flange (top of T) within each section bottom to top
        (length = nsection)
    stiffener_flange_thickness : numpy array[nSection, ], [m]
        thickness of stiffener flange (top of T) within each section bottom to top
        (length = nsection)
    stiffener_spacing : numpy array[nSection, ], [m]
>>>>>>> 918fd86c
        Axial distance from one ring stiffener to another within each section bottom to
        top (length = nsection)
    
    Returns
    -------
<<<<<<< HEAD
    z_full : numpy array[n_full]
        z-coordinates of section nodes (length = nsection+1)
    z_param : numpy array[n_height]
=======
    z_full : numpy array[nFull, ], [m]
        z-coordinates of section nodes (length = nsection+1)
    z_param : numpy array[nSection+1, ], [m]
>>>>>>> 918fd86c
        z-coordinates of section nodes (length = nsection+1)
    draft : float, [m]
        Column draft (length of body under water)
<<<<<<< HEAD
    z_section : numpy array[n_full-1]
        z-coordinates of section centers of mass (length = nsection)
    h_web : numpy array[n_full-1]
        height of stiffener web (base of T) within each section bottom to top
    t_web : numpy array[n_full-1]
        thickness of stiffener web (base of T) within each section bottom to top
    w_flange : numpy array[n_full-1]
        height of stiffener flange (top of T) within each section bottom to top
    t_flange : numpy array[n_full-1]
        thickness of stiffener flange (top of T) within each section bottom to top
    L_stiffener : numpy array[n_full-1]
=======
    z_section : numpy array[nFull-1, ], [m]
        z-coordinates of section centers of mass (length = nsection)
    h_web : numpy array[nFull-1, ], [m]
        height of stiffener web (base of T) within each section bottom to top
    t_web : numpy array[nFull-1, ], [m]
        thickness of stiffener web (base of T) within each section bottom to top
    w_flange : numpy array[nFull-1, ], [m]
        height of stiffener flange (top of T) within each section bottom to top
    t_flange : numpy array[nFull-1, ], [m]
        thickness of stiffener flange (top of T) within each section bottom to top
    L_stiffener : numpy array[nFull-1, ], [m]
>>>>>>> 918fd86c
        Axial distance from one ring stiffener to another within each section bottom to
        top
    draft_margin : float
        Ratio of draft to water depth
    wave_height_freeboard_ratio : float
        Ratio of maximum wave height (avg of top 1%) to freeboard
    
    """

    def initialize(self):
        self.options.declare('n_height')
        
    def setup(self):
        n_height = self.options['n_height']
        n_sect = n_height - 1
        n_full    = get_nfull(n_height)

        self.add_input('water_depth', 0.0, units='m')
        self.add_input('hsig_wave', 0.0, units='m')
        self.add_input('freeboard', 0.0, units='m')
        self.add_input('max_draft', 0.0, units='m')
        self.add_input('z_full_in', np.zeros(n_full), units='m')
        self.add_input('z_param_in', np.zeros(n_height), units='m')
        self.add_input('section_center_of_mass', np.zeros(n_full-1), units='m')
        self.add_input('stiffener_web_height', np.zeros(n_sect), units='m')
        self.add_input('stiffener_web_thickness', np.zeros(n_sect), units='m')
        self.add_input('stiffener_flange_width', np.zeros(n_sect), units='m')
        self.add_input('stiffener_flange_thickness', np.zeros(n_sect), units='m')
        self.add_input('stiffener_spacing', np.zeros(n_sect), units='m')

        self.add_output('z_full', np.zeros(n_full), units='m')
        self.add_output('z_param', np.zeros(n_height), units='m')
        self.add_output('draft', 0.0, units='m')
        self.add_output('z_section', np.zeros(n_full-1), units='m')
        self.add_output('h_web', np.zeros(n_full-1), units='m')
        self.add_output('t_web', np.zeros(n_full-1), units='m')
        self.add_output('w_flange', np.zeros(n_full-1), units='m')
        self.add_output('t_flange', np.zeros(n_full-1), units='m')
        self.add_output('L_stiffener', np.zeros(n_full-1), units='m')
        self.add_output('draft_margin', 0.0)
        self.add_output('wave_height_freeboard_ratio', 0.0)

        self.declare_partials('*', '*', method='fd', form='central', step=1e-6)

    def compute(self, inputs, outputs):
        # Unpack variables
        freeboard = inputs['freeboard']

        # With waterline at z=0, set the z-position of section nodes
        # Note sections and nodes start at bottom of column and move up
        draft     = inputs['z_param_in'][-1] - freeboard
        z_full    = inputs['z_full_in'] - draft 
        z_param   = inputs['z_param_in'] - draft 
        z_section = inputs['section_center_of_mass'] - draft 
        outputs['draft']     = draft
        outputs['z_full']    = z_full
        outputs['z_param']   = z_param
        outputs['z_section'] = z_section

        # Create constraint output that draft is less than water depth
        outputs['draft_margin'] = draft / inputs['max_draft']

        # Make sure freeboard is more than 20% of hsig_wave (DNV-OS-J101)
        outputs['wave_height_freeboard_ratio'] = inputs['hsig_wave'] / np.abs(freeboard)

        # Sectional stiffener properties
        outputs['t_web']        = sectionalInterp(z_section, z_param, inputs['stiffener_web_thickness'])
        outputs['t_flange']     = sectionalInterp(z_section, z_param, inputs['stiffener_flange_thickness'])
        outputs['h_web']        = sectionalInterp(z_section, z_param, inputs['stiffener_web_height'])
        outputs['w_flange']     = sectionalInterp(z_section, z_param, inputs['stiffener_flange_width'])
        outputs['L_stiffener']  = sectionalInterp(z_section, z_param, inputs['stiffener_spacing'])
        


class ColumnProperties(om.ExplicitComponent):
    """
    Compute column substructure elements in floating offshore wind turbines.
    
    Parameters
    ----------
<<<<<<< HEAD
    rho_water : float
        density of water
    z_full : numpy array[n_full]
        z-coordinates of section nodes (length = nsection+1)
    z_section : numpy array[n_full-1]
        z-coordinates of section centers of mass (length = nsection)
    d_full : numpy array[n_full]
        outer diameter at each section node bottom to top (length = nsection + 1)
    t_full : numpy array[n_full-1]
=======
    water_density : float, [kg/m**3]
        density of water
    z_full : numpy array[nFull, ], [m]
        z-coordinates of section nodes (length = nsection+1)
    z_section : numpy array[nFull-1, ], [m]
        z-coordinates of section centers of mass (length = nsection)
    d_full : numpy array[nFull, ], [m]
        outer diameter at each section node bottom to top (length = nsection + 1)
    t_full : numpy array[nFull-1, ], [m]
>>>>>>> 918fd86c
        shell wall thickness at each section node bottom to top (length = nsection + 1)
    buoyancy_tank_diameter : float, [m]
        Radius of heave plate at bottom of column
<<<<<<< HEAD
    shell_mass : numpy array[n_full-1]
        mass of column shell
    stiffener_mass : numpy array[n_full-1]
        mass of column stiffeners
    bulkhead_mass : numpy array[n_full]
=======
    shell_mass : numpy array[nFull-1], [kg]
        mass of column shell
    stiffener_mass : numpy array[nFull-1], [kg]
        mass of column stiffeners
    bulkhead_mass : numpy array[nFull], [kg]
>>>>>>> 918fd86c
        mass of column bulkheads
    buoyancy_tank_mass : float, [kg]
        mass of heave plate
<<<<<<< HEAD
    ballast_mass : numpy array[n_full-1]
=======
    ballast_mass : numpy array[nFull-1], [kg]
>>>>>>> 918fd86c
        mass of permanent ballast
    buoyancy_tank_cg : float, [m]
        z-coordinate of center of mass for buoyancy tank
    ballast_z_cg : float, [m]
        z-coordinate or permanent ballast center of gravity
    outfitting_factor : float
        Mass fraction added for outfitting
    shell_I_keel : numpy array[6], [kg*m**2]
        Moments of inertia of outer shell relative to keel point
    bulkhead_I_keel : numpy array[6], [kg*m**2]
        Moments of inertia of bulkheads relative to keel point
    stiffener_I_keel : numpy array[6], [kg*m**2]
        Moments of inertia of stiffeners relative to keel point
    buoyancy_tank_I_keel : numpy array[6], [kg*m**2]
        Moments of inertia of heave plate relative to keel point
    ballast_I_keel : numpy array[6], [kg*m**2]
        Moments of inertia of permanent ballast relative to keel point
    buoyancy_tank_displacement : float, [m**3]
        volume of water displaced by buoyancy tank
    shell_cost : float, [USD]
        mass of column shell
    stiffener_cost : float, [USD]
        mass of column stiffeners
    bulkhead_cost : float, [USD]
        mass of column bulkheads
    ballast_cost : float, [USD]
        cost of permanent ballast
    buoyancy_tank_cost : float, [USD]
        mass of heave plate
<<<<<<< HEAD
    unit_cost : float
=======
    material_cost_rate : float, [USD/kg]
>>>>>>> 918fd86c
        Raw material cost: steel $1.1/kg, aluminum $3.5/kg
    outfitting_cost_rate : float, [USD/kg]
        Cost per unit mass for outfitting column
    
    Returns
    -------
    z_center_of_mass : float, [m]
        z-position CofG of column
    z_center_of_buoyancy : float, [m]
        z-position CofB of column
    Awater : float, [m**2]
        Area of waterplace cross section
    Iwater : float, [m**4]
        Second moment of area of waterplace cross section
    I_column : numpy array[6], [kg*m**2]
        Moments of inertia of whole column relative to keel point
<<<<<<< HEAD
    displaced_volume : numpy array[n_full-1]
        Volume of water displaced by column by section
    hydrostatic_force : numpy array[n_full-1]
=======
    displaced_volume : numpy array[nFull-1, ], [m**3]
        Volume of water displaced by column by section
    hydrostatic_force : numpy array[nFull-1, ], [N]
>>>>>>> 918fd86c
        Net z-force on column sections
    column_structural_mass : float, [kg]
        mass of column structure
    column_outfitting_cost : float, [USD]
        cost of outfitting the column
    column_outfitting_mass : float, [kg]
        cost of outfitting the column
    column_added_mass : numpy array[6], [kg]
        hydrodynamic added mass matrix diagonal
<<<<<<< HEAD
    column_total_mass : numpy array[n_full-1]
=======
    column_total_mass : numpy array[nFull-1, ], [kg]
>>>>>>> 918fd86c
        total mass of column by section
    column_total_cost : float, [USD]
        total cost of column
    column_structural_cost : float, [USD]
        Cost of column without ballast or outfitting
    tapered_column_cost_rate : float, [USD/t]
        Cost rate of finished column
    
    """

    def initialize(self):
        self.options.declare('n_height')
        
    def setup(self):
        n_height = self.options['n_height']
        n_full    = get_nfull(n_height)

        # Variables local to the class and not OpenMDAO
        self.ibox = None
        
        self.add_input('rho_water', 0.0, units='kg/m**3')
        
        # Inputs from geometry
        self.add_input('z_full', np.zeros(n_full), units='m')
        self.add_input('z_section', np.zeros(n_full-1), units='m')
        
        # Design variables
        self.add_input('d_full', np.zeros(n_full), units='m')
        self.add_input('t_full', np.zeros(n_full-1), units='m')
        self.add_input('buoyancy_tank_diameter', 0.0, units='m')
        
        # Mass correction factors from simple rules here to real life
        self.add_input('shell_mass', np.zeros(n_full-1), units='kg')
        self.add_input('stiffener_mass', np.zeros(n_full-1), units='kg')
        self.add_input('bulkhead_mass', np.zeros(n_full), units='kg')
        self.add_input('buoyancy_tank_mass', 0.0, units='kg')
        self.add_input('ballast_mass', np.zeros(n_full-1), units='kg')
        
        self.add_input('buoyancy_tank_cg', 0.0, units='m')
        self.add_input('ballast_z_cg', 0.0, units='m')
        self.add_input('outfitting_factor', 0.0)
        
        # Moments of inertia
        self.add_input('shell_I_keel', np.zeros(6), units='kg*m**2')
        self.add_input('bulkhead_I_keel', np.zeros(6), units='kg*m**2')
        self.add_input('stiffener_I_keel', np.zeros(6), units='kg*m**2')
        self.add_input('buoyancy_tank_I_keel', np.zeros(6), units='kg*m**2')
        self.add_input('ballast_I_keel', np.zeros(6), units='kg*m**2')
        
        # For buoyancy
        self.add_input('buoyancy_tank_displacement', 0.0, units='m**3')
        
        # Costs and cost rates
        self.add_input('shell_cost', 0.0, units='USD')
        self.add_input('stiffener_cost', 0.0, units='USD')
        self.add_input('bulkhead_cost', 0.0, units='USD')
        self.add_input('ballast_cost', 0.0, units='USD')
        self.add_input('buoyancy_tank_cost', 0.0, units='USD')
        self.add_input('unit_cost', 0.0, units='USD/kg')
        self.add_input('outfitting_cost_rate', 0.0, units='USD/kg')

        self.add_output('z_center_of_mass', 0.0, units='m')
        self.add_output('z_center_of_buoyancy', 0.0, units='m')
        self.add_output('Awater', 0.0, units='m**2')
        self.add_output('Iwater', 0.0, units='m**4')
        self.add_output('I_column', np.zeros(6), units='kg*m**2')
        self.add_output('displaced_volume', np.zeros(n_full-1), units='m**3')
        self.add_output('hydrostatic_force', np.zeros(n_full-1), units='N')
        
        self.add_output('column_structural_mass', 0.0, units='kg')
        self.add_output('column_outfitting_cost', 0.0, units='USD')
        self.add_output('column_outfitting_mass', 0.0, units='kg')
        
        self.add_output('column_added_mass', np.zeros(6), units='kg')
        self.add_output('column_total_mass', np.zeros(n_full-1), units='kg')
        self.add_output('column_total_cost', 0.0, units='USD')
        self.add_output('column_structural_cost', 0.0, units='USD')
        self.add_output('tapered_column_cost_rate', 0.0, units='USD/t')

        self.declare_partials('*', '*', method='fd', form='central', step=1e-6)
        
    def compute(self, inputs, outputs):
        self.compute_column_mass_cg(inputs, outputs)
        self.balance_column(inputs, outputs)
        self.compute_cost(inputs, outputs)

    def compute_column_mass_cg(self, inputs, outputs):
        """Computes column mass from components: Shell, Stiffener rings, Bulkheads
        Also computes center of mass of the shell by weighted sum of the components' position
        
        INPUTS:
        ----------
        inputs   : dictionary of input parameters
        outputs : dictionary of output parameters
        
        OUTPUTS:
        ----------
        section_mass class variable set
        m_column   : column mass
        z_cg     : center of mass along z-axis for the column
        column_mass       in 'outputs' dictionary set
        shell_mass      in 'outputs' dictionary set
        stiffener_mass  in 'outputs' dictionary set
        bulkhead_mass   in 'outputs' dictionary set
        outfitting_mass in 'outputs' dictionary set
        """
        # Unpack variables
        out_frac     = inputs['outfitting_factor']
        z_nodes      = inputs['z_full']
        z_section    = inputs['z_section']
        z_box        = inputs['buoyancy_tank_cg']
        z_ballast    = inputs['ballast_z_cg']
        m_shell      = inputs['shell_mass']
        m_stiffener  = inputs['stiffener_mass']
        m_bulkhead   = inputs['bulkhead_mass']
        m_box        = inputs['buoyancy_tank_mass']
        m_ballast    = inputs['ballast_mass']
        I_shell      = inputs['shell_I_keel']
        I_stiffener  = inputs['stiffener_I_keel']
        I_bulkhead   = inputs['bulkhead_I_keel']
        I_box        = inputs['buoyancy_tank_I_keel']
        I_ballast    = inputs['ballast_I_keel']

        # Consistency check
        if out_frac < 1.0: out_frac += 1.0
        
        # Initialize summations
        m_column  = 0.0
        z_cg      = 0.0
        
        # Find mass of all of the sub-components of the column
        # Masses assumed to be focused at section centroids
        m_column += (m_shell + m_stiffener).sum()
        z_cg     += np.dot(m_shell+m_stiffener, z_section)

        # Masses assumed to be centered at nodes
        m_column += m_bulkhead.sum()
        z_cg     += np.dot(m_bulkhead, z_nodes)

        # Mass with variable location
        m_column += m_box
        z_cg     += m_box*z_box

        # Now calculate outfitting mass, evenly distributed so cg doesn't change
        m_outfit  = out_frac * m_column

        # Add in ballast
        m_total   = m_column + m_outfit + m_ballast.sum()
        z_cg      = ( (m_column+m_outfit)*z_cg + m_ballast.sum()*z_ballast ) / m_total

        # Find sections for ballast and buoyancy tank
        ibox  = 0
        try:
            ibox  = np.where(z_box >= z_nodes)[0][-1]
        except:
            print(z_box, z_ballast, z_nodes)
        self.ibox = ibox

        # Now do tally by section
        m_sections         = (m_shell + m_stiffener + m_bulkhead[:-1]) + m_ballast
        m_sections        += m_outfit / m_shell.size
        m_sections[-1]    += m_bulkhead[-1]
        m_sections[ibox]  += m_box

        # Add up moments of inertia at keel, make sure to scale mass appropriately
        I_total   = out_frac * (I_shell + I_stiffener + I_bulkhead + I_box) + I_ballast

        # Move moments of inertia from keel to cg
        I_total  -= m_total*((z_cg-z_nodes[0])**2.0) * np.r_[1.0, 1.0, np.zeros(4)]
        I_total   = np.maximum(I_total, 0.0)

        # Store outputs addressed so far
        outputs['column_total_mass']      = m_sections
        outputs['column_structural_mass'] = m_column + m_outfit
        outputs['column_outfitting_mass'] = m_outfit
        outputs['z_center_of_mass']       = z_cg
        outputs['I_column']               = I_total
        

        
    def balance_column(self, inputs, outputs):
        # Unpack variables
        R_od              = 0.5*inputs['d_full']
        R_plate           = 0.5*inputs['buoyancy_tank_diameter']
        z_nodes           = inputs['z_full']
        z_box             = inputs['buoyancy_tank_cg']
        V_box             = inputs['buoyancy_tank_displacement']
        rho_water         = inputs['rho_water']
        nsection          = R_od.size - 1

        # Compute volume of each section and mass of displaced water by section
        # Find the radius at the waterline so that we can compute the submerged volume as a sum of frustum sections
        if z_nodes[-1] > 0.0:
            r_waterline = np.interp(0.0, z_nodes, R_od)
            z_under     = np.r_[z_nodes[z_nodes < 0.0], 0.0]
            r_under     = np.r_[R_od[z_nodes < 0.0], r_waterline]
        else:
            r_waterline = R_od[-1]
            r_under     = R_od
            z_under     = z_nodes

        # Submerged volume (with zero-padding)
        V_under = frustum.frustumVol(r_under[:-1], r_under[1:], np.diff(z_under))
        add0    = np.maximum(0, nsection-V_under.size)
        outputs['displaced_volume'] = np.r_[V_under, np.zeros(add0)]
        outputs['displaced_volume'][self.ibox] += V_box

        # Compute Center of Buoyancy in z-coordinates (0=waterline)
        # First get z-coordinates of CG of all frustums
        z_cg_under  = frustum.frustumCG(r_under[:-1], r_under[1:], np.diff(z_under))
        z_cg_under += z_under[:-1]
        # Now take weighted average of these CG points with volume
        z_cb     = ( (V_box*z_box) + np.dot(V_under, z_cg_under)) / (outputs['displaced_volume'].sum() + eps)
        outputs['z_center_of_buoyancy'] = z_cb

        # Find total hydrostatic force by section- sign says in which direction force acts
        # Since we are working on z_under grid, need to redefine z_section, ibox, etc.
        z_undersec,_ = nodal2sectional(z_under)
        if z_box > 0.0 and V_box == 0.0:
            ibox = 0
        else:
            ibox = np.where(z_box >= z_under)[0][-1]
        F_hydro      = np.pi * np.diff(r_under**2.0) * np.maximum(0.0, -z_undersec) #cg_under))
        if F_hydro.size > 0:
            F_hydro[0] += np.pi * r_under[0]**2 * (-z_under[0])
            if z_nodes[-1] < 0.0:
                F_hydro[-1] -= np.pi * r_under[-1]**2 * (-z_under[-1])
            F_hydro[ibox] += V_box
            F_hydro    *= rho_water * gravity
        outputs['hydrostatic_force'] = np.r_[F_hydro, np.zeros(add0)]
        
        # 2nd moment of area for circular cross section
        # Note: Assuming Iwater here depends on "water displacement" cross-section
        # and not actual moment of inertia type of cross section (thin hoop)
        outputs['Iwater'] = 0.25 * np.pi * r_waterline**4.0
        outputs['Awater'] = np.pi * r_waterline**2.0

        # Calculate diagonal entries of added mass matrix
        # Prep for integrals too
        npts     = 100 * R_od.size
        zpts     = np.linspace(z_under[0], z_under[-1], npts)
        r_under  = np.interp(zpts, z_under, r_under)
        m_a      = np.zeros(6)
        m_a[:2]  = rho_water * outputs['displaced_volume'].sum() # A11 surge, A22 sway
        m_a[2]   = 0.5 * (8.0/3.0) * rho_water * np.maximum(R_plate, r_under.max())**3.0# A33 heave
        m_a[3:5] = np.pi * rho_water * np.trapz((zpts-z_cb)**2.0 * r_under**2.0, zpts)# A44 roll, A55 pitch
        m_a[5]   = 0.0 # A66 yaw
        outputs['column_added_mass'] = m_a

        
    def compute_cost(self, inputs, outputs):
        outputs['column_structural_cost']   = (inputs['shell_cost'] + inputs['stiffener_cost'] +
                                               inputs['bulkhead_cost'] + inputs['buoyancy_tank_cost'])
        outputs['column_outfitting_cost']   = inputs['outfitting_cost_rate'] * outputs['column_outfitting_mass']
        outputs['column_total_cost']        = outputs['column_structural_cost'] + outputs['column_outfitting_cost'] + inputs['ballast_cost']
        outputs['tapered_column_cost_rate'] = 1e3*outputs['column_total_cost']/outputs['column_total_mass'].sum()

        
class ColumnBuckling(om.ExplicitComponent):
    """
    Compute the applied axial and hoop stresses in a column and compare that to 
    limits established by the API standard. Some physcial geometry checks are also performed.
    
    Parameters
    ----------
    stack_mass_in : float, [kg]
        Weight above the cylinder column
<<<<<<< HEAD
    section_mass : numpy array[n_full-1]
        total mass of column by section
    pressure : numpy array[n_full]
        Dynamic (and static)? pressure
    d_full : numpy array[n_full]
        cylinder diameter at corresponding locations
    t_full : numpy array[n_full-1]
        shell thickness at corresponding locations
    z_full : numpy array[n_full]
        z-coordinates of section nodes (length = nsection+1)
    h_web : numpy array[n_full-1]
        height of stiffener web (base of T) within each section bottom to top
    t_web : numpy array[n_full-1]
        thickness of stiffener web (base of T) within each section bottom to top
    w_flange : numpy array[n_full-1]
        height of stiffener flange (top of T) within each section bottom to top
    t_flange : numpy array[n_full-1]
        thickness of stiffener flange (top of T) within each section bottom to top
    L_stiffener : numpy array[n_full-1]
=======
    section_mass : numpy array[nFull-1, ], [kg]
        total mass of column by section
    pressure : numpy array[nFull], [N/m**2]
        Dynamic (and static)? pressure
    d_full : numpy array[nFull], [m]
        cylinder diameter at corresponding locations
    t_full : numpy array[nFull-1], [m]
        shell thickness at corresponding locations
    z_full : numpy array[nFull], [m]
        z-coordinates of section nodes (length = nsection+1)
    h_web : numpy array[nFull-1, ], [m]
        height of stiffener web (base of T) within each section bottom to top
    t_web : numpy array[nFull-1, ], [m]
        thickness of stiffener web (base of T) within each section bottom to top
    w_flange : numpy array[nFull-1, ], [m]
        height of stiffener flange (top of T) within each section bottom to top
    t_flange : numpy array[nFull-1, ], [m]
        thickness of stiffener flange (top of T) within each section bottom to top
    L_stiffener : numpy array[nFull-1, ], [m]
>>>>>>> 918fd86c
        Axial distance from one ring stiffener to another within each section bottom to
        top
    E : float, [Pa]
        Modulus of elasticity (Youngs) of material
    nu : float
        poissons ratio of column material
    yield_stress : float, [Pa]
        yield stress of material
    loading : string
        Loading type in API checks [hydro/radial]
    
    Returns
    -------
<<<<<<< HEAD
    flange_compactness : numpy array[n_full-1]
        check for flange compactness
    web_compactness : numpy array[n_full-1]
        check for web compactness
    axial_local_api : numpy array[n_full-1]
        unity check for axial load with API safety factors - local buckling
    axial_general_api : numpy array[n_full-1]
        unity check for axial load with API safety factors- genenral instability
    external_local_api : numpy array[n_full-1]
        unity check for external pressure with API safety factors- local buckling
    external_general_api : numpy array[n_full-1]
        unity check for external pressure with API safety factors- general instability
    axial_local_utilization : numpy array[n_full-1]
        utilization check for axial load - local buckling
    axial_general_utilization : numpy array[n_full-1]
        utilization check for axial load - genenral instability
    external_local_utilization : numpy array[n_full-1]
        utilization check for external pressure - local buckling
    external_general_utilization : numpy array[n_full-1]
=======
    flange_compactness : numpy array[nFull-1, ]
        check for flange compactness
    web_compactness : numpy array[nFull-1, ]
        check for web compactness
    axial_local_api : numpy array[nFull-1, ]
        unity check for axial load with API safety factors - local buckling
    axial_general_api : numpy array[nFull-1, ]
        unity check for axial load with API safety factors- genenral instability
    external_local_api : numpy array[nFull-1, ]
        unity check for external pressure with API safety factors- local buckling
    external_general_api : numpy array[nFull-1, ]
        unity check for external pressure with API safety factors- general instability
    axial_local_utilization : numpy array[nFull-1, ]
        utilization check for axial load - local buckling
    axial_general_utilization : numpy array[nFull-1, ]
        utilization check for axial load - genenral instability
    external_local_utilization : numpy array[nFull-1, ]
        utilization check for external pressure - local buckling
    external_general_utilization : numpy array[nFull-1, ]
>>>>>>> 918fd86c
        utilization check for external pressure - general instability
    
    """

    def initialize(self):
        self.options.declare('n_height')
        self.options.declare('analysis_options')
        
    def setup(self):
        n_height = self.options['n_height']
        n_full    = get_nfull(n_height)

        self.add_input('stack_mass_in', eps, units='kg')
        self.add_input('section_mass', np.zeros(n_full-1), units='kg')
        self.add_input('pressure', np.zeros(n_full), units='N/m**2')
        self.add_input('d_full', np.zeros(n_full), units='m')
        self.add_input('t_full', np.zeros(n_full-1), units='m')
        self.add_input('z_full', np.zeros(n_full), units='m')
        self.add_input('h_web', np.zeros(n_full-1), units='m')
        self.add_input('t_web', np.zeros(n_full-1), units='m')
        self.add_input('w_flange', np.zeros(n_full-1), units='m')
        self.add_input('t_flange', np.zeros(n_full-1), units='m')
        self.add_input('L_stiffener', np.zeros(n_full-1), units='m')
        self.add_input('E', 0.0, units='Pa')
        self.add_input('nu', 0.0)
        self.add_input('yield_stress', 0.0, units='Pa')
        self.add_discrete_input('loading', 'hydro')

        self.add_output('flange_compactness', np.zeros(n_full-1))
        self.add_output('web_compactness', np.zeros(n_full-1))
        self.add_output('axial_local_api', np.zeros(n_full-1))
        self.add_output('axial_general_api', np.zeros(n_full-1))
        self.add_output('external_local_api', np.zeros(n_full-1))
        self.add_output('external_general_api', np.zeros(n_full-1))
        self.add_output('axial_local_utilization', np.zeros(n_full-1))
        self.add_output('axial_general_utilization', np.zeros(n_full-1))
        self.add_output('external_local_utilization', np.zeros(n_full-1))
        self.add_output('external_general_utilization', np.zeros(n_full-1))
        
        # Derivatives
        self.declare_partials('*', '*', method='fd', form='central', step=1e-6)

        
    def compute_applied_axial(self, inputs):
        """Compute axial stress for column from z-axis loading

        INPUTS:
        ----------
        inputs       : dictionary of input parameters
        section_mass : float (scalar/vector),  mass of each column section as axial loading increases with column depth

        OUTPUTS:
        -------
        stress   : float (scalar/vector),  axial stress
        """
        # Unpack variables
        R_od,_         = nodal2sectional(inputs['d_full'])
        R_od          *= 0.5
        t_wall         = inputs['t_full']
        section_mass   = inputs['section_mass']
        m_stack        = inputs['stack_mass_in']
        
        # Middle radius
        R_m = R_od - 0.5*t_wall
        # Add in weight of sections above it
        axial_load = m_stack + np.r_[0.0, np.cumsum(section_mass[:-1])]
        # Divide by shell cross sectional area to get stress
        return (gravity * axial_load / (2.0 * np.pi * R_m * t_wall))

    
    def compute(self, inputs, outputs, discrete_inputs, discrete_outputs):
        # Unpack variables
        R_od,_       = nodal2sectional( inputs['d_full'] )
        R_od        *= 0.5
        h_section    = np.diff( inputs['z_full'] )
        t_wall       = inputs['t_full']
        
        t_web        = inputs['t_web']
        t_flange     = inputs['t_flange']
        h_web        = inputs['h_web']
        w_flange     = inputs['w_flange']
        L_stiffener  = inputs['L_stiffener']

        gamma_f      = self.options['analysis_options']['gamma_f']
        gamma_b      = self.options['analysis_options']['gamma_b']
        
        E            = inputs['E'] # Young's modulus
        nu           = inputs['nu'] # Poisson ratio
        sigma_y      = inputs['yield_stress']
        loading      = discrete_inputs['loading']
        nodalP,_     = nodal2sectional( inputs['pressure'] )
        pressure     = 1e-12 if loading in ['ax','axial','testing','test'] else nodalP+1e-12

        # Apply quick "compactness" check on stiffener geometry
        # Constraint is that these must be >= 1
        flange_compactness = 0.375 * (t_flange / (0.5*w_flange)) * np.sqrt(E / sigma_y)
        web_compactness    = 1.0   * (t_web    / h_web         ) * np.sqrt(E / sigma_y)

        # Compute applied axial stress simply, like API guidelines (as opposed to running frame3dd)
        sigma_ax = self.compute_applied_axial(inputs)
        (axial_local_api, axial_general_api, external_local_api, external_general_api,
         axial_local_raw, axial_general_raw, external_local_raw, external_general_raw) = shellBuckling_withStiffeners(
             pressure, sigma_ax, R_od, t_wall, h_section,
             h_web, t_web, w_flange, t_flange,
             L_stiffener, E, nu, sigma_y, loading)
        
        outputs['flange_compactness']     = flange_compactness
        outputs['web_compactness']        = web_compactness
        
        outputs['axial_local_api']      = axial_local_api
        outputs['axial_general_api']    = axial_general_api
        outputs['external_local_api']   = external_local_api
        outputs['external_general_api'] = external_general_api

        outputs['axial_local_utilization']      = axial_local_raw * gamma_f*gamma_b
        outputs['axial_general_utilization']    = axial_general_raw * gamma_f*gamma_b
        outputs['external_local_utilization']   = external_local_raw * gamma_f*gamma_b
        outputs['external_general_utilization'] = external_general_raw * gamma_f*gamma_b

class TempRho(om.ExplicitComponent):
    
    def initialize(self):
        self.options.declare('n_height')
        
    def setup(self):
        n_height  = self.options['n_height']
        n_full    = get_nfull(n_height)
        self.add_input('rho', 0.0, units='kg/m**3')
        self.add_input('unit_cost', 0.0, units='USD/kg')
        self.add_output('rho_vec', np.zeros(n_full-1), units='kg/m**3')
        self.add_output('unit_cost_vec', np.zeros(n_full-1), units='USD/kg')
        
    def compute(self, inputs, outputs):
        npts    = get_nfull(self.options['n_height']) - 1
        outputs['rho_vec'] = inputs['rho']*np.ones(npts)
        outputs['unit_cost_vec'] = inputs['unit_cost']*np.ones(npts)


class Column(om.Group):

    def initialize(self):
        self.options.declare('n_height')
        self.options.declare('analysis_options')
        self.options.declare('topLevelFlag', default=False)
        
    def setup(self):
        n_height  = self.options['n_height']
        n_sect    = n_height - 1
        n_full    = get_nfull(n_height)
        topLevelFlag = self.options['topLevelFlag']

        ivc = om.IndepVarComp()
        ivc.add_output('section_height', np.zeros(n_sect), units='m')
        ivc.add_output('outer_diameter', np.zeros(n_height), units='m')
        ivc.add_output('wall_thickness', np.zeros(n_sect), units='m')
        ivc.add_output('stiffener_web_height', np.zeros(n_sect), units='m')
        ivc.add_output('stiffener_web_thickness', np.zeros(n_sect), units='m')
        ivc.add_output('stiffener_flange_width', np.zeros(n_sect), units='m')
        ivc.add_output('stiffener_flange_thickness', np.zeros(n_sect), units='m')
        ivc.add_output('stiffener_spacing', np.zeros(n_sect), units='m')
        ivc.add_output('bulkhead_thickness', np.zeros(n_height), units='m')
        ivc.add_output('permanent_ballast_height', 0.0, units='m')
        ivc.add_output('buoyancy_tank_diameter', 0.0, units='m')
        ivc.add_output('buoyancy_tank_height', 0.0, units='m')
        ivc.add_output('buoyancy_tank_location', 0.0, units='m')
        ivc.add_output('foundation_height', 0.0, units='m')
        self.add_subsystem('ivc', ivc, promotes=['*'])

        if topLevelFlag:
            sharedIndeps = om.IndepVarComp()
            sharedIndeps.add_output('freeboard', 0.0, units='m')
            sharedIndeps.add_output('permanent_ballast_density', 0.0, units='kg/m**3')
            sharedIndeps.add_output('rho', 0.0, units='kg/m**3')
            sharedIndeps.add_output('rho_air', 0.0, units='kg/m**3')
            sharedIndeps.add_output('mu_air', 0.0, units='kg/m/s')
            sharedIndeps.add_output('rho_water', 0.0, units='kg/m**3')
            sharedIndeps.add_output('mu_water', 0.0, units='kg/m/s')
            sharedIndeps.add_output('water_depth', 0.0, units='m')
            sharedIndeps.add_output('beta_wave', 0.0, units='deg')
            sharedIndeps.add_output('beta_wind', 0.0, units='deg')
            sharedIndeps.add_output('wave_z0', 0.0, units='m')
            sharedIndeps.add_output('wind_z0', 0.0, units='m')
            sharedIndeps.add_output('hsig_wave', 0.0, units='m')
            sharedIndeps.add_output('Tsig_wave', 10.0, units='s')
            sharedIndeps.add_output('wind_reference_height', 0.0, units='m')
            sharedIndeps.add_output('wind_reference_speed', 0.0, units='m/s')
            sharedIndeps.add_output('outfitting_factor', 0.0)
            sharedIndeps.add_output('ballast_cost_rate', 0.0, units='USD/kg')
            sharedIndeps.add_output('unit_cost', 0.0, units='USD/kg')
            sharedIndeps.add_output('labor_cost_rate', 0.0, units='USD/min')
            sharedIndeps.add_output('painting_cost_rate', 0.0, units='USD/m**2')
            sharedIndeps.add_output('outfitting_cost_rate', 0.0, units='USD/kg')
            sharedIndeps.add_discrete_output('loading', 'hydrostatic')
            sharedIndeps.add_output('max_taper_ratio', 0.0)
            sharedIndeps.add_output('min_diameter_thickness_ratio', 0.0)
            sharedIndeps.add_output('shearExp', 0.0)
            sharedIndeps.add_output('cd_usr', -1.0)
            sharedIndeps.add_output('cm', 0.0)
            sharedIndeps.add_output('Uc', 0.0, units='m/s')
            sharedIndeps.add_output('yaw', 0.0, units='deg')
            sharedIndeps.add_output('E', 0.0, units='N/m**2')
            sharedIndeps.add_output('nu', 0.0)
            sharedIndeps.add_output('yield_stress', 0.0, units='N/m**2')
            sharedIndeps.add_output('gamma_f', 0.0)
            sharedIndeps.add_output('gamma_b', 0.0)
            sharedIndeps.add_output('max_draft', 0.0, units='m')
            self.add_subsystem('sharedIndeps', sharedIndeps, promotes=['*'])
            
        self.add_subsystem('trho', TempRho(n_height=n_height), promotes=['*'])
        
        self.add_subsystem('cyl_geom', CylinderDiscretization(nPoints=n_height), promotes=['section_height','diameter','wall_thickness',
                                                                                           'foundation_height','d_full','t_full'])
        
        self.add_subsystem('gc', GeometricConstraints(nPoints=n_height, diamFlag=True), promotes=['max_taper','min_d_to_t','manufacturability','weldability'])

        self.add_subsystem('cyl_mass', CylinderMass(nPoints=n_full), promotes=['d_full','t_full',#'rho','unit_cost'
                                                                               'labor_cost_rate','painting_cost_rate',
                                                                               'section_center_of_mass'])

        self.connect('rho_vec','cyl_mass.rho')
        self.connect('unit_cost_vec','cyl_mass.material_cost_rate')

        self.add_subsystem('col_geom', ColumnGeometry(n_height=n_height), promotes=['*'])

        self.add_subsystem('bulk', BulkheadProperties(n_height=n_height), promotes=['*'])

        self.add_subsystem('stiff', StiffenerProperties(n_height=n_height), promotes=['*'])

        self.add_subsystem('plate', BuoyancyTankProperties(n_height=n_height), promotes=['*'])

        self.add_subsystem('ball', BallastProperties(n_height=n_height), promotes=['*'])

        self.add_subsystem('col', ColumnProperties(n_height=n_height), promotes=['*'])

        self.add_subsystem('wind', PowerWind(nPoints=n_full), promotes=['Uref','zref','shearExp','z0'])
        self.add_subsystem('wave', LinearWaves(nPoints=n_full), promotes=['Uc','hsig_wave','Tsig_wave','rho_water'])
        self.add_subsystem('windLoads', CylinderWindDrag(nPoints=n_full), promotes=['cd_usr','beta_wind','rho_air','mu_air'])
        self.add_subsystem('waveLoads', CylinderWaveDrag(nPoints=n_full), promotes=['cm','cd_usr','beta_wave','rho_water','mu_water'])
        self.add_subsystem('distLoads', AeroHydroLoads(nPoints=n_full), promotes=['Px','Py','Pz','qdyn','yaw'])

        self.add_subsystem('buck', ColumnBuckling(n_height=n_height,
                                                  analysis_options=self.options['analysis_options']), promotes=['*'])

        self.connect('outer_diameter', ['diameter', 'gc.d'])
        self.connect('wall_thickness', 'gc.t')
        self.connect('cyl_geom.z_param', 'z_param_in')
        self.connect('cyl_geom.z_full', ['cyl_mass.z_full','z_full_in'])
        
        #self.connect('cyl_mass.section_center_of_mass', 'col_geom.section_center_of_mass')
        
        self.connect('cyl_mass.mass', 'shell_mass')
        self.connect('cyl_mass.cost', 'shell_cost')
        self.connect('cyl_mass.I_base', 'shell_I_keel')
        
        self.connect('column_total_mass', 'section_mass')

        if topLevelFlag:
            self.connect('water_depth','wave.z_floor')
            self.connect('wave_z0', 'wave.z_surface')
            self.connect('wind_reference_height', 'zref')
            self.connect('wind_reference_speed', 'Uref')
            self.connect('wind_z0', 'z0')
        self.connect('z_full', ['wind.z', 'wave.z', 'windLoads.z','waveLoads.z','distLoads.z'])
        self.connect('d_full', ['windLoads.d','waveLoads.d'])

        self.connect('wind.U', 'windLoads.U')

        self.connect('wave.U', 'waveLoads.U')
        self.connect('wave.A', 'waveLoads.A')
        self.connect('wave.p', 'waveLoads.p')
        
        # connections to distLoads1
        self.connect('windLoads.windLoads_Px', 'distLoads.windLoads_Px')
        self.connect('windLoads.windLoads_Py', 'distLoads.windLoads_Py')
        self.connect('windLoads.windLoads_Pz', 'distLoads.windLoads_Pz')
        self.connect('windLoads.windLoads_qdyn', 'distLoads.windLoads_qdyn')
        self.connect('windLoads.windLoads_beta', 'distLoads.windLoads_beta')
        self.connect('windLoads.windLoads_z', 'distLoads.windLoads_z')
        self.connect('windLoads.windLoads_d', 'distLoads.windLoads_d')
        
        self.connect('waveLoads.waveLoads_Px', 'distLoads.waveLoads_Px')
        self.connect('waveLoads.waveLoads_Py', 'distLoads.waveLoads_Py')
        self.connect('waveLoads.waveLoads_Pz', 'distLoads.waveLoads_Pz')
        self.connect('waveLoads.waveLoads_pt', 'distLoads.waveLoads_qdyn')
        self.connect('waveLoads.waveLoads_beta', 'distLoads.waveLoads_beta')
        self.connect('waveLoads.waveLoads_z', 'distLoads.waveLoads_z')
        self.connect('waveLoads.waveLoads_d', 'distLoads.waveLoads_d')

        self.connect('qdyn', 'pressure')<|MERGE_RESOLUTION|>--- conflicted
+++ resolved
@@ -34,43 +34,22 @@
     
     Parameters
     ----------
-<<<<<<< HEAD
-    z_full : numpy array[n_full]
+    z_full : numpy array[n_full], [m]
         z-coordinates of section nodes
-    z_param : numpy array[n_height]
+    z_param : numpy array[n_height], [m]
         z-coordinates of section nodes
-    d_full : numpy array[n_full]
+    d_full : numpy array[n_full], [m]
         cylinder diameter at corresponding locations
-    t_full : numpy array[n_full-1]
-=======
-    z_full : numpy array[nFull], [m]
-        z-coordinates of section nodes (length = nsection+1)
-    z_param : numpy array[nSection+1, ], [m]
-        z-coordinates of section nodes (length = nsection+1)
-    d_full : numpy array[nFull], [m]
-        cylinder diameter at corresponding locations
-    t_full : numpy array[nFull-1], [m]
->>>>>>> 918fd86c
+    t_full : numpy array[n_full-1], [m]
         shell thickness at corresponding locations
     rho : float, [kg/m**3]
         material density
-<<<<<<< HEAD
-    bulkhead_thickness : numpy array[n_height]
+    bulkhead_thickness : numpy array[n_height], [m]
         Nodal locations of bulkhead thickness, zero meaning no bulkhead, bottom to top
         (length = nsection + 1)
-    shell_mass : numpy array[n_full-1]
+    shell_mass : numpy array[n_full-1], [kg]
         mass of column shell
-    unit_cost : float
-=======
-    bulkhead_thickness : numpy array[nSection+1], [m]
-        Nodal locations of bulkhead thickness, zero meaning no bulkhead, bottom to top
-        (length = nsection + 1)
-    bulkhead_mass_factor : float
-        Bulkhead mass correction factor
-    shell_mass : numpy array[nFull-1], [kg]
-        mass of column shell
-    material_cost_rate : float, [USD/kg]
->>>>>>> 918fd86c
+    unit_cost : float, [USD/kg]
         Raw material cost rate: steel $1.1/kg, aluminum $3.5/kg
     labor_cost_rate : float, [USD/min]
         Labor cost rate
@@ -79,11 +58,7 @@
     
     Returns
     -------
-<<<<<<< HEAD
-    bulkhead_mass : numpy array[n_full]
-=======
-    bulkhead_mass : numpy array[nFull], [kg]
->>>>>>> 918fd86c
+    bulkhead_mass : numpy array[n_full], [kg]
         mass of column bulkheads
     bulkhead_cost : float, [USD]
         cost of column bulkheads
@@ -198,27 +173,15 @@
     
     Parameters
     ----------
-<<<<<<< HEAD
-    d_full : numpy array[n_full]
+    d_full : numpy array[n_full], [m]
         cylinder diameter at corresponding locations
-    z_full : numpy array[n_full]
-=======
-    d_full : numpy array[nFull], [m]
-        cylinder diameter at corresponding locations
-    z_full : numpy array[nFull], [m]
->>>>>>> 918fd86c
+    z_full : numpy array[n_full], [m]
         z-coordinates of section nodes
     rho : float, [kg/m**3]
         material density
-<<<<<<< HEAD
-    shell_mass : numpy array[n_full-1]
+    shell_mass : numpy array[n_full-1], [kg]
         mass of column shell
-    unit_cost : float
-=======
-    shell_mass : numpy array[nFull-1], [kg]
-        mass of column shell
-    material_cost_rate : float, [USD/kg]
->>>>>>> 918fd86c
+    unit_cost : float, [USD/kg]
         Raw material cost: steel $1.1/kg, aluminum $3.5/kg
     labor_cost_rate : float, [USD/min]
         Labor cost
@@ -387,67 +350,37 @@
     
     Parameters
     ----------
-<<<<<<< HEAD
-    d_full : numpy array[n_full]
+    d_full : numpy array[n_full], [m]
         cylinder diameter at corresponding locations
-    t_full : numpy array[n_full-1]
+    t_full : numpy array[n_full-1], [m]
         shell thickness at corresponding locations
-    z_full : numpy array[n_full]
-=======
-    d_full : numpy array[nFull], [m]
-        cylinder diameter at corresponding locations
-    t_full : numpy array[nFull-1], [m]
-        shell thickness at corresponding locations
-    z_full : numpy array[nFull], [m]
->>>>>>> 918fd86c
+    z_full : numpy array[n_full], [m]
         z-coordinates of section nodes
     rho : float, [kg/m**3]
         material density
-<<<<<<< HEAD
-    shell_mass : numpy array[n_full-1]
+    shell_mass : numpy array[n_full-1], [kg]
         mass of column shell
-    unit_cost : float
-=======
-    shell_mass : numpy array[nFull-1], [kg]
-        mass of column shell
-    material_cost_rate : float, [USD/kg]
->>>>>>> 918fd86c
+    unit_cost : float, [USD/kg]
         Raw material cost: steel $1.1/kg, aluminum $3.5/kg
     labor_cost_rate : float, [USD/min]
         Labor cost
     painting_cost_rate : float, [USD/m/m]
         Painting / surface finishing cost rate
-<<<<<<< HEAD
-    h_web : numpy array[n_full-1]
+    h_web : numpy array[n_full-1], [m]
         height of stiffener web (base of T) within each section bottom to top
-    t_web : numpy array[n_full-1]
+    t_web : numpy array[n_full-1], [m]
         thickness of stiffener web (base of T) within each section bottom to top
-    w_flange : numpy array[n_full-1]
+    w_flange : numpy array[n_full-1], [m]
         height of stiffener flange (top of T) within each section bottom to top
-    t_flange : numpy array[n_full-1]
+    t_flange : numpy array[n_full-1], [m]
         thickness of stiffener flange (top of T) within each section bottom to top
-    L_stiffener : numpy array[n_full-1]
-=======
-    h_web : numpy array[nFull-1, ], [m]
-        height of stiffener web (base of T) within each section bottom to top
-    t_web : numpy array[nFull-1, ], [m]
-        thickness of stiffener web (base of T) within each section bottom to top
-    w_flange : numpy array[nFull-1, ], [m]
-        height of stiffener flange (top of T) within each section bottom to top
-    t_flange : numpy array[nFull-1, ], [m]
-        thickness of stiffener flange (top of T) within each section bottom to top
-    L_stiffener : numpy array[nFull-1, ], [m]
->>>>>>> 918fd86c
+    L_stiffener : numpy array[n_full-1], [m]
         Axial distance from one ring stiffener to another within each section bottom to
         top
     
     Returns
     -------
-<<<<<<< HEAD
-    stiffener_mass : numpy array[n_full-1]
-=======
-    stiffener_mass : numpy array[nFull-1], [kg]
->>>>>>> 918fd86c
+    stiffener_mass : numpy array[n_full-1], [kg]
         mass of column stiffeners
     stiffener_cost : float, [USD]
         cost of column stiffeners
@@ -619,23 +552,13 @@
     
     Parameters
     ----------
-<<<<<<< HEAD
-    rho_water : float
+    rho_water : float, [kg/m**3]
         density of water
-    d_full : numpy array[n_full]
+    d_full : numpy array[n_full], [m]
         cylinder diameter at corresponding locations
-    t_full : numpy array[n_full-1]
+    t_full : numpy array[n_full-1], [m]
         shell thickness at corresponding locations
-    z_full : numpy array[n_full]
-=======
-    water_density : float, [kg/m**3]
-        density of water
-    d_full : numpy array[nFull], [m]
-        cylinder diameter at corresponding locations
-    t_full : numpy array[nFull-1], [m]
-        shell thickness at corresponding locations
-    z_full : numpy array[nFull], [m]
->>>>>>> 918fd86c
+    z_full : numpy array[n_full], [m]
         z-coordinates of section nodes
     permanent_ballast_density : float, [kg/m**3]
         density of permanent ballast
@@ -648,25 +571,15 @@
     -------
     ballast_cost : float, [USD]
         cost of permanent ballast
-<<<<<<< HEAD
-    ballast_mass : numpy array[n_full-1]
-=======
-    ballast_mass : numpy array[nFull-1], [kg]
->>>>>>> 918fd86c
+    ballast_mass : numpy array[n_full-1], [kg]
         mass of permanent ballast
     ballast_z_cg : float, [m]
         z-coordinate or permanent ballast center of gravity
     ballast_I_keel : numpy array[6], [kg*m**2]
         Moments of inertia of permanent ballast relative to keel point
-<<<<<<< HEAD
-    variable_ballast_interp_zpts : numpy array[n_full]
+    variable_ballast_interp_zpts : numpy array[n_full], [m]
         z-points of potential ballast mass
-    variable_ballast_interp_radius : numpy array[n_full]
-=======
-    variable_ballast_interp_zpts : numpy array[nFull, ], [m]
-        z-points of potential ballast mass
-    variable_ballast_interp_radius : numpy array[nFull, ], [m]
->>>>>>> 918fd86c
+    variable_ballast_interp_radius : numpy array[n_full], [m]
         inner radius of column at potential ballast mass
     
     """
@@ -760,99 +673,53 @@
     ----------
     water_depth : float, [m]
         water depth
-<<<<<<< HEAD
-    hsig_wave : float
-=======
-    Hs : float, [m]
->>>>>>> 918fd86c
+    hsig_wave : float, [m]
         significant wave height
     freeboard : float, [m]
         Length of column above water line
     max_draft : float, [m]
         Maxmimum length of column below water line
-<<<<<<< HEAD
-    z_full_in : numpy array[n_full]
+    z_full_in : numpy array[n_full], [m]
         z-coordinates of section nodes (length = nsection+1)
-    z_param_in : numpy array[n_height]
+    z_param_in : numpy array[n_height], [m]
         z-coordinates of section nodes (length = nsection+1)
-    section_center_of_mass : numpy array[n_full-1]
+    section_center_of_mass : numpy array[n_full-1], [m]
         z position of center of mass of each can in the cylinder
-    stiffener_web_height : numpy array[n_sect]
+    stiffener_web_height : numpy array[n_sect], [m]
         height of stiffener web (base of T) within each section bottom to top
         (length = nsection)
-    stiffener_web_thickness : numpy array[n_sect]
+    stiffener_web_thickness : numpy array[n_sect], [m]
         thickness of stiffener web (base of T) within each section bottom to top
         (length = nsection)
-    stiffener_flange_width : numpy array[n_sect]
+    stiffener_flange_width : numpy array[n_sect], [m]
         height of stiffener flange (top of T) within each section bottom to top
         (length = nsection)
-    stiffener_flange_thickness : numpy array[n_sect]
+    stiffener_flange_thickness : numpy array[n_sect], [m]
         thickness of stiffener flange (top of T) within each section bottom to top
         (length = nsection)
-    stiffener_spacing : numpy array[n_sect]
-=======
-    z_full_in : numpy array[nFull, ], [m]
-        z-coordinates of section nodes (length = nsection+1)
-    z_param_in : numpy array[nSection+1, ], [m]
-        z-coordinates of section nodes (length = nsection+1)
-    section_center_of_mass : numpy array[nFull-1], [m]
-        z position of center of mass of each can in the cylinder
-    stiffener_web_height : numpy array[nSection, ], [m]
-        height of stiffener web (base of T) within each section bottom to top
-        (length = nsection)
-    stiffener_web_thickness : numpy array[nSection, ], [m]
-        thickness of stiffener web (base of T) within each section bottom to top
-        (length = nsection)
-    stiffener_flange_width : numpy array[nSection, ], [m]
-        height of stiffener flange (top of T) within each section bottom to top
-        (length = nsection)
-    stiffener_flange_thickness : numpy array[nSection, ], [m]
-        thickness of stiffener flange (top of T) within each section bottom to top
-        (length = nsection)
-    stiffener_spacing : numpy array[nSection, ], [m]
->>>>>>> 918fd86c
+    stiffener_spacing : numpy array[n_sect], [m]
         Axial distance from one ring stiffener to another within each section bottom to
         top (length = nsection)
     
     Returns
     -------
-<<<<<<< HEAD
-    z_full : numpy array[n_full]
+    z_full : numpy array[n_full], [m]
         z-coordinates of section nodes (length = nsection+1)
-    z_param : numpy array[n_height]
-=======
-    z_full : numpy array[nFull, ], [m]
-        z-coordinates of section nodes (length = nsection+1)
-    z_param : numpy array[nSection+1, ], [m]
->>>>>>> 918fd86c
+    z_param : numpy array[n_height], [m]
         z-coordinates of section nodes (length = nsection+1)
     draft : float, [m]
         Column draft (length of body under water)
-<<<<<<< HEAD
-    z_section : numpy array[n_full-1]
+    z_section : numpy array[n_full-1], [m]
         z-coordinates of section centers of mass (length = nsection)
-    h_web : numpy array[n_full-1]
+    h_web : numpy array[n_full-1], [m]
         height of stiffener web (base of T) within each section bottom to top
-    t_web : numpy array[n_full-1]
+    t_web : numpy array[n_full-1], [m]
         thickness of stiffener web (base of T) within each section bottom to top
-    w_flange : numpy array[n_full-1]
+    w_flange : numpy array[n_full-1], [m]
         height of stiffener flange (top of T) within each section bottom to top
-    t_flange : numpy array[n_full-1]
+    t_flange : numpy array[n_full-1], [m]
         thickness of stiffener flange (top of T) within each section bottom to top
-    L_stiffener : numpy array[n_full-1]
-=======
-    z_section : numpy array[nFull-1, ], [m]
-        z-coordinates of section centers of mass (length = nsection)
-    h_web : numpy array[nFull-1, ], [m]
-        height of stiffener web (base of T) within each section bottom to top
-    t_web : numpy array[nFull-1, ], [m]
-        thickness of stiffener web (base of T) within each section bottom to top
-    w_flange : numpy array[nFull-1, ], [m]
-        height of stiffener flange (top of T) within each section bottom to top
-    t_flange : numpy array[nFull-1, ], [m]
-        thickness of stiffener flange (top of T) within each section bottom to top
-    L_stiffener : numpy array[nFull-1, ], [m]
->>>>>>> 918fd86c
+    L_stiffener : numpy array[n_full-1], [m]
         Axial distance from one ring stiffener to another within each section bottom to
         top
     draft_margin : float
@@ -933,51 +800,27 @@
     
     Parameters
     ----------
-<<<<<<< HEAD
-    rho_water : float
+    rho_water : float, [kg/m**3]
         density of water
-    z_full : numpy array[n_full]
+    z_full : numpy array[n_full], [m]
         z-coordinates of section nodes (length = nsection+1)
-    z_section : numpy array[n_full-1]
+    z_section : numpy array[n_full-1], [m]
         z-coordinates of section centers of mass (length = nsection)
-    d_full : numpy array[n_full]
+    d_full : numpy array[n_full], [m]
         outer diameter at each section node bottom to top (length = nsection + 1)
-    t_full : numpy array[n_full-1]
-=======
-    water_density : float, [kg/m**3]
-        density of water
-    z_full : numpy array[nFull, ], [m]
-        z-coordinates of section nodes (length = nsection+1)
-    z_section : numpy array[nFull-1, ], [m]
-        z-coordinates of section centers of mass (length = nsection)
-    d_full : numpy array[nFull, ], [m]
-        outer diameter at each section node bottom to top (length = nsection + 1)
-    t_full : numpy array[nFull-1, ], [m]
->>>>>>> 918fd86c
+    t_full : numpy array[n_full-1], [m]
         shell wall thickness at each section node bottom to top (length = nsection + 1)
     buoyancy_tank_diameter : float, [m]
         Radius of heave plate at bottom of column
-<<<<<<< HEAD
-    shell_mass : numpy array[n_full-1]
+    shell_mass : numpy array[n_full-1], [kg]
         mass of column shell
-    stiffener_mass : numpy array[n_full-1]
+    stiffener_mass : numpy array[n_full-1], [kg]
         mass of column stiffeners
-    bulkhead_mass : numpy array[n_full]
-=======
-    shell_mass : numpy array[nFull-1], [kg]
-        mass of column shell
-    stiffener_mass : numpy array[nFull-1], [kg]
-        mass of column stiffeners
-    bulkhead_mass : numpy array[nFull], [kg]
->>>>>>> 918fd86c
+    bulkhead_mass : numpy array[n_full], [kg]
         mass of column bulkheads
     buoyancy_tank_mass : float, [kg]
         mass of heave plate
-<<<<<<< HEAD
-    ballast_mass : numpy array[n_full-1]
-=======
-    ballast_mass : numpy array[nFull-1], [kg]
->>>>>>> 918fd86c
+    ballast_mass : numpy array[n_full-1], [kg]
         mass of permanent ballast
     buoyancy_tank_cg : float, [m]
         z-coordinate of center of mass for buoyancy tank
@@ -1007,11 +850,7 @@
         cost of permanent ballast
     buoyancy_tank_cost : float, [USD]
         mass of heave plate
-<<<<<<< HEAD
-    unit_cost : float
-=======
-    material_cost_rate : float, [USD/kg]
->>>>>>> 918fd86c
+    unit_cost : float, [USD/kg]
         Raw material cost: steel $1.1/kg, aluminum $3.5/kg
     outfitting_cost_rate : float, [USD/kg]
         Cost per unit mass for outfitting column
@@ -1028,15 +867,9 @@
         Second moment of area of waterplace cross section
     I_column : numpy array[6], [kg*m**2]
         Moments of inertia of whole column relative to keel point
-<<<<<<< HEAD
-    displaced_volume : numpy array[n_full-1]
+    displaced_volume : numpy array[n_full-1], [m**3]
         Volume of water displaced by column by section
-    hydrostatic_force : numpy array[n_full-1]
-=======
-    displaced_volume : numpy array[nFull-1, ], [m**3]
-        Volume of water displaced by column by section
-    hydrostatic_force : numpy array[nFull-1, ], [N]
->>>>>>> 918fd86c
+    hydrostatic_force : numpy array[n_full-1], [N]
         Net z-force on column sections
     column_structural_mass : float, [kg]
         mass of column structure
@@ -1046,11 +879,7 @@
         cost of outfitting the column
     column_added_mass : numpy array[6], [kg]
         hydrodynamic added mass matrix diagonal
-<<<<<<< HEAD
-    column_total_mass : numpy array[n_full-1]
-=======
-    column_total_mass : numpy array[nFull-1, ], [kg]
->>>>>>> 918fd86c
+    column_total_mass : numpy array[n_full-1], [kg]
         total mass of column by section
     column_total_cost : float, [USD]
         total cost of column
@@ -1318,47 +1147,25 @@
     ----------
     stack_mass_in : float, [kg]
         Weight above the cylinder column
-<<<<<<< HEAD
-    section_mass : numpy array[n_full-1]
+    section_mass : numpy array[n_full-1], [kg]
         total mass of column by section
-    pressure : numpy array[n_full]
+    pressure : numpy array[n_full], [N/m**2]
         Dynamic (and static)? pressure
-    d_full : numpy array[n_full]
+    d_full : numpy array[n_full], [m]
         cylinder diameter at corresponding locations
-    t_full : numpy array[n_full-1]
+    t_full : numpy array[n_full-1], [m]
         shell thickness at corresponding locations
-    z_full : numpy array[n_full]
+    z_full : numpy array[n_full], [m]
         z-coordinates of section nodes (length = nsection+1)
-    h_web : numpy array[n_full-1]
+    h_web : numpy array[n_full-1], [m]
         height of stiffener web (base of T) within each section bottom to top
-    t_web : numpy array[n_full-1]
+    t_web : numpy array[n_full-1], [m]
         thickness of stiffener web (base of T) within each section bottom to top
-    w_flange : numpy array[n_full-1]
+    w_flange : numpy array[n_full-1], [m]
         height of stiffener flange (top of T) within each section bottom to top
-    t_flange : numpy array[n_full-1]
+    t_flange : numpy array[n_full-1], [m]
         thickness of stiffener flange (top of T) within each section bottom to top
-    L_stiffener : numpy array[n_full-1]
-=======
-    section_mass : numpy array[nFull-1, ], [kg]
-        total mass of column by section
-    pressure : numpy array[nFull], [N/m**2]
-        Dynamic (and static)? pressure
-    d_full : numpy array[nFull], [m]
-        cylinder diameter at corresponding locations
-    t_full : numpy array[nFull-1], [m]
-        shell thickness at corresponding locations
-    z_full : numpy array[nFull], [m]
-        z-coordinates of section nodes (length = nsection+1)
-    h_web : numpy array[nFull-1, ], [m]
-        height of stiffener web (base of T) within each section bottom to top
-    t_web : numpy array[nFull-1, ], [m]
-        thickness of stiffener web (base of T) within each section bottom to top
-    w_flange : numpy array[nFull-1, ], [m]
-        height of stiffener flange (top of T) within each section bottom to top
-    t_flange : numpy array[nFull-1, ], [m]
-        thickness of stiffener flange (top of T) within each section bottom to top
-    L_stiffener : numpy array[nFull-1, ], [m]
->>>>>>> 918fd86c
+    L_stiffener : numpy array[n_full-1], [m]
         Axial distance from one ring stiffener to another within each section bottom to
         top
     E : float, [Pa]
@@ -1372,7 +1179,6 @@
     
     Returns
     -------
-<<<<<<< HEAD
     flange_compactness : numpy array[n_full-1]
         check for flange compactness
     web_compactness : numpy array[n_full-1]
@@ -1392,27 +1198,6 @@
     external_local_utilization : numpy array[n_full-1]
         utilization check for external pressure - local buckling
     external_general_utilization : numpy array[n_full-1]
-=======
-    flange_compactness : numpy array[nFull-1, ]
-        check for flange compactness
-    web_compactness : numpy array[nFull-1, ]
-        check for web compactness
-    axial_local_api : numpy array[nFull-1, ]
-        unity check for axial load with API safety factors - local buckling
-    axial_general_api : numpy array[nFull-1, ]
-        unity check for axial load with API safety factors- genenral instability
-    external_local_api : numpy array[nFull-1, ]
-        unity check for external pressure with API safety factors- local buckling
-    external_general_api : numpy array[nFull-1, ]
-        unity check for external pressure with API safety factors- general instability
-    axial_local_utilization : numpy array[nFull-1, ]
-        utilization check for axial load - local buckling
-    axial_general_utilization : numpy array[nFull-1, ]
-        utilization check for axial load - genenral instability
-    external_local_utilization : numpy array[nFull-1, ]
-        utilization check for external pressure - local buckling
-    external_general_utilization : numpy array[nFull-1, ]
->>>>>>> 918fd86c
         utilization check for external pressure - general instability
     
     """
