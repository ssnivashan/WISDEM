import openmdao.api as om
from math import pi, ceil
import numpy as np
import warnings
with warnings.catch_warnings():
    warnings.filterwarnings("ignore", message="numpy.ufunc size changed")
    import pandas as pd

from ..model.Manager import Manager
from ..model.DefaultMasterInputDict import DefaultMasterInputDict
from .OpenMDAODataframeCache import OpenMDAODataframeCache
from .WeatherWindowCSVReader import read_weather_window

# Read in default sheets for project data
default_project_data = OpenMDAODataframeCache.read_all_sheets_from_xlsx('ge15_public')
default_components_data = default_project_data['components']


use_default_component_data = -1.0


class LandBOSSE(om.Group):
    def initialize(self):
        self.options.declare('topLevelFlag', default=False)

    def setup(self):
        # Define all input variables from all models
        myIndeps = om.IndepVarComp()

        myIndeps.add_output('plant_turbine_spacing', 4)
        myIndeps.add_output('plant_row_spacing', 10)

<<<<<<< HEAD
        myIndeps.add_output('site_distance_to_interconnection', 8.05, units='km')
=======
        myIndeps.add_output('site_distance_to_interconnenction', 8.04672, units='km')
>>>>>>> 30b47246

        myIndeps.add_output('commissioning_pct', 0.01)
        myIndeps.add_output('decommissioning_pct', 0.15)

        # Add a tower section height variable. The default value of 30 m is for
        # transportable tower sections.

        myIndeps.add_output('tower_section_length_m', 30.0, units='m',
                            desc='The transportable length of a tower section.')

        myIndeps.add_output('blade_drag_coefficient', use_default_component_data)  # Unitless
        myIndeps.add_output('blade_lever_arm', use_default_component_data, units='m')
        myIndeps.add_output('blade_install_cycle_time', use_default_component_data, units='h')
        myIndeps.add_output('blade_offload_hook_height', use_default_component_data, units='m')
        myIndeps.add_output('blade_offload_cycle_time', use_default_component_data, units='h')
        myIndeps.add_output('blade_drag_multiplier', use_default_component_data)  # Unitless

        self.add_subsystem('myIndeps', myIndeps, promotes=['*'])

        if self.options['topLevelFlag']:
            sharedIndeps = om.IndepVarComp()
            sharedIndeps.add_output('hub_height', 80.0, units='m')
            sharedIndeps.add_output('foundation_height', 0.0, units='m')
            sharedIndeps.add_output('blade_mass', 8000.0, units='kg')
            sharedIndeps.add_output('nacelle_mass', use_default_component_data, units='kg')
            sharedIndeps.add_output('tower_mass', 240e3, units='kg')
            sharedIndeps.add_output('machine_rating', 1500.0, units='kW')
            self.add_subsystem('sharedIndeps', sharedIndeps, promotes=['*'])
            
        self.add_subsystem('landbosse', LandBOSSE_API(topLevelFlag = self.options['topLevelFlag']), promotes=['*'])

        if self.options['topLevelFlag']:
            self.connect('hub_height', 'hub_height_meters')

            # machine_rating is in kW by turbine_rating_MW is in MW. However,
            # these units are specified to OpenMDAO so it can convert units.
            self.connect('machine_rating', 'turbine_rating_MW')

        self.connect('plant_turbine_spacing','turbine_spacing_rotor_diameters')
        self.connect('plant_row_spacing','row_spacing_rotor_diameters')
        self.connect('site_distance_to_interconnection','distance_to_interconnect_mi')


class LandBOSSE_API(om.ExplicitComponent):
    def initialize(self):
        self.options.declare('topLevelFlag', default=False)
        
    def setup(self):
        self.setup_inputs()
        self.setup_outputs()
        self.setup_discrete_outputs()
        self.setup_discrete_inputs_that_are_not_dataframes()
        self.setup_discrete_inputs_that_are_dataframes()

    def setup_inputs(self):
        """
        This method sets up the inputs.
        """
        self.add_input('blade_drag_coefficient', use_default_component_data)  # Unitless
        self.add_input('blade_lever_arm', use_default_component_data, units='m')
        self.add_input('blade_install_cycle_time', use_default_component_data, units='h')
        self.add_input('blade_offload_hook_height', use_default_component_data, units='m')
        self.add_input('blade_offload_cycle_time', use_default_component_data, units='h')
        self.add_input('blade_drag_multiplier', use_default_component_data)  # Unitless

        # Even though LandBOSSE doesn't use foundation height, TowerSE does,
        # and foundation height can be used with hub height to calculate
        # tower height.

        self.add_input('foundation_height', 0.0, units='m')

        self.add_input('tower_section_length_m', 30.0, units='m')
        self.add_input('nacelle_mass', 0.0, units='kg')
        self.add_input('tower_mass', 0.0, units='kg')

        # A discrete input below, number_of_blades, gives the number of blades
        # on the rotor.
        #
        # The total mass of the rotor nacelle assembly (RNA) is the following
        # sum:
        #
        # (blade_mass * number_of_blades) + nac_mass + hub_mass

        self.add_input('blade_mass',
                       use_default_component_data,
                       units='kg',
                       desc='The mass of one rotor blade.')

        self.add_input('hub_mass',
                       use_default_component_data,
                       units='kg',
                       desc='Mass of the rotor hub')

        self.add_input('crane_breakdown_fraction', val=0.0,
                       desc='0 means the crane is never broken down. 1 means it is broken down every turbine.')

        self.add_input('construct_duration', val=9, desc='Total project construction time (months)')
        self.add_input('hub_height_meters', val=80, units='m', desc='Hub height m')
        self.add_input('rotor_diameter_m', val=77, units='m', desc='Rotor diameter m')
        self.add_input('wind_shear_exponent', val=0.2, desc='Wind shear exponent')
        self.add_input('turbine_rating_MW', val=1.5, units='MW', desc='Turbine rating MW')
        self.add_input('fuel_cost_usd_per_gal', val=1.5, desc='Fuel cost USD/gal')

        self.add_input('breakpoint_between_base_and_topping_percent', val=0.8,
                       desc='Breakpoint between base and topping (percent)')

        # Could not place units in turbine_spacing_rotor_diameters
        self.add_input('turbine_spacing_rotor_diameters', desc='Turbine spacing (times rotor diameter)', val=4)

        self.add_input('depth', units='m', desc='Foundation depth m', val=2.36)
        self.add_input('rated_thrust_N', units='N', desc='Rated Thrust (N)', val=5.89e5)

        # Can't set units
        self.add_input('bearing_pressure_n_m2', desc='Bearing Pressure (n/m2)', val=191521)

        self.add_input('gust_velocity_m_per_s', units='m/s', desc='50-year Gust Velocity (m/s)', val=59.5)
        self.add_input('road_length_adder_m', units='m', desc='Road length adder (m)', val=5000)

        # Can't set units
        self.add_input('fraction_new_roads',
                       desc='Percent of roads that will be constructed (0.0 - 1.0)', val=0.33)

        self.add_input('road_quality', desc='Road Quality (0-1)', val=0.6)
        self.add_input('line_frequency_hz', units='Hz', desc='Line Frequency (Hz)', val=60)

        # Can't set units
        self.add_input('row_spacing_rotor_diameters',
                       desc='Row spacing (times rotor diameter)', val=10)

        self.add_input('trench_len_to_substation_km', units='km',
                       desc='Combined Homerun Trench Length to Substation (km)', val=50)
        self.add_input('distance_to_interconnect_mi', units='mi', desc='Distance to interconnect (miles)', val=5)
        self.add_input('interconnect_voltage_kV', units='kV', desc='Interconnect Voltage (kV)', val=130)
        self.add_input('critical_speed_non_erection_wind_delays_m_per_s', units='m/s',
                       desc='Non-Erection Wind Delay Critical Speed (m/s)', val=15)
        self.add_input('critical_height_non_erection_wind_delays_m', units='m',
                       desc='Non-Erection Wind Delay Critical Height (m)', val=10)
        self.add_input('road_width_ft', units='ft', desc='Road width (ft)', val=20)
        self.add_input('road_thickness', desc='Road thickness (in)', val=8)
        self.add_input('crane_width', units='m', desc='Crane width (m)', val=12.2)
        self.add_input('overtime_multiplier', desc='Overtime multiplier', val=1.4)
        self.add_input('markup_contingency', desc='Markup contingency', val=0.03)
        self.add_input('markup_warranty_management', desc='Markup warranty management', val=0.0002)
        self.add_input('markup_sales_and_use_tax', desc='Markup sales and use tax', val=0)
        self.add_input('markup_overhead', desc='Markup overhead', val=0.05)
        self.add_input('markup_profit_margin', desc='Markup profit margin', val=0.05)
        self.add_input('Mass tonne', val=(1.,), desc='', units='t')
        self.add_input('development_labor_cost_usd', val=1e6, desc='The cost of labor in the development phase',
                       units='USD')
        # Disabled due to Pandas conflict right now.
        self.add_input('labor_cost_multiplier', val=1.0, desc='Labor cost multiplier')

        self.add_input('commissioning_pct', 0.01)
        self.add_input('decommissioning_pct', 0.15)

    def setup_discrete_inputs_that_are_not_dataframes(self):
        """
        This method sets up the discrete inputs that aren't dataframes.
        """
        self.add_discrete_input('num_turbines', val=100, desc='Number of turbines in project')

        # Since 3 blades are so common on rotors, that is a reasonable default
        # value that will not need to be checked during component list
        # assembly.

        self.add_discrete_input('number_of_blades', val=3, desc='Number of blades on the rotor')

        self.add_discrete_input('user_defined_home_run_trench', val=0,
                                desc='Flag for user-defined home run trench length (0 = no; 1 = yes)')

        self.add_discrete_input(
            'allow_same_flag',
            val=False,
            desc='Allow same crane for base and topping (True or False)',
        )

        self.add_discrete_input(
            'hour_day',
            desc="Dictionary of normal and long hours for construction in a day in the form of {'long': 24, 'normal': 10}",
            val={'long': 24, 'normal': 10}
        )

        self.add_discrete_input(
            'time_construct',
            desc='One of the keys in the hour_day dictionary to specify how many hours per day construction happens.',
            val='normal'
        )

        self.add_discrete_input(
            'user_defined_distance_to_grid_connection',
            desc='Flag for user-defined home run trench length (True or False)',
            val=False
        )

        # Could not place units in rate_of_deliveries
        self.add_discrete_input('rate_of_deliveries', val=10, desc='Rate of deliveries (turbines per week)')

        self.add_discrete_input('new_switchyard', desc='New Switchyard (True or False)', val=True)
        self.add_discrete_input('num_hwy_permits', desc='Number of highway permits', val=10)
        self.add_discrete_input('num_access_roads', desc='Number of access roads', val=2)

    def setup_discrete_inputs_that_are_dataframes(self):
        """
        This sets up the default inputs that are dataframes. They are separate
        because they hold the project data and the way we need to hold their
        data is different. They have defaults loaded at the top of the file
        which can be overridden outside by setting the properties listed
        below.
        """

        self.add_discrete_input('site_facility_building_area_df',
                                val=default_project_data['site_facility_building_area'],
                                desc='site_facility_building_area DataFrame')

        self.add_discrete_input('components',
                                val=default_project_data['components'],
                                desc='Dataframe of components for tower, blade, nacelle')

        self.add_discrete_input('crane_specs',
                                val=default_project_data['crane_specs'],
                                desc='Dataframe of specifications of cranes')

        self.add_discrete_input('weather_window',
                                val=read_weather_window(default_project_data['weather_window']),
                                desc='Dataframe of wind toolkit data')

        self.add_discrete_input('crew',
                                val=default_project_data['crew'],
                                desc='Dataframe of crew configurations')

        self.add_discrete_input('crew_price',
                                val=default_project_data['crew_price'],
                                desc='Dataframe of costs per hour for each type of worker.')

        self.add_discrete_input('equip',
                                val=default_project_data['equip'],
                                desc='Collections of equipment to perform erection operations.')

        self.add_discrete_input('equip_price',
                                val=default_project_data['equip_price'],
                                desc='Prices for various type of equipment.')

        self.add_discrete_input('rsmeans',
                                val=default_project_data['rsmeans'],
                                desc='RSMeans price data')

        self.add_discrete_input('cable_specs',
                                val=default_project_data['cable_specs'],
                                desc='cable specs for collection system')

        self.add_discrete_input('material_price',
                                val=default_project_data['material_price'],
                                desc='Prices of materials for foundations and roads')

        self.add_discrete_input('project_data',
                                val=default_project_data,
                                desc='Dictionary of all dataframes of data')

    def setup_outputs(self):
        """
        This method sets up the continuous outputs. This is where total costs
        and installation times go.

        To see how cost totals are calculated see, the compute_total_bos_costs
        method below.
        """
        self.add_output('bos_capex', 0.0, units='USD',
                        desc='Total BOS CAPEX not including commissioning or decommissioning.')
        self.add_output('bos_capex_kW', 0.0, units='USD/kW',
                        desc='Total BOS CAPEX per kW not including commissioning or decommissioning.')
        self.add_output('total_capex', 0.0, units='USD',
                        desc='Total BOS CAPEX including commissioning and decommissioning.')
        self.add_output('total_capex_kW', 0.0, units='USD/kW',
                        desc='Total BOS CAPEX per kW including commissioning and decommissioning.')
        self.add_output('installation_capex', 0.0, units='USD',
                        desc='Total foundation and erection installation cost.')
        self.add_output('installation_capex_kW', 0.0, units='USD',
                        desc='Total foundation and erection installation cost per kW.')
        self.add_output('installation_time_months', 0.0,
                        desc='Total balance of system installation time (months).')

    def setup_discrete_outputs(self):
        """
        This method sets up discrete outputs.
        """
        self.add_discrete_output(
            'landbosse_costs_by_module_type_operation',
            desc='The costs by module, type and operation',
            val=None
        )

        self.add_discrete_output(
            'landbosse_details_by_module',
            desc='The details from the run of LandBOSSE. This includes some costs, but mostly other things',
            val=None
        )

        self.add_discrete_output(
            'erection_crane_choice',
            desc='The crane choices for erection.',
            val=None
        )

        self.add_discrete_output(
            'erection_component_name_topvbase',
            desc='List of components and whether they are a topping or base operation',
            val=None
        )

        self.add_discrete_output(
            'erection_components',
            desc='List of components with their values modified from the defaults.',
            val=None
        )

    def compute(self, inputs, outputs, discrete_inputs=None, discrete_outputs=None):
        """
        This runs the ErectionCost module using the inputs and outputs into and
        out of this module.

        Note: inputs, discrete_inputs are not dictionaries. They do support
        [] notation. inputs is of class 'openmdao.vectors.default_vector.DefaultVector'
        discrete_inputs is of class openmdao.core.component._DictValues. Other than
        [] brackets, they do not behave like dictionaries. See the following
        documentation for details.

        http://openmdao.org/twodocs/versions/latest/_srcdocs/packages/vectors/default_vector.html
        https://mdolab.github.io/OpenAeroStruct/_modules/openmdao/core/component.html

        Parameters
        ----------
        inputs : openmdao.vectors.default_vector.DefaultVector
            A dictionary-like object with NumPy arrays that hold float
            inputs. Note that since these are NumPy arrays, they
            need indexing to pull out simple float64 values.

        outputs : openmdao.vectors.default_vector.DefaultVector
            A dictionary-like object to store outputs.

        discrete_inputs : openmdao.core.component._DictValues
            A dictionary-like with the non-numeric inputs (like
            pandas.DataFrame)

        discrete_outputs : openmdao.core.component._DictValues
            A dictionary-like for non-numeric outputs (like
            pandas.DataFrame)
        """

        # Put the inputs together and run all the modules
        master_output_dict = dict()
        master_input_dict = self.prepare_master_input_dictionary(inputs, discrete_inputs)
        manager = Manager(master_input_dict, master_output_dict)
        result = manager.execute_landbosse('WISDEM')

        # Check if everything executed correctly
        if result != 0:
            raise Exception("LandBOSSE didn't execute correctly")

        # Gather the cost and detail outputs

        costs_by_module_type_operation = self.gather_costs_from_master_output_dict(master_output_dict)
        discrete_outputs['landbosse_costs_by_module_type_operation'] = costs_by_module_type_operation

        details = self.gather_details_from_master_output_dict(master_output_dict)
        discrete_outputs['landbosse_details_by_module'] = details

        # This is where we have access to the modified components, so put those
        # in the outputs of the component
        discrete_outputs['erection_components'] = master_input_dict['components']

        # Now get specific outputs. These have been refactored to methods that work
        # with each module so as to keep this method as compact as possible.
        self.gather_specific_erection_outputs(master_output_dict, outputs, discrete_outputs)

        # Compute the total BOS costs
        self.compute_total_bos_costs(costs_by_module_type_operation, master_output_dict, inputs, outputs)

    def prepare_master_input_dictionary(self, inputs, discrete_inputs):
        """
        This prepares a master input dictionary by applying all the necessary
        modifications to the inputs.

        Parameters
        ----------
        inputs : openmdao.vectors.default_vector.DefaultVector
            A dictionary-like object with NumPy arrays that hold float
            inputs. Note that since these are NumPy arrays, they
            need indexing to pull out simple float64 values.

        discrete_inputs : openmdao.core.component._DictValues
            A dictionary-like with the non-numeric inputs (like
            pandas.DataFrame)

        Returns
        -------
        dict
            The prepared master input to go to the Manager.
        """
        inputs_dict = {key: inputs[key][0] for key in inputs.keys()}
        discrete_inputs_dict = {key: value for key, value in discrete_inputs.items()}
        incomplete_input_dict = {**inputs_dict, **discrete_inputs_dict}

        # Modify the default component data if needed and copy it into the
        # appropriate values of the input dictionary.
        modified_components = self.modify_component_lists(inputs, discrete_inputs)
        incomplete_input_dict['project_data']['components'] = modified_components
        incomplete_input_dict['components'] = modified_components

        # FoundationCost needs to have all the component data split into separate
        # NumPy arrays.
        incomplete_input_dict['component_data'] = modified_components
        for component in incomplete_input_dict['component_data'].keys():
            incomplete_input_dict[component] = np.array(incomplete_input_dict['component_data'][component])

        # These are aliases because parts of the code call the same thing by
        # difference names.
        incomplete_input_dict['crew_cost'] = discrete_inputs['crew_price']
        incomplete_input_dict['cable_specs_pd'] = discrete_inputs['cable_specs']

        # read in RSMeans per diem:
        crew_cost = discrete_inputs['crew_price']
        crew_cost = crew_cost.set_index("Labor type ID", drop=False)
        incomplete_input_dict['rsmeans_per_diem'] = crew_cost.loc['RSMeans', 'Per diem USD per day']

        # Calculate project size in megawatts
        incomplete_input_dict['project_size_megawatts'] = \
            float(discrete_inputs['num_turbines'] * inputs['turbine_rating_MW'])

        defaults = DefaultMasterInputDict()
        master_input_dict = defaults.populate_input_dict(incomplete_input_dict)

        return master_input_dict

    def gather_costs_from_master_output_dict(self, master_output_dict):
        """
        This method extract all the cost_by_module_type_operation lists for
        output in an Excel file.

        It finds values for the keys ending in '_module_type_operation'. It
        then concatenates them together so they can be easily written to
        a .csv or .xlsx

        On every row, it includes the:
            Rotor diameter m
            Turbine rating MW
            Number of turbines

        This enables easy mapping of new columns if need be. The columns have
        spaces in the names so that they can be easily written to a user-friendly
        output.

        Parameters
        ----------
        runs_dict : dict
            Values are the names of the projects. Keys are the lists of
            dictionaries that are lines for the .csv

        Returns
        -------
        list
            List of dicts to write to the .csv.
        """
        line_items = []

        # Gather the lists of costs
        cost_lists = [value for key, value in master_output_dict.items() if key.endswith('_module_type_operation')]

        # Flatten the list of lists that is the result of the gathering
        for cost_list in cost_lists:
            line_items.extend(cost_list)

        # Filter out the keys needed and rename them to meaningful values
        final_costs = []
        for line_item in line_items:
            item = {
                'Module': line_item['module'],
                'Type of cost': line_item['type_of_cost'],
                'Cost / kW': line_item['usd_per_kw_per_project'],
                'Cost / project': line_item['cost_per_project'],
                'Cost / turbine': line_item['cost_per_turbine'],
                'Number of turbines': line_item['num_turbines'],
                'Rotor diameter (m)': line_item['rotor_diameter_m'],
                'Turbine rating (MW)': line_item['turbine_rating_MW'],
                'Project ID with serial': line_item['project_id_with_serial']
            }
            final_costs.append(item)

        return final_costs

    def gather_details_from_master_output_dict(self, master_output_dict):
        """
        This extracts the detail lists from all the modules to output
        the detailed non-cost data from the model run.

        Parameters
        ----------
        master_output_dict : dict
            The master output dict with the finished module output in it.

        Returns
        -------
        list
            List of dicts with detailed data.
        """
        line_items = []

        # Gather the lists of costs
        details_lists = [value for key, value in master_output_dict.items() if key.endswith('_csv')]

        # Flatten the list of lists
        for details_list in details_lists:
            line_items.extend(details_list)

        return line_items

    def gather_specific_erection_outputs(self, master_output_dict, outputs, discrete_outputs):
        """
        This method gathers specific outputs from the ErectionCost module and places
        them on the outputs.

        The method does not return anything. Rather, it places the outputs directly
        on the continuous of discrete outputs.

        Parameters
        ----------
        master_output_dict: dict
            The master output dictionary out of LandBOSSE

        outputs : openmdao.vectors.default_vector.DefaultVector
            A dictionary-like object to store outputs.

        discrete_outputs : openmdao.core.component._DictValues
            A dictionary-like for non-numeric outputs (like
            pandas.DataFrame)
        """
        discrete_outputs['erection_crane_choice'] = master_output_dict['crane_choice']
        discrete_outputs['erection_component_name_topvbase'] = master_output_dict['component_name_topvbase']

    def compute_total_bos_costs(self, costs_by_module_type_operation, master_output_dict, inputs, outputs):
        """
        This computes the total BOS costs from the master output dictionary
        and places them on the necessary outputs.

        Parameters
        ----------
        costs_by_module_type_operation: List[Dict[str, Any]]
            The lists of costs by module, type and operation.

        master_output_dict: Dict[str, Any]
            The master output dictionary from the run. Used to obtain the
            construction time,

        outputs : openmdao.vectors.default_vector.DefaultVector
            The outputs in which to place the results of the computations
        """
        bos_per_kw = 0.0
        bos_per_project = 0.0
        installation_per_project = 0.0
        installation_per_kW = 0.0

        for row in costs_by_module_type_operation:
            bos_per_kw += row['Cost / kW']
            bos_per_project += row['Cost / project']
            if row['Module'] in ['ErectionCost', 'FoundationCost']:
                installation_per_project += row['Cost / project']
                installation_per_kW += row['Cost / kW']

        commissioning_pct = inputs['commissioning_pct']
        decommissioning_pct = inputs['decommissioning_pct']

        commissioning_per_project = bos_per_project * commissioning_pct
        decomissioning_per_project = bos_per_project * decommissioning_pct
        commissioning_per_kW = bos_per_kw * commissioning_pct
        decomissioning_per_kW = bos_per_kw * decommissioning_pct

        outputs['total_capex_kW'] = \
            np.round(bos_per_kw + commissioning_per_kW + decomissioning_per_kW, 0)
        outputs['total_capex'] = \
            np.round(bos_per_project + commissioning_per_project + decomissioning_per_project, 0)
        outputs['bos_capex'] = round(bos_per_project, 0)
        outputs['bos_capex_kW'] = round(bos_per_kw, 0)
        outputs['installation_capex'] = round(installation_per_project, 0)
        outputs['installation_capex_kW'] = round(installation_per_kW, 0)

        actual_construction_months = master_output_dict['actual_construction_months']
        outputs['installation_time_months'] = round(actual_construction_months, 0)

    def modify_component_lists(self, inputs, discrete_inputs):
        """
        This method modifies the previously loaded default component lists with
        data about blades, tower sections, if they have been provided as input
        to the component.

        It only modifies the project component data if default data for the proper
        inputs have been overridden.

        The default blade data is assumed to be the first component that begins
        with the word "Blade"

        This should take mass from the tower in WISDEM. Ideally, this should have
        an input for transportable tower 4.3, large diameter steel tower LDST 6.2m, or
        unconstrained key stone tower. Or give warnings about the boundaries
        that we assume.

        Parameters
        ----------
        inputs : openmdao.vectors.default_vector.DefaultVector
            A dictionary-like object with NumPy arrays that hold float
            inputs. Note that since these are NumPy arrays, they
            need indexing to pull out simple float64 values.

        discrete_inputs : openmdao.core.component._DictValues
            A dictionary-like with the non-numeric inputs (like
            pandas.DataFrame)

        Returns
        -------
        pd.DataFrame
            The dataframe with the modified components.
        """
        input_components = discrete_inputs['components']

        # This list is a sequence of pd.Series instances that have the
        # specifications of each component.
        output_components_list = []

        # Need to convert kg to tonnes
        kg_per_tonne = 1000

        # Get the hub height
        hub_height_meters = inputs['hub_height_meters'][0]

        # Make the nacelle. This does not include the hub or blades.
        nacelle_mass_kg = inputs['nacelle_mass'][0]
        nacelle = input_components[input_components['Component'].str.startswith('Nacelle')].iloc[0].copy()
        if inputs['nacelle_mass'] != use_default_component_data:
            nacelle['Mass tonne'] = nacelle_mass_kg / kg_per_tonne
            nacelle['Component'] = 'Nacelle'
        nacelle['Lift height m'] = hub_height_meters
        output_components_list.append(nacelle)

        # Make the hub
        hub_mass_kg = inputs['hub_mass'][0]
        hub = input_components[input_components['Component'].str.startswith('Hub')].iloc[0].copy()
        hub['Lift height m'] = hub_height_meters
        if hub_mass_kg != use_default_component_data:
            hub['Mass tonne'] = hub_mass_kg / kg_per_tonne
        output_components_list.append(hub)

        # Make blades
        blade = input_components[input_components['Component'].str.startswith('Blade')].iloc[0].copy()

        # There is always a hub height, so use that as the lift height
        blade['Lift height m'] = hub_height_meters

        if inputs['blade_drag_coefficient'][0] != use_default_component_data:
            blade['Coeff drag'] = inputs['blade_drag_coefficient'][0]

        if inputs['blade_lever_arm'][0] != use_default_component_data:
            blade['Lever arm m'] = inputs['blade_lever_arm'][0]

        if inputs['blade_install_cycle_time'][0] != use_default_component_data:
            blade['Cycle time installation hrs'] = inputs['blade_install_cycle_time'][0]

        if inputs['blade_offload_hook_height'][0] != use_default_component_data:
            blade['Offload hook height m'] = hub_height_meters

        if inputs['blade_offload_cycle_time'][0] != use_default_component_data:
            blade['Offload cycle time hrs'] = inputs['blade_offload_cycle_time']

        if inputs['blade_drag_multiplier'][0] != use_default_component_data:
            blade['Multiplier drag rotor'] = inputs['blade_drag_multiplier']

        if inputs['blade_mass'][0] != use_default_component_data:
            blade['Mass tonne'] = inputs['blade_mass'][0] / kg_per_tonne

        # Assume that number_of_blades always has a reasonable value. It's
        # default count when the discrete input is declared of 3 is always
        # reasonable unless overridden by another input.

        number_of_blades = discrete_inputs['number_of_blades']
        for i in range(number_of_blades):
            component = f"Blade {i + 1}"
            blade_i = blade.copy()
            blade_i['Component'] = component
            output_components_list.append(blade_i)

        # Make tower sections
        tower_mass_tonnes = inputs['tower_mass'][0] / kg_per_tonne
        tower_height_m = hub_height_meters - inputs['foundation_height'][0]
        default_tower_section = input_components[input_components['Component'].str.startswith('Tower')].iloc[0]
        tower_sections = self.make_tower_sections(tower_mass_tonnes, tower_height_m, default_tower_section)
        output_components_list.extend(tower_sections)

        # Make the output component dataframe and return it.
        output_components = pd.DataFrame(output_components_list)
        return output_components

    @staticmethod
    def make_tower_sections(tower_mass_tonnes,
                            tower_height_m,
                            default_tower_section):
        """
        This makes tower sections for a transportable tower.

        Approximations:

        - Weight is distributed uniformly among the sections

        - The number of sections is either the maximum allowed by mass or
          the maximum allowed by height, to maintain transportability.

        For each tower section, calculate:
            - lift height
            - lever arm
            - surface area

        The rest of values should remain at their defaults.

        Note: Tower sections are constrained in maximum diameter to 4.5 m.
            However, their surface area is calculated with a 1.3 m radius
            to agree more closely with empirical data. Also, tower sections
            are approximated as cylinders.

        Parameters
        ----------
        tower_mass_tonnes: float
            The total tower mass in tonnes

        tower_height_m: float
            The total height of the tower in meters.

        default_tower_section: pd.Series
            There are a number of values that are kept constant in creating
            the tower sections. This series holds the values.

        Returns
        -------
        List[pd.Series]
            A list of series to be appended onto an output component list.
            It is not a dataframe, because it is faster to append to a list
            and make a dataframe once.
        """
        tower_radius = 1.3

        number_of_sections = max(
            ceil(tower_height_m / 30), ceil(tower_mass_tonnes / 80)
        )

        tower_section_height_m = tower_height_m / number_of_sections

        tower_section_mass = tower_mass_tonnes / number_of_sections

        tower_section_surface_area_m2 = \
            pi * tower_section_height_m * (tower_radius ** 2)

        sections = []
        for i in range(number_of_sections):
            lift_height_m = (i * tower_section_height_m) + tower_section_height_m
            lever_arm = (i * tower_section_height_m) + (0.5 * tower_section_height_m)
            name = f'Tower {i + 1}'

            section = default_tower_section.copy()
            section['Component'] = name
            section['Mass tonne'] = tower_section_mass
            section['Lift height m'] = lift_height_m
            section['Surface area sq m'] = tower_section_surface_area_m2
            section['Section height m'] = tower_section_height_m
            section['Lever arm m'] = lever_arm

            sections.append(section)

        return sections<|MERGE_RESOLUTION|>--- conflicted
+++ resolved
@@ -30,11 +30,7 @@
         myIndeps.add_output('plant_turbine_spacing', 4)
         myIndeps.add_output('plant_row_spacing', 10)
 
-<<<<<<< HEAD
-        myIndeps.add_output('site_distance_to_interconnection', 8.05, units='km')
-=======
         myIndeps.add_output('site_distance_to_interconnenction', 8.04672, units='km')
->>>>>>> 30b47246
 
         myIndeps.add_output('commissioning_pct', 0.01)
         myIndeps.add_output('decommissioning_pct', 0.15)
