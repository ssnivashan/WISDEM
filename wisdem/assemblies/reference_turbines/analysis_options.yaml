general:
    verbosity: False

yaml:
    validate: False
    path2schema: wisdem/wisdem/assemblies/reference_turbines/IEAontology_schema.yaml

xfoil:
    path       : "wine /Users/nabbas/Documents/WindEnergyToolbox/XFOIL_exe/xfoil.exe"

rotorse:
    n_aoa: 200        # Number of angles of attack used to define polars
    n_xy: 200         # Number of angles of coordinate points used to discretize each airfoil
    n_span: 30        # Number of spanwise stations used to define the blade properties

openfast:
    run_openfast: True
    Analysis_Level: 1
    FAST_ver: OpenFAST
    dev_branch: True
    FAST_exe: "/Users/nabbas/openfast/install/bin/openfast_dev"
    FAST_directory: "/Users/nabbas/Documents/TurbineModels/BAR/OpenFAST_Models/RotorSE_FAST_BAR_2010n_noRe_0_70_to_0_95"
    FAST_InputFile: "RotorSE_FAST_BAR_2010n_noRe.fst"
    path2dll: "/Users/nabbas/Documents/TurbineModels/BAR/OpenFAST_Models/ROSCO/build/libdiscon_flaps.dylib"
    Turbsim_exe: "/Users/nabbas/openfast/install/bin/turbsim_dev"
    FAST_namingOut: WISDEM_NREL5MW
    FAST_runDirectory: temp_bar
    cores: 1
    debug_level: 2
    
servose:
    n_pc: 20                        # Number of wind speeds to compute the power curve
    n_pc_spline: 200                # Number of wind speeds to spline the power curve 
    n_pitch_perf_surfaces: 20       # Number of pitch angles to determine the Cp-Ct-Cq-surfaces
    min_pitch_perf_surfaces: -5.    # Min pitch angle of the Cp-Ct-Cq-surfaces
    max_pitch_perf_surfaces: 30.    # Max pitch angle of the Cp-Ct-Cq-surfaces
    n_tsr_perf_surfaces: 20         # Number of tsr values to determine the Cp-Ct-Cq-surfaces
    min_tsr_perf_surfaces: 2.       # Min TSR of the Cp-Ct-Cq-surfaces
    max_tsr_perf_surfaces: 12.      # Max TSR of the Cp-Ct-Cq-surfaces
    n_U_perf_surfaces: 1            # Number of wind speeds to determine the Cp-Ct-Cq-surfaces
    regulation_reg_III: False       # Flag to derive the regulation trajectory in region III in terms of pitch and TSR
<<<<<<< HEAD
    LoggingLevel: 1                 # {0: write no debug files, 1: write standard output .dbg-file, 2: write standard output .dbg-file and complete avrSWAP-array .dbg2-file
    F_LPFType: 1                    # {1: first-order low-pass filter, 2: second-order low-pass filter}, [rad/s] (currently filters generator speed and pitch control signals)
    F_NotchType: 0                  # Notch filter on generator speed and/or tower fore-aft motion (for floating) {0: disable, 1: generator speed, 2: tower-top fore-aft motion, 3: generator speed and tower-top fore-aft motion}
    IPC_ControlMode: 0              # Turn Individual Pitch Control (IPC) for fatigue load reductions (pitch contribution) {0: off, 1: 1P reductions, 2: 1P+2P reductions}
    VS_ControlMode: 2               # Generator torque control mode in above rated conditions {0: constant torque, 1: constant power, 2: TSR tracking PI control}
    PC_ControlMode: 1               # Blade pitch control mode {0: No pitch, fix to fine pitch, 1: active PI blade pitch control}
    Y_ControlMode: 0                # Yaw control mode {0: no yaw control, 1: yaw rate control, 2: yaw-by-IPC}
    SS_Mode: 1                      # Setpoint Smoother mode {0: no setpoint smoothing, 1: introduce setpoint smoothing}
    WE_Mode: 2                      # Wind speed estimator mode {0: One-second low pass filtered hub height wind speed, 1: Immersion and Invariance Estimator (Ortega et al.)}
    PS_Mode: 0                      # Pitch saturation mode {0: no pitch saturation, 1: peak shaving, 2: Cp-maximizing pitch saturation, 3: peak shaving and Cp-maximizing pitch saturation}
    SD_Mode: 0                      # Shutdown mode {0: no shutdown procedure, 1: pitch to max pitch at shutdown}
    Fl_Mode: 0                      # Floating specific feedback mode {0: no nacelle velocity feedback, 1: nacelle velocity feedback}
    Flp_Mode: 2                     # Flap control mode {0: no flap control, 1: steady state flap angle, 2: Proportional flap control}
=======
    LoggingLevel: 1 # {0: write no debug files, 1: write standard output .dbg-file, 2: write standard output .dbg-file and complete avrSWAP-array .dbg2-file
    F_LPFType: 1 # {1: first-order low-pass filter, 2: second-order low-pass filter}, [rad/s] (currently filters generator speed and pitch control signals)
    F_NotchType: 0 # Notch filter on generator speed and/or tower fore-aft motion (for floating) {0: disable, 1: generator speed, 2: tower-top fore-aft motion, 3: generator speed and tower-top fore-aft motion}
    IPC_ControlMode: 0 # Turn Individual Pitch Control (IPC) for fatigue load reductions (pitch contribution) {0: off, 1: 1P reductions, 2: 1P+2P reductions}
    VS_ControlMode: 2 # Generator torque control mode in above rated conditions {0: constant torque, 1: constant power, 2: TSR tracking PI control}
    PC_ControlMode: 1 # Blade pitch control mode {0: No pitch, fix to fine pitch, 1: active PI blade pitch control}
    Y_ControlMode: 0 # Yaw control mode {0: no yaw control, 1: yaw rate control, 2: yaw-by-IPC}
    SS_Mode: 1 # Setpoint Smoother mode {0: no setpoint smoothing, 1: introduce setpoint smoothing}
    WE_Mode: 2 # Wind speed estimator mode {0: One-second low pass filtered hub height wind speed, 1: Immersion and Invariance Estimator (Ortega et al.)}
    PS_Mode: 0 # Pitch saturation mode {0: no pitch saturation, 1: peak shaving, 2: Cp-maximizing pitch saturation, 3: peak shaving and Cp-maximizing pitch saturation}
    SD_Mode: 0 # Shutdown mode {0: no shutdown procedure, 1: pitch to max pitch at shutdown}
    Fl_Mode: 0 # Floating specific feedback mode {0: no nacelle velocity feedback, 1: nacelle velocity feedback}
    Flp_Mode: 2
>>>>>>> 69bed7be
<|MERGE_RESOLUTION|>--- conflicted
+++ resolved
@@ -39,7 +39,6 @@
     max_tsr_perf_surfaces: 12.      # Max TSR of the Cp-Ct-Cq-surfaces
     n_U_perf_surfaces: 1            # Number of wind speeds to determine the Cp-Ct-Cq-surfaces
     regulation_reg_III: False       # Flag to derive the regulation trajectory in region III in terms of pitch and TSR
-<<<<<<< HEAD
     LoggingLevel: 1                 # {0: write no debug files, 1: write standard output .dbg-file, 2: write standard output .dbg-file and complete avrSWAP-array .dbg2-file
     F_LPFType: 1                    # {1: first-order low-pass filter, 2: second-order low-pass filter}, [rad/s] (currently filters generator speed and pitch control signals)
     F_NotchType: 0                  # Notch filter on generator speed and/or tower fore-aft motion (for floating) {0: disable, 1: generator speed, 2: tower-top fore-aft motion, 3: generator speed and tower-top fore-aft motion}
@@ -52,19 +51,4 @@
     PS_Mode: 0                      # Pitch saturation mode {0: no pitch saturation, 1: peak shaving, 2: Cp-maximizing pitch saturation, 3: peak shaving and Cp-maximizing pitch saturation}
     SD_Mode: 0                      # Shutdown mode {0: no shutdown procedure, 1: pitch to max pitch at shutdown}
     Fl_Mode: 0                      # Floating specific feedback mode {0: no nacelle velocity feedback, 1: nacelle velocity feedback}
-    Flp_Mode: 2                     # Flap control mode {0: no flap control, 1: steady state flap angle, 2: Proportional flap control}
-=======
-    LoggingLevel: 1 # {0: write no debug files, 1: write standard output .dbg-file, 2: write standard output .dbg-file and complete avrSWAP-array .dbg2-file
-    F_LPFType: 1 # {1: first-order low-pass filter, 2: second-order low-pass filter}, [rad/s] (currently filters generator speed and pitch control signals)
-    F_NotchType: 0 # Notch filter on generator speed and/or tower fore-aft motion (for floating) {0: disable, 1: generator speed, 2: tower-top fore-aft motion, 3: generator speed and tower-top fore-aft motion}
-    IPC_ControlMode: 0 # Turn Individual Pitch Control (IPC) for fatigue load reductions (pitch contribution) {0: off, 1: 1P reductions, 2: 1P+2P reductions}
-    VS_ControlMode: 2 # Generator torque control mode in above rated conditions {0: constant torque, 1: constant power, 2: TSR tracking PI control}
-    PC_ControlMode: 1 # Blade pitch control mode {0: No pitch, fix to fine pitch, 1: active PI blade pitch control}
-    Y_ControlMode: 0 # Yaw control mode {0: no yaw control, 1: yaw rate control, 2: yaw-by-IPC}
-    SS_Mode: 1 # Setpoint Smoother mode {0: no setpoint smoothing, 1: introduce setpoint smoothing}
-    WE_Mode: 2 # Wind speed estimator mode {0: One-second low pass filtered hub height wind speed, 1: Immersion and Invariance Estimator (Ortega et al.)}
-    PS_Mode: 0 # Pitch saturation mode {0: no pitch saturation, 1: peak shaving, 2: Cp-maximizing pitch saturation, 3: peak shaving and Cp-maximizing pitch saturation}
-    SD_Mode: 0 # Shutdown mode {0: no shutdown procedure, 1: pitch to max pitch at shutdown}
-    Fl_Mode: 0 # Floating specific feedback mode {0: no nacelle velocity feedback, 1: nacelle velocity feedback}
-    Flp_Mode: 2
->>>>>>> 69bed7be
+    Flp_Mode: 2                     # Flap control mode {0: no flap control, 1: steady state flap angle, 2: Proportional flap control}