import numpy as np
import os, copy, warnings, shutil
from scipy.interpolate                      import PchipInterpolator
from openmdao.api                           import ExplicitComponent
from wisdem.commonse.mpi_tools              import MPI
from wisdem.commonse.vertical_cylinder      import NFREQ
from wisdem.towerse.tower                   import get_nfull

from wisdem.aeroelasticse.FAST_writer       import InputWriter_OpenFAST
from wisdem.aeroelasticse.runFAST_pywrapper import runFAST_pywrapper, runFAST_pywrapper_batch
from wisdem.aeroelasticse.FAST_post         import return_timeseries, return_fname, FAST_IO_timeseries
from wisdem.aeroelasticse.CaseGen_IEC       import CaseGen_General, CaseGen_IEC

from pCrunch import Analysis, pdTools

if MPI:
    from mpi4py   import MPI
    from petsc4py import PETSc

def eval_unsteady(alpha, cl, cd, cm):
    # calculate unsteady coefficients from polars for OpenFAST's Aerodyn

    unsteady = {}

    alpha_rad = np.radians(alpha)
    cn = cl*np.cos(alpha_rad) + cd*np.sin(alpha_rad)

    # alpha0, Cd0, Cm0
    aoa_l = [-30.]
    aoa_h = [30.]
    idx_low  = np.argmin(abs(alpha-aoa_l))
    idx_high = np.argmin(abs(alpha-aoa_h))

    if max(np.abs(np.gradient(cl)))>0.:
        unsteady['alpha0'] = np.interp(0., cl[idx_low:idx_high], alpha[idx_low:idx_high])
        unsteady['Cd0'] = np.interp(0., cl[idx_low:idx_high], cd[idx_low:idx_high])
        unsteady['Cm0'] = np.interp(0., cl[idx_low:idx_high], cm[idx_low:idx_high])
    else:
        unsteady['alpha0'] = 0.
        unsteady['Cd0'] = cd[np.argmin(abs(alpha-0.))]
        unsteady['Cm0'] = 0.


    unsteady['eta_e']= 1
    unsteady['T_f0'] = "Default"
    unsteady['T_V0'] = "Default"
    unsteady['T_p']  = "Default"
    unsteady['T_VL'] = "Default"
    unsteady['b1']   = "Default"
    unsteady['b2']   = "Default"
    unsteady['b5']   = "Default"
    unsteady['A1']   = "Default"
    unsteady['A2']   = "Default"
    unsteady['A5']   = "Default"
    unsteady['S1']   = 0
    unsteady['S2']   = 0
    unsteady['S3']   = 0
    unsteady['S4']   = 0

    def find_breakpoint(x, y, idx_low, idx_high, multi=1.):
        lin_fit = np.interp(x[idx_low:idx_high], [x[idx_low],x[idx_high]], [y[idx_low],y[idx_high]])
        idx_break = 0
        lin_diff = 0
        for i, (fit, yi) in enumerate(zip(lin_fit, y[idx_low:idx_high])):
            if multi==0:
                diff_i = np.abs(yi-fit)
            else:
                diff_i = multi*(yi-fit)
            if diff_i>lin_diff:
                lin_diff = diff_i
                idx_break = i
        idx_break += idx_low
        return idx_break

    # Cn1
    idx_alpha0  = np.argmin(abs(alpha-unsteady['alpha0']))
    
    if max(np.abs(np.gradient(cm)))>1.e-10:
        aoa_h = alpha[idx_alpha0]+35.
        idx_high = np.argmin(abs(alpha-aoa_h))

        cm_temp = cm[idx_low:idx_high]
        idx_cm_min = [i for i,local_min in enumerate(np.r_[True, cm_temp[1:] < cm_temp[:-1]] & np.r_[cm_temp[:-1] < cm_temp[1:], True]) if local_min] + idx_low
        idx_high = idx_cm_min[-1]
        
        
        idx_Cn1 = find_breakpoint(alpha, cm, idx_alpha0, idx_high)
        unsteady['Cn1'] = cn[idx_Cn1]
    else:
        idx_Cn1 = np.argmin(abs(alpha-0.))
        unsteady['Cn1'] = 0.
    

    
    # Cn2
    if max(np.abs(np.gradient(cm)))>1.e-10:
        aoa_l = np.mean([alpha[idx_alpha0], alpha[idx_Cn1]])-30.
        idx_low  = np.argmin(abs(alpha-aoa_l))

        cm_temp = cm[idx_low:idx_high]
        idx_cm_min = [i for i,local_min in enumerate(np.r_[True, cm_temp[1:] < cm_temp[:-1]] & np.r_[cm_temp[:-1] < cm_temp[1:], True]) if local_min] + idx_low
        idx_high = idx_cm_min[-1]
        
        idx_Cn2 = find_breakpoint(alpha, cm, idx_low, idx_alpha0, multi=0.)
        unsteady['Cn2'] = cn[idx_Cn2]
    else:
        idx_Cn2 = np.argmin(abs(alpha-0.))
        unsteady['Cn2'] = 0.

    # C_nalpha
    if max(np.abs(np.gradient(cm)))>1.e-10:
        # unsteady['C_nalpha'] = np.gradient(cn, alpha_rad)[idx_alpha0]
        unsteady['C_nalpha'] = max(np.gradient(cn[idx_alpha0:idx_Cn1], alpha_rad[idx_alpha0:idx_Cn1]))

    else:
        unsteady['C_nalpha'] = 0.

    # alpha1, alpha2
    # finding the break point in drag as a proxy for Trailing Edge separation, f=0.7
    # 3d stall corrections cause erroneous f calculations 
    if max(np.abs(np.gradient(cm)))>1.0e-10:
        aoa_l = [0.]
        idx_low  = np.argmin(abs(alpha-aoa_l))
        idx_alpha1 = find_breakpoint(alpha, cd, idx_low, idx_Cn1, multi=-1.)
        unsteady['alpha1'] = alpha[idx_alpha1]
    else:
        idx_alpha1 = np.argmin(abs(alpha-0.))
        unsteady['alpha1'] = 0.
    unsteady['alpha2'] = -1.*unsteady['alpha1']


    unsteady['St_sh']   = "Default"
    unsteady['k0']      = 0
    unsteady['k1']      = 0
    unsteady['k2']      = 0
    unsteady['k3']      = 0
    unsteady['k1_hat']  = 0
    unsteady['x_cp_bar']   = "Default"
    unsteady['UACutout']   = "Default"
    unsteady['filtCutOff'] = "Default"

    unsteady['Alpha']    = alpha
    unsteady['Cl']    = cl
    unsteady['Cd']    = cd
    unsteady['Cm']    = cm

    return unsteady

    # import matplotlib.pyplot as plt
    # fig, ax = plt.subplots(nrows=3, ncols=1, figsize=(6., 8.), sharex=True)
    # ax[0].plot(alpha, cn)
    # ax[0].plot(alpha, cl, '--')
    # ax[0].plot(unsteady['alpha0'], 0.,'o')
    # ax[0].annotate('alpha0', (unsteady['alpha0'], 0.))
    # ax[0].plot(alpha[idx_alpha0], cn[idx_alpha0],'o')
    # ax[0].annotate('C_nalpha', (alpha[idx_alpha0], cn[idx_alpha0]))
    # ax[0].plot(alpha[idx_Cn1], cn[idx_Cn1],'o')
    # ax[0].annotate('Cn1', (alpha[idx_Cn1], cn[idx_Cn1]))
    # ax[0].plot(alpha[idx_Cn2], cn[idx_Cn2],'o')
    # ax[0].annotate('Cn2', (alpha[idx_Cn2], cn[idx_Cn2]))
    # ax[0].set_ylabel('C_L')
    # ax[0].grid(True, linestyle=':')

    # ax[1].plot(alpha, cd)
    # ax[1].set_ylabel('C_D')
    # ax[1].grid(True, linestyle=':')

    # ax[2].plot(alpha, cm)
    # ax[2].plot(alpha[idx_Cn1], cm[idx_Cn1], 'o')
    # ax[2].annotate('Cn1', (alpha[idx_Cn1], cm[idx_Cn1]))
    # ax[2].plot(alpha[idx_Cn2], cm[idx_Cn2], 'o')
    # ax[2].annotate('Cn2', (alpha[idx_Cn2], cm[idx_Cn2]))

    # ax[2].set_ylabel('C_M')
    # ax[2].set_xlabel('Angle of Attack, deg')
    # ax[2].grid(True, linestyle=':')

    # plt.show()

class FASTLoadCases(ExplicitComponent):
    def initialize(self):
        self.options.declare('analysis_options')
        self.options.declare('opt_options')

    def setup(self):
        blade_init_options   = self.options['analysis_options']['blade']
        servose_init_options = self.options['analysis_options']['servose']
        self.n_span        = n_span    = blade_init_options['n_span']
        self.n_pc          = n_pc      = servose_init_options['n_pc']
        self.n_pitch       = n_pitch   = servose_init_options['n_pitch_perf_surfaces']
        self.n_tsr         = n_tsr     = servose_init_options['n_tsr_perf_surfaces']
        self.n_U           = n_U       = servose_init_options['n_U_perf_surfaces']

        af_init_options    = self.options['analysis_options']['airfoils']
        self.n_xy          = n_xy      = af_init_options['n_xy'] # Number of coordinate points to describe the airfoil geometry
        self.n_aoa         = n_aoa     = af_init_options['n_aoa']# Number of angle of attacks
        self.n_Re          = n_Re      = af_init_options['n_Re'] # Number of Reynolds, so far hard set at 1
        self.n_tab         = n_tab     = af_init_options['n_tab']# Number of tabulated data. For distributed aerodynamic control this could be > 1

        n_height_tow = self.options['analysis_options']['tower']['n_height']
        nFull        = get_nfull(self.options['analysis_options']['tower']['n_height'])
        N_beam       = (nFull-1)*2
        n_freq_tower = int(NFREQ/2)
        n_freq_blade = int(self.options['analysis_options']['blade']['n_freq']/2)

        FASTpref = self.options['analysis_options']['openfast']
        
        # ElastoDyn Inputs
        # Assuming the blade modal damping to be unchanged. Cannot directly solve from the Rayleigh Damping without making assumptions. J.Jonkman recommends 2-3% https://wind.nrel.gov/forum/wind/viewtopic.php?t=522
        self.add_input('r',                     val=np.zeros(n_span), units='m', desc='radial positions. r[0] should be the hub location \
            while r[-1] should be the blade tip. Any number \
            of locations can be specified between these in ascending order.')
        self.add_input('le_location',           val=np.zeros(n_span), desc='Leading-edge positions from a reference blade axis (usually blade pitch axis). Locations are normalized by the local chord length. Positive in -x direction for airfoil-aligned coordinate system')
        self.add_input('beam:Tw_iner',          val=np.zeros(n_span), units='m', desc='y-distance to elastic center from point about which above structural properties are computed')
        self.add_input('beam:rhoA',             val=np.zeros(n_span), units='kg/m', desc='mass per unit length')
        self.add_input('beam:EIyy',             val=np.zeros(n_span), units='N*m**2', desc='flatwise stiffness (bending about y-direction of airfoil aligned coordinate system)')
        self.add_input('beam:EIxx',             val=np.zeros(n_span), units='N*m**2', desc='edgewise stiffness (bending about :ref:`x-direction of airfoil aligned coordinate system <blade_airfoil_coord>`)')
        self.add_input('flap_mode_shapes',      val=np.zeros((n_freq_blade,5)), desc='6-degree polynomial coefficients of mode shapes in the flap direction (x^2..x^6, no linear or constant term)')
        self.add_input('edge_mode_shapes',      val=np.zeros((n_freq_blade,5)), desc='6-degree polynomial coefficients of mode shapes in the edge direction (x^2..x^6, no linear or constant term)')
        self.add_input('gearbox_efficiency',    val=0.0,               desc='Gearbox efficiency')
        self.add_input('gearbox_ratio',         val=0.0,               desc='Gearbox ratio')

        # ServoDyn Inputs
        self.add_input('generator_efficiency',   val=0.0,              desc='Generator efficiency')

        # tower properties
        self.add_input('fore_aft_modes',   val=np.zeros((n_freq_tower,5)),               desc='6-degree polynomial coefficients of mode shapes in the flap direction (x^2..x^6, no linear or constant term)')
        self.add_input('side_side_modes',  val=np.zeros((n_freq_tower,5)),               desc='6-degree polynomial coefficients of mode shapes in the edge direction (x^2..x^6, no linear or constant term)')
        self.add_input('sec_loc',          val=np.zeros(N_beam),                         desc='normalized sectional location')
        self.add_input('mass_den',         val=np.zeros(N_beam),         units='kg/m',   desc='sectional mass per unit length')
        self.add_input('foreaft_stff',     val=np.zeros(N_beam),         units='N*m**2', desc='sectional fore-aft bending stiffness per unit length about the Y_E elastic axis')
        self.add_input('sideside_stff',    val=np.zeros(N_beam),         units='N*m**2', desc='sectional side-side bending stiffness per unit length about the Y_E elastic axis')
        self.add_input('tower_section_height', val=np.zeros(n_height_tow-1), units='m',      desc='parameterized section heights along cylinder')
        self.add_input('tower_outer_diameter', val=np.zeros(n_height_tow),   units='m',      desc='cylinder diameter at corresponding locations')

        # DriveSE quantities
        self.add_input('hub_system_cm',   val=np.zeros(3),             units='m',  desc='center of mass of the hub relative to tower to in yaw-aligned c.s.')
        self.add_input('hub_system_I',    val=np.zeros(6),             units='kg*m**2', desc='mass moments of Inertia of hub [Ixx, Iyy, Izz, Ixy, Ixz, Iyz] around its center of mass in yaw-aligned c.s.')
        self.add_input('hub_system_mass', val=0.0,                     units='kg', desc='mass of hub system')
        self.add_input('above_yaw_mass',  val=0.0, units='kg', desc='Mass of the nacelle above the yaw system')
        self.add_input('yaw_mass',        val=0.0, units='kg', desc='Mass of yaw system')
        self.add_input('nacelle_cm',      val=np.zeros(3), units='m', desc='Center of mass of the component in [x,y,z] for an arbitrary coordinate system')
        self.add_input('nacelle_I',       val=np.zeros(6), units='kg*m**2', desc=' moments of Inertia for the component [Ixx, Iyy, Izz] around its center of mass')

        # AeroDyn Inputs
        self.add_input('ref_axis_blade',      val=np.zeros((n_span,3)),units='m',   desc='2D array of the coordinates (x,y,z) of the blade reference axis, defined along blade span. The coordinate system is the one of BeamDyn: it is placed at blade root with x pointing the suction side of the blade, y pointing the trailing edge and z along the blade span. A standard configuration will have negative x values (prebend), if swept positive y values, and positive z values.')
        self.add_input('chord',             val=np.zeros(n_span), units='m', desc='chord at airfoil locations')
        self.add_input('theta',             val=np.zeros(n_span), units='deg', desc='twist at airfoil locations')
        self.add_input('rthick',            val=np.zeros(n_span), desc='relative thickness of airfoil distribution')
        self.add_input('Rhub',              val=0.0, units='m', desc='dimensional radius of hub')
        self.add_input('Rtip',              val=0.0, units='m', desc='dimensional radius of tip')
        self.add_input('airfoils_cl',       val=np.zeros((n_span, n_aoa, n_Re, n_tab)), desc='lift coefficients, spanwise')
        self.add_input('airfoils_cd',       val=np.zeros((n_span, n_aoa, n_Re, n_tab)), desc='drag coefficients, spanwise')
        self.add_input('airfoils_cm',       val=np.zeros((n_span, n_aoa, n_Re, n_tab)), desc='moment coefficients, spanwise')
        self.add_input('airfoils_aoa',      val=np.zeros((n_aoa)), units='deg', desc='angle of attack grid for polars')
        self.add_input('airfoils_Re',       val=np.zeros((n_Re)), desc='Reynolds numbers of polars')
        self.add_input('airfoils_Re_loc',   val=np.zeros((n_span, n_Re, n_tab)), desc='temporary - matrix of Re numbers')
        self.add_input('airfoils_Ma_loc',   val=np.zeros((n_span, n_Re, n_tab)), desc='temporary - matrix of Ma numbers')
        self.add_input('airfoils_Ctrl',     val=np.zeros((n_span, n_Re, n_tab)), units='deg',desc='Airfoil control paremeter (i.e. flap angle)')
        
        # Airfoil coordinates
        self.add_input('coord_xy_interp',   val=np.zeros((n_span, n_xy, 2)),              desc='3D array of the non-dimensional x and y airfoil coordinates of the airfoils interpolated along span for n_span stations. The leading edge is place at x=0 and y=0.')
        
        # Turbine level inputs
        self.add_discrete_input('rotor_orientation',val='upwind', desc='Rotor orientation, either upwind or downwind.')
        self.add_input('hub_height',                val=0.0, units='m', desc='hub height')
        self.add_input('tower_height',              val=0.0, units='m', desc='tower height from the tower base')
        self.add_input('tower_base_height',         val=0.0, units='m', desc='tower base height from the ground or mean sea level')
        self.add_discrete_input('turbulence_class', val='A', desc='IEC turbulence class')
        self.add_discrete_input('turbine_class',    val='I', desc='IEC turbulence class')
        self.add_input('control_ratedPower',        val=0.,  units='W',    desc='machine power rating')
        self.add_input('control_maxOmega',          val=0.0, units='rpm',  desc='maximum allowed rotor rotation speed')
        self.add_input('control_maxTS',             val=0.0, units='m/s',  desc='maximum allowed blade tip speed')
        self.add_input('cone',             val=0.0, units='deg',   desc='Cone angle of the rotor. It defines the angle between the rotor plane and the blade pitch axis. A standard machine has positive values.')
        self.add_input('tilt',             val=0.0, units='deg',   desc='Nacelle uptilt angle. A standard machine has positive values.')
        self.add_input('overhang',         val=0.0, units='m',     desc='Horizontal distance from tower top to hub center.')

        # Initial conditions
        self.add_input('U_init',        val=np.zeros(n_pc), units='m/s', desc='wind speeds')
        self.add_input('Omega_init',    val=np.zeros(n_pc), units='rpm', desc='rotation speeds to run')
        self.add_input('pitch_init',    val=np.zeros(n_pc), units='deg', desc='pitch angles to run')
        self.add_input('V_out',         val=np.zeros(n_pc), units='m/s', desc='wind speeds to output powercurve')
        self.add_input('V',             val=np.zeros(n_pc), units='m/s',  desc='wind vector')

        # Cp-Ct-Cq surfaces
        self.add_input('Cp_aero_table', val=np.zeros((n_tsr, n_pitch, n_U)), desc='Table of aero power coefficient')
        self.add_input('Ct_aero_table', val=np.zeros((n_tsr, n_pitch, n_U)), desc='Table of aero thrust coefficient')
        self.add_input('Cq_aero_table', val=np.zeros((n_tsr, n_pitch, n_U)), desc='Table of aero torque coefficient')
        self.add_input('pitch_vector',  val=np.zeros(n_pitch), units='deg',  desc='Pitch vector used')
        self.add_input('tsr_vector',    val=np.zeros(n_tsr),                 desc='TSR vector used')
        self.add_input('U_vector',      val=np.zeros(n_U),     units='m/s',  desc='Wind speed vector used')

        # Environmental conditions 
        self.add_input('Vrated',    val=0.0, units='m/s', desc='rated wind speed')
        self.add_input('V_R25',     val=0.0, units='m/s', desc='region 2.5 transition wind speed')
        self.add_input('Vgust',     val=0.0, units='m/s', desc='gust wind speed')
        self.add_input('Vextreme',  val=0.0, units='m/s', desc='IEC extreme wind speed at hub height')
        self.add_input('V_mean_iec',val=0.0, units='m/s', desc='IEC mean wind for turbulence class')
        self.add_input('rho',       val=0.0,        units='kg/m**3',    desc='density of air')
        self.add_input('mu',        val=0.0,        units='kg/(m*s)',   desc='dynamic viscosity of air')
        self.add_input('shearExp',  val=0.0,                            desc='shear exponent')

        # FAST run preferences
        self.FASTpref            = FASTpref 
        self.Analysis_Level      = FASTpref['analysis_settings']['Analysis_Level']
        self.debug_level         = FASTpref['analysis_settings']['debug_level']
        self.FAST_ver            = FASTpref['file_management']['FAST_ver']
        self.FAST_exe            = os.path.abspath(FASTpref['file_management']['FAST_exe'])
        self.FAST_directory      = os.path.abspath(FASTpref['file_management']['FAST_directory'])
        self.Turbsim_exe         = os.path.abspath(FASTpref['file_management']['Turbsim_exe'])
        self.FAST_InputFile      = FASTpref['file_management']['FAST_InputFile']
        if MPI:
            rank    = MPI.COMM_WORLD.Get_rank()
            self.FAST_runDirectory = os.path.join(FASTpref['file_management']['FAST_runDirectory'],'rank_%000d'%int(rank))
            self.FAST_namingOut  = FASTpref['file_management']['FAST_namingOut']+'_%000d'%int(rank)
        else:
            self.FAST_runDirectory = FASTpref['file_management']['FAST_runDirectory']
            self.FAST_namingOut  = FASTpref['file_management']['FAST_namingOut']
        self.cores               = FASTpref['analysis_settings']['cores']
        self.case                = {}
        self.channels            = {}

        self.clean_FAST_directory = False
        if 'clean_FAST_directory' in FASTpref.keys():
            self.clean_FAST_directory = FASTpref['clean_FAST_directory']

        self.mpi_run             = False
        if 'mpi_run' in FASTpref.keys():
            self.mpi_run         = FASTpref['analysis_settings']['mpi_run']
            if self.mpi_run:
                self.mpi_comm_map_down   = FASTpref['analysis_settings']['mpi_comm_map_down']
        
        self.add_output('dx_defl', val=0., desc='deflection of blade section in airfoil x-direction under max deflection loading')
        self.add_output('dy_defl', val=0., desc='deflection of blade section in airfoil y-direction under max deflection loading')
        self.add_output('dz_defl', val=0., desc='deflection of blade section in airfoil z-direction under max deflection loading')
    
        self.add_output('root_bending_moment', val=0.0, units='N*m', desc='total magnitude of bending moment at root of blade 1')
        self.add_output('Mxyz',         val=np.array([0.0, 0.0, 0.0]), units='N*m', desc='individual moments [x,y,z] at the blade root in blade c.s.')
        
        self.add_output('loads_r',      val=np.zeros(n_span), units='m', desc='radial positions along blade going toward tip')
        self.add_output('loads_Px',     val=np.zeros(n_span), units='N/m', desc='distributed loads in blade-aligned x-direction')
        self.add_output('loads_Py',     val=np.zeros(n_span), units='N/m', desc='distributed loads in blade-aligned y-direction')
        self.add_output('loads_Pz',     val=np.zeros(n_span), units='N/m', desc='distributed loads in blade-aligned z-direction')
        self.add_output('loads_Omega',  val=0.0, units='rpm', desc='rotor rotation speed')
        self.add_output('loads_pitch',  val=0.0, units='deg', desc='pitch angle')
        self.add_output('loads_azimuth', val=0.0, units='deg', desc='azimuthal angle')
        self.add_discrete_output('model_updated', val=False, desc='boolean, Analysis Level 0: fast model written, but not run')
        self.add_discrete_output('FASTpref_updated', val={}, desc='updated fast preference dictionary')
        self.add_output('My_std',       val=0.0, units='N*m', desc='standard deviation of blade root flap bending moment in out-of-plane direction')
        self.add_output('flp1_std',     val=0.0, units='deg', desc='standard deviation of trailing-edge flap angle')

        self.add_output('P_out',        val=np.zeros(n_pc), units='W', desc='electrical power from rotor')
        self.add_output('P',            val=np.zeros(n_pc), units='W',    desc='rotor electrical power')
        self.add_output('Cp',           val=np.zeros(n_pc),               desc='rotor electrical power coefficient')
        self.add_output('rated_V',      val=0.0, units='m/s', desc='rated wind speed')
        self.add_output('rated_Omega',  val=0.0, units='rpm', desc='rotor rotation speed at rated')
        self.add_output('rated_pitch',  val=0.0, units='deg', desc='pitch setting at rated')
        self.add_output('rated_T',      val=0.0, units='N', desc='rotor aerodynamic thrust at rated')
        self.add_output('rated_Q',      val=0.0, units='N*m', desc='rotor aerodynamic torque at rated')

        self.add_discrete_output('fst_vt_out', val={})

    def compute(self, inputs, outputs, discrete_inputs, discrete_outputs):
        #print(impl.world_comm().rank, 'Rotor_fast','start')

        fst_vt, R_out = self.update_FAST_model(inputs, discrete_inputs)
        
        if self.Analysis_Level == 2:
            # Run FAST with ElastoDyn

            FAST_Output, case_list, dlc_list  = self.run_FAST(inputs, discrete_inputs, fst_vt)
            self.post_process(FAST_Output, case_list, dlc_list, inputs, discrete_inputs, outputs)

            # list_cases, list_casenames, required_channels, case_keys = self.DLC_creation(inputs, discrete_inputs, fst_vt)
            # FAST_Output = self.run_FAST(fst_vt, list_cases, list_casenames, required_channels)

        elif self.Analysis_Level == 1:
            # Write FAST files, do not run
            self.write_FAST(fst_vt, discrete_outputs)

        discrete_outputs['fst_vt_out'] = fst_vt

        # delete run directory. not recommended for most cases, use for large parallelization problems where disk storage will otherwise fill up
        if self.clean_FAST_directory:
            try:
                shutil.rmtree(self.FAST_runDirectory)
            except:
                print('Failed to delete directory: %s'%self.FAST_runDirectory)


    def update_FAST_model(self, inputs, discrete_inputs):

        # Create instance of FAST reference model 

        fst_vt = self.options['analysis_options']['openfast']['fst_vt']

        fst_vt['Fst']['OutFileFmt'] = 2

        # Update ElastoDyn
        fst_vt['ElastoDyn']['TipRad'] = inputs['Rtip'][0]
        fst_vt['ElastoDyn']['HubRad'] = inputs['Rhub'][0]
        if discrete_inputs['rotor_orientation'] == 'upwind':
            k = -1.
        else:
            k = 1
        fst_vt['ElastoDyn']['PreCone(1)'] = k*inputs['cone'][0]
        fst_vt['ElastoDyn']['PreCone(2)'] = k*inputs['cone'][0]
        fst_vt['ElastoDyn']['PreCone(3)'] = k*inputs['cone'][0]
        fst_vt['ElastoDyn']['ShftTilt']   = k*inputs['tilt'][0]
        fst_vt['ElastoDyn']['OverHang']   = k*inputs['overhang'][0]
        fst_vt['ElastoDyn']['GBoxEff']    = inputs['gearbox_efficiency'][0] * 100.
        fst_vt['ElastoDyn']['GBRatio']    = inputs['gearbox_ratio'][0]

        # Update ServoDyn
        fst_vt['ServoDyn']['GenEff']      = inputs['generator_efficiency'][0] * 100.


        # Masses from DriveSE
        if self.options['analysis_options']['openfast']['analysis_settings']['update_hub_nacelle']:
            fst_vt['ElastoDyn']['HubMass']   = inputs['hub_system_mass'][0]
            fst_vt['ElastoDyn']['HubIner']   = inputs['hub_system_I'][0]
            fst_vt['ElastoDyn']['HubCM']     = inputs['hub_system_cm'][0] # k*inputs['overhang'][0] - inputs['hub_system_cm'][0], but we need to solve the circular dependency in DriveSE first
            fst_vt['ElastoDyn']['NacMass']   = inputs['above_yaw_mass'][0]
            fst_vt['ElastoDyn']['YawBrMass'] = inputs['yaw_mass'][0]
            fst_vt['ElastoDyn']['NacYIner']  = inputs['nacelle_I'][2]
            fst_vt['ElastoDyn']['NacCMxn']   = -k*inputs['nacelle_cm'][0]
            fst_vt['ElastoDyn']['NacCMyn']   = inputs['nacelle_cm'][1]
            fst_vt['ElastoDyn']['NacCMzn']   = inputs['nacelle_cm'][2]

        

        if self.options['analysis_options']['Analysis_Flags']['TowerSE']:
            # TODO: there are issues here
            #   - running the 15MW caused 120 tower points, some where nonunique heights
            #   - hub height is wrong, not adding the tower top to hub correctly

            tower_base_height = max(inputs['tower_base_height'][0], fst_vt['ElastoDyn']['PtfmCMzt'])
            fst_vt['ElastoDyn']['TowerBsHt'] = tower_base_height # Height of tower base above ground level [onshore] or MSL [offshore] (meters)
            fst_vt['ElastoDyn']['PtfmRefzt'] = tower_base_height # Vertical distance from the ground level [onshore] or MSL [offshore] to the platform reference point (meters)
            fst_vt['ElastoDyn']['TowerHt']   = inputs['tower_height'][-1] + tower_base_height # Height of tower above ground level [onshore] or MSL [offshore] (meters)

<<<<<<< HEAD
            # Update Inflowwind
            fst_vt['InflowWind']['RefHt'] = inputs['hub_height'][0]
            fst_vt['InflowWind']['PLexp'] = inputs['shearExp'][0]

            # Update ElastoDyn Tower Input File
=======
        # Update ElastoDyn Tower Input File
        if self.options['analysis_options']['tower']['run_towerse']:
>>>>>>> 6b7aaff7
            fst_vt['ElastoDynTower']['NTwInpSt'] = len(inputs['sec_loc'])
            fst_vt['ElastoDynTower']['HtFract']  = inputs['sec_loc']
            fst_vt['ElastoDynTower']['TMassDen'] = inputs['mass_den']
            fst_vt['ElastoDynTower']['TwFAStif'] = inputs['foreaft_stff']
            fst_vt['ElastoDynTower']['TwSSStif'] = inputs['sideside_stff']
            fst_vt['ElastoDynTower']['TwFAM1Sh'] = inputs['fore_aft_modes'][0, :]  / sum(inputs['fore_aft_modes'][0, :])
            fst_vt['ElastoDynTower']['TwFAM2Sh'] = inputs['fore_aft_modes'][1, :]  / sum(inputs['fore_aft_modes'][1, :])
            fst_vt['ElastoDynTower']['TwSSM1Sh'] = inputs['side_side_modes'][0, :] / sum(inputs['side_side_modes'][0, :])
            fst_vt['ElastoDynTower']['TwSSM2Sh'] = inputs['side_side_modes'][1, :] / sum(inputs['side_side_modes'][1, :])
            
            fst_vt['AeroDyn15']['NumTwrNds'] = len(inputs['tower_outer_diameter'])
            fst_vt['AeroDyn15']['TwrElev']   = np.r_[0.0, np.cumsum(inputs['tower_section_height'])] + fst_vt['ElastoDyn']['TowerBsHt']
            fst_vt['AeroDyn15']['TwrDiam']   = inputs['tower_outer_diameter']
            fst_vt['AeroDyn15']['TwrCd']     = np.ones_like(fst_vt['AeroDyn15']['TwrDiam']) * np.mean(fst_vt['AeroDyn15']['TwrCd'])

        # Update ElastoDyn Blade Input File
        fst_vt['ElastoDynBlade']['NBlInpSt']   = len(inputs['r'])
        fst_vt['ElastoDynBlade']['BlFract']    = (inputs['r']-inputs['Rhub'])/(inputs['Rtip']-inputs['Rhub'])
        fst_vt['ElastoDynBlade']['BlFract'][0] = 0.
        fst_vt['ElastoDynBlade']['BlFract'][-1]= 1.
        fst_vt['ElastoDynBlade']['PitchAxis']  = inputs['le_location']
        fst_vt['ElastoDynBlade']['StrcTwst']   = inputs['theta'] # to do: structural twist is not nessessarily (nor likely to be) the same as aero twist
        fst_vt['ElastoDynBlade']['BMassDen']   = inputs['beam:rhoA']
        fst_vt['ElastoDynBlade']['FlpStff']    = inputs['beam:EIyy']
        fst_vt['ElastoDynBlade']['EdgStff']    = inputs['beam:EIxx']
        for i in range(5):
            fst_vt['ElastoDynBlade']['BldFl1Sh'][i] = inputs['flap_mode_shapes'][0,i] / sum(inputs['flap_mode_shapes'][0,:])
            fst_vt['ElastoDynBlade']['BldFl2Sh'][i] = inputs['flap_mode_shapes'][1,i] / sum(inputs['flap_mode_shapes'][1,:])
            fst_vt['ElastoDynBlade']['BldEdgSh'][i] = inputs['edge_mode_shapes'][0,i] / sum(inputs['edge_mode_shapes'][0,:])
        
        # Update AeroDyn15
        fst_vt['AeroDyn15']['AirDens']   = inputs['rho'][0]
        fst_vt['AeroDyn15']['KinVisc']   = inputs['mu'][0] / inputs['rho'][0]

        # Update AeroDyn15 Blade Input File
        r = (inputs['r']-inputs['Rhub'])
        r[0]  = 0.
        r[-1] = inputs['Rtip']-inputs['Rhub']
        fst_vt['AeroDynBlade']['NumBlNds'] = self.n_span
        fst_vt['AeroDynBlade']['BlSpn']    = r
        fst_vt['AeroDynBlade']['BlCrvAC']  = inputs['ref_axis_blade'][:,0]
        fst_vt['AeroDynBlade']['BlSwpAC']  = inputs['ref_axis_blade'][:,1]
        fst_vt['AeroDynBlade']['BlCrvAng'] = np.degrees(np.arcsin(np.gradient(inputs['ref_axis_blade'][:,0])/np.gradient(r)))
        fst_vt['AeroDynBlade']['BlTwist']  = inputs['theta']
        fst_vt['AeroDynBlade']['BlChord']  = inputs['chord']
        fst_vt['AeroDynBlade']['BlAFID']   = np.asarray(range(1,self.n_span+1))

        # Update AeroDyn15 Airfoile Input Files
        # airfoils = inputs['airfoils']
        fst_vt['AeroDyn15']['NumAFfiles'] = self.n_span
        # fst_vt['AeroDyn15']['af_data'] = [{}]*len(airfoils)
        fst_vt['AeroDyn15']['af_data'] = []

        if self.n_tab > 1:
            fst_vt['AeroDyn15']['AFTabMod'] = 3

        for i in range(self.n_span): # No of blade radial stations
        
            fst_vt['AeroDyn15']['af_data'].append([])
            

            for j in range(self.n_tab): # No of tabs; if there are no flaps at this blade station
                unsteady = eval_unsteady(inputs['airfoils_aoa'], inputs['airfoils_cl'][i,:,0,j], inputs['airfoils_cd'][i,:,0,j], inputs['airfoils_cm'][i,:,0,j])
                fst_vt['AeroDyn15']['af_data'][i].append({})


                fst_vt['AeroDyn15']['af_data'][i][j]['InterpOrd'] = "DEFAULT"
                fst_vt['AeroDyn15']['af_data'][i][j]['NonDimArea']= 1
                if self.options['analysis_options']['openfast']['analysis_settings']['generate_af_coords']:
                    fst_vt['AeroDyn15']['af_data'][i][j]['NumCoords'] = '@"AF{:02d}_Coords.txt"'.format(i)
                else:
                    fst_vt['AeroDyn15']['af_data'][i][j]['NumCoords'] = 0
                fst_vt['AeroDyn15']['af_data'][i][j]['NumTabs']   = self.n_tab
                if inputs['airfoils_Re_loc'][i][0][j] == 0:  # check if Re ws locally determined (e.g. for trailing edge flaps)
                    fst_vt['AeroDyn15']['af_data'][i][j]['Re']        =  0.75       # TODO: functionality for multiple Re tables
                else:
                    fst_vt['AeroDyn15']['af_data'][i][j]['Re'] = inputs['airfoils_Re_loc'][i,0,j]/1000000  # give in millions
                fst_vt['AeroDyn15']['af_data'][i][j]['Ctrl'] = inputs['airfoils_Ctrl'][i,0,j]  # unsteady['Ctrl'] # added to unsteady function for variable flap controls at airfoils

                fst_vt['AeroDyn15']['af_data'][i][j]['InclUAdata']= "True"
                fst_vt['AeroDyn15']['af_data'][i][j]['alpha0']    = unsteady['alpha0']
                fst_vt['AeroDyn15']['af_data'][i][j]['alpha1']    = unsteady['alpha1']
                fst_vt['AeroDyn15']['af_data'][i][j]['alpha2']    = unsteady['alpha2']
                fst_vt['AeroDyn15']['af_data'][i][j]['eta_e']     = unsteady['eta_e']
                fst_vt['AeroDyn15']['af_data'][i][j]['C_nalpha']  = unsteady['C_nalpha']
                fst_vt['AeroDyn15']['af_data'][i][j]['T_f0']      = unsteady['T_f0']
                fst_vt['AeroDyn15']['af_data'][i][j]['T_V0']      = unsteady['T_V0']
                fst_vt['AeroDyn15']['af_data'][i][j]['T_p']       = unsteady['T_p']
                fst_vt['AeroDyn15']['af_data'][i][j]['T_VL']      = unsteady['T_VL']
                fst_vt['AeroDyn15']['af_data'][i][j]['b1']        = unsteady['b1']
                fst_vt['AeroDyn15']['af_data'][i][j]['b2']        = unsteady['b2']
                fst_vt['AeroDyn15']['af_data'][i][j]['b5']        = unsteady['b5']
                fst_vt['AeroDyn15']['af_data'][i][j]['A1']        = unsteady['A1']
                fst_vt['AeroDyn15']['af_data'][i][j]['A2']        = unsteady['A2']
                fst_vt['AeroDyn15']['af_data'][i][j]['A5']        = unsteady['A5']
                fst_vt['AeroDyn15']['af_data'][i][j]['S1']        = unsteady['S1']
                fst_vt['AeroDyn15']['af_data'][i][j]['S2']        = unsteady['S2']
                fst_vt['AeroDyn15']['af_data'][i][j]['S3']        = unsteady['S3']
                fst_vt['AeroDyn15']['af_data'][i][j]['S4']        = unsteady['S4']
                fst_vt['AeroDyn15']['af_data'][i][j]['Cn1']       = unsteady['Cn1']
                fst_vt['AeroDyn15']['af_data'][i][j]['Cn2']       = unsteady['Cn2']
                fst_vt['AeroDyn15']['af_data'][i][j]['St_sh']     = unsteady['St_sh']
                fst_vt['AeroDyn15']['af_data'][i][j]['Cd0']       = unsteady['Cd0']
                fst_vt['AeroDyn15']['af_data'][i][j]['Cm0']       = unsteady['Cm0']
                fst_vt['AeroDyn15']['af_data'][i][j]['k0']        = unsteady['k0']
                fst_vt['AeroDyn15']['af_data'][i][j]['k1']        = unsteady['k1']
                fst_vt['AeroDyn15']['af_data'][i][j]['k2']        = unsteady['k2']
                fst_vt['AeroDyn15']['af_data'][i][j]['k3']        = unsteady['k3']
                fst_vt['AeroDyn15']['af_data'][i][j]['k1_hat']    = unsteady['k1_hat']
                fst_vt['AeroDyn15']['af_data'][i][j]['x_cp_bar']  = unsteady['x_cp_bar']
                fst_vt['AeroDyn15']['af_data'][i][j]['UACutout']  = unsteady['UACutout']
                fst_vt['AeroDyn15']['af_data'][i][j]['filtCutOff']= unsteady['filtCutOff']
                fst_vt['AeroDyn15']['af_data'][i][j]['NumAlf']    = len(unsteady['Alpha'])
                fst_vt['AeroDyn15']['af_data'][i][j]['Alpha']     = np.array(unsteady['Alpha'])
                fst_vt['AeroDyn15']['af_data'][i][j]['Cl']        = np.array(unsteady['Cl'])
                fst_vt['AeroDyn15']['af_data'][i][j]['Cd']        = np.array(unsteady['Cd'])
                fst_vt['AeroDyn15']['af_data'][i][j]['Cm']        = np.array(unsteady['Cm'])
                fst_vt['AeroDyn15']['af_data'][i][j]['Cpmin']     = np.zeros_like(unsteady['Cm'])        
        
        fst_vt['AeroDyn15']['af_coord'] = []
        fst_vt['AeroDyn15']['rthick']   = np.zeros(self.n_span)
        for i in range(self.n_span):
            fst_vt['AeroDyn15']['af_coord'].append({})
            fst_vt['AeroDyn15']['af_coord'][i]['x']  = inputs['coord_xy_interp'][i,:,0]
            fst_vt['AeroDyn15']['af_coord'][i]['y']  = inputs['coord_xy_interp'][i,:,1]
            fst_vt['AeroDyn15']['rthick'][i]         = inputs['rthick'][i]
                
        # AeroDyn spanwise output positions
        r = r/r[-1]
        r_out_target = [0.0, 0.1, 0.20, 0.40, 0.6, 0.75, 0.85, 0.925, 1.0]
        idx_out = [np.argmin(abs(r-ri)) for ri in r_out_target]
        R_out = [fst_vt['AeroDynBlade']['BlSpn'][i] for i in idx_out]
        
        fst_vt['AeroDyn15']['BlOutNd'] = [str(idx+1) for idx in idx_out]
        fst_vt['AeroDyn15']['NBlOuts'] = len(idx_out)

        return fst_vt, R_out


    def run_FAST(self, inputs, discrete_inputs, fst_vt):

        case_list      = []
        case_name_list = []
        dlc_list       = []

        if self.FASTpref['dlc_settings']['run_IEC']:
            case_list_IEC, case_name_list_IEC, dlc_list_IEC = self.DLC_creation_IEC(inputs, discrete_inputs, fst_vt)
            case_list      += case_list_IEC
            case_name_list += case_name_list_IEC
            dlc_list       += dlc_list_IEC

        if self.FASTpref['dlc_settings']['run_power_curve']:
            case_list_pc, case_name_list_pc, dlc_list_pc = self.DLC_creation_powercurve(inputs, discrete_inputs, fst_vt)
            case_list      += case_list_pc
            case_name_list += case_name_list_pc
            dlc_list       += dlc_list_pc
           
        # Mandatory output channels to include 
        # TODO: what else is needed here?
        channels_out  = ["TipDxc1", "TipDyc1", "TipDzc1", "TipDxc2", "TipDyc2", "TipDzc2", "TipDxc3", "TipDyc3", "TipDzc3"]
        channels_out  = ["TipDxb1", "TipDyb1", "TipDzb1", "TipDxb2", "TipDyb2", "TipDzb2", "TipDxb3", "TipDyb3", "TipDzb3"]
        channels_out += ["RootMxc1", "RootMyc1", "RootMzc1", "RootMxc2", "RootMyc2", "RootMzc2", "RootMxc3", "RootMyc3", "RootMzc3"]
        channels_out += ["RootMxb1", "RootMyb1", "RootMzb1", "RootMxb2", "RootMyb2", "RootMzb2", "RootMxb3", "RootMyb3", "RootMzb3"]
        channels_out += ["RootFxc1", "RootFyc1", "RootFzc1", "RootFxc2", "RootFyc2", "RootFzc2", "RootFxc3", "RootFyc3", "RootFzc3"]
        channels_out += ["RootFxb1", "RootFyb1", "RootFzb1", "RootFxb2", "RootFyb2", "RootFzb2", "RootFxb3", "RootFyb3", "RootFzb3"]
        channels_out += ["RtAeroCp", "RtAeroCt", "RotTorq", "RotThrust", "RotSpeed", "NacYaw",  "GenPwr", "GenTq", "BldPitch1"]
        channels_out += ["Wind1VelX", "Wind1VelY", "Wind1VelZ"]
        channels_out += ["TwrBsMxt",  "TwrBsMyt", "TwrBsMzt"]
        channels_out += ["B1N1Fx", "B1N2Fx", "B1N3Fx", "B1N4Fx", "B1N5Fx", "B1N6Fx", "B1N7Fx", "B1N8Fx", "B1N9Fx"]
        channels_out += ["B1N1Fy", "B1N2Fy", "B1N3Fy", "B1N4Fy", "B1N5Fy", "B1N6Fy", "B1N7Fy", "B1N8Fy", "B1N9Fy"]
        channels_out += ["RootMxb1", "Spn1MLxb1", "Spn2MLxb1", "Spn3MLxb1", "Spn4MLxb1", "Spn5MLxb1", "Spn6MLxb1", "Spn7MLxb1", "Spn8MLxb1", "Spn9MLxb1"]
        channels_out += ["RootMyb1", "Spn1MLyb1", "Spn2MLyb1", "Spn3MLyb1", "Spn4MLyb1", "Spn5MLyb1", "Spn6MLyb1", "Spn7MLyb1", "Spn8MLyb1", "Spn9MLyb1"]


        channels = {}
        for var in channels_out:
            channels[var] = True

        # FAST wrapper setup
        fastBatch = runFAST_pywrapper_batch(FAST_ver=self.FAST_ver)
        fastBatch.channels = channels

        fastBatch.FAST_exe          = self.FAST_exe
        fastBatch.FAST_runDirectory = self.FAST_runDirectory
        fastBatch.FAST_InputFile    = self.FAST_InputFile
        fastBatch.FAST_directory    = self.FAST_directory
        fastBatch.debug_level       = self.debug_level
        fastBatch.fst_vt            = fst_vt
        fastBatch.post              = FAST_IO_timeseries

        fastBatch.case_list         = case_list
        fastBatch.case_name_list    = case_name_list
        fastBatch.channels          = channels

        fastBatch.overwrite_outfiles = True  #<--- Debugging only

        # Run FAST
        if self.mpi_run:
            FAST_Output = fastBatch.run_mpi(self.mpi_comm_map_down)
        else:
            if self.cores == 1:
                FAST_Output = fastBatch.run_serial()
            else:
                FAST_Output = fastBatch.run_multi(self.cores)

        self.fst_vt = fst_vt

        return FAST_Output, case_list, dlc_list

    def DLC_creation_IEC(self, inputs, discrete_inputs, fst_vt, powercurve=False):

        iec = CaseGen_IEC()

        # Turbine Data
        iec.Turbine_Class    = discrete_inputs['turbine_class']
        iec.Turbulence_Class = discrete_inputs['turbulence_class']
        iec.D                = fst_vt['ElastoDyn']['TipRad']*2.
        iec.z_hub            = fst_vt['InflowWind']['RefHt']

        # Turbine initial conditions
        iec.init_cond = {} # can leave as {} if data not available
        iec.init_cond[("ElastoDyn","RotSpeed")]        = {'U':inputs['U_init']}
        iec.init_cond[("ElastoDyn","RotSpeed")]['val'] = inputs['Omega_init']
        iec.init_cond[("ElastoDyn","BlPitch1")]        = {'U':inputs['U_init']}
        iec.init_cond[("ElastoDyn","BlPitch1")]['val'] = inputs['pitch_init']
        iec.init_cond[("ElastoDyn","BlPitch2")]        = iec.init_cond[("ElastoDyn","BlPitch1")]
        iec.init_cond[("ElastoDyn","BlPitch3")]        = iec.init_cond[("ElastoDyn","BlPitch1")]

        # Todo: need a way to handle Metocean conditions for Offshore
        # if offshore:
        #     iec.init_cond[("HydroDyn","WaveHs")]        = {'U':[3, 4, 6, 8, 10, 12, 14, 16, 18, 20, 22, 24, 25, 40, 50]}
        #     iec.init_cond[("HydroDyn","WaveHs")]['val'] = [1.101917033, 1.101917033, 1.179052649, 1.315715154, 1.536867124, 1.835816514, 2.187994638, 2.598127096, 3.061304068, 3.617035443, 4.027470219, 4.51580671, 4.51580671, 6.98, 10.7]
        #     iec.init_cond[("HydroDyn","WaveTp")]        = {'U':[3, 4, 6, 8, 10, 12, 14, 16, 18, 20, 22, 24, 25, 40, 50]}
        #     iec.init_cond[("HydroDyn","WaveTp")]['val'] = [8.515382435, 8.515382435, 8.310063688, 8.006300889, 7.6514231, 7.440581338, 7.460834063, 7.643300307, 8.046899942, 8.521314105, 8.987021024, 9.451641026, 9.451641026, 11.7, 14.2]

        # Setup dlc settings
        iec.dlc_inputs = {}
        iec.dlc_inputs['DLC']   = []
        iec.dlc_inputs['U']     = []
        iec.dlc_inputs['Seeds'] = []
        iec.dlc_inputs['Yaw']   = []

        if powercurve:
            # running turbulent power curve
            iec.dlc_inputs['DLC'].append(1.1)
            iec.dlc_inputs['U'].append(self.FASTpref['dlc_settings']['Power_Curve']['U'])
            iec.dlc_inputs['Seeds'].append(self.FASTpref['dlc_settings']['Power_Curve']['Seeds'])
            iec.dlc_inputs['Yaw'].append([])

        else:

            for dlc in self.FASTpref['dlc_settings']['IEC']:

                if 'DLC' in dlc.keys():
                    iec.dlc_inputs['DLC'].append(dlc['DLC'])
                else:
                    iec.dlc_inputs['DLC'].append([])

                if 'U' in dlc.keys():
                    iec.dlc_inputs['U'].append(dlc['U'])
                else:
                    iec.dlc_inputs['U'].append([])

                if 'Seeds' in dlc.keys():
                    iec.dlc_inputs['Seeds'].append(dlc['Seeds'])
                else:
                    iec.dlc_inputs['Seeds'].append([])

                if 'Yaw' in dlc.keys():
                    iec.dlc_inputs['Yaw'].append(dlc['Seeds'])
                else:
                    iec.dlc_inputs['Yaw'].append([])

        iec.transient_dir_change        = '-'
        iec.transient_shear_orientation = 'v'
        if ("Fst", "TStart") in list(self.options['analysis_options']['openfast']['fst_settings'].keys()):
            T0                          = self.options['analysis_options']['openfast']['fst_settings'][("Fst", "TStart")]
        else:
            T0                          = 120.
        if ("Fst", "TMax") in list(self.options['analysis_options']['openfast']['fst_settings'].keys()):
            iec.TMax                    = self.options['analysis_options']['openfast']['fst_settings'][("Fst", "TMax")]
        else:
            iec.TMax                    = 720.

        iec.TStart                      = (iec.TMax-T0)/2. + T0

        # path management
        iec.wind_dir        = self.FAST_runDirectory
        iec.Turbsim_exe     = self.Turbsim_exe
        iec.debug_level     = self.debug_level
        iec.parallel_windfile_gen = False  # TODO: need to update this to use the mpi pool if available
        iec.overwrite       = False # TODO: elevate these options to analysis input file
        iec.run_dir         = self.FAST_runDirectory

        if powercurve:
            iec.case_name_base  = self.FAST_namingOut + '_powercurve'
        else:
            iec.case_name_base  = self.FAST_namingOut + '_IEC'

        # OpenFAST Settings
        # load user overwrite settings
        case_inputs = {}
        for var in list(self.options['analysis_options']['openfast']['fst_settings'].keys()):
            case_inputs[var] = {'vals':[self.options['analysis_options']['openfast']['fst_settings'][var]], 'group':0}

        # Run case setup, generate wind inputs
        case_list, case_name_list, dlc_list = iec.execute(case_inputs=case_inputs)

        return case_list, case_name_list, dlc_list

    def DLC_creation_powercurve(self, inputs, discrete_inputs, fst_vt):
        
        if self.FASTpref['dlc_settings']['Power_Curve']['turbulent_power_curve']:

            case_list, case_name, dlc_list_IEC = self.DLC_creation_IEC(inputs, discrete_inputs, fst_vt, powercurve=True)

        else:
            U     = self.FASTpref['dlc_settings']['Power_Curve']['U']
            omega = np.interp(U, inputs['U_init'], inputs['Omega_init'])
            pitch = np.interp(U, inputs['U_init'], inputs['pitch_init'])

            # User defined simulation settings
            case_inputs = {}
            for var in list(self.options['analysis_options']['openfast']['fst_settings'].keys()):
                case_inputs[var] = {'vals':[self.options['analysis_options']['openfast']['fst_settings'][var]], 'group':0}
            # wind speeds
            case_inputs[("InflowWind","HWindSpeed")] = {'vals':U, 'group':1}
            case_inputs[("ElastoDyn","RotSpeed")]    = {'vals':omega, 'group':1}
            case_inputs[("ElastoDyn","BlPitch1")]    = {'vals':pitch, 'group':1}
            case_inputs[("ElastoDyn","BlPitch2")]    = case_inputs[("ElastoDyn","BlPitch1")]
            case_inputs[("ElastoDyn","BlPitch3")]    = case_inputs[("ElastoDyn","BlPitch1")]

            case_list, case_name = CaseGen_General(case_inputs, self.FAST_runDirectory, self.FAST_namingOut + '_powercurve')

        dlc_list = [0.]*len(case_name)

        return case_list, case_name, dlc_list

    def post_process(self, FAST_Output, case_list, dlc_list, inputs, discrete_inputs, outputs):

        # Load pCrunch Analysis
        loads_analysis = Analysis.Loads_Analysis()
        if self.debug_level > 0:
            loads_analysis.verbose = True

        # Initial time, ranking variables and assosiated stats should be in an input yaml probably, of defined by the desired cost function
        loads_analysis.t0 = self.options['analysis_options']['openfast']['fst_settings'][('Fst','TStart')]
        loads_analysis.ranking_vars = [   ["RotSpeed"], 
                                ["TipDxc1", "TipDxc2", "TipDxc3"], 
                                ["TipDyc1", "TipDyc2", "TipDyc3"], 
                                ['RootMyb1', 'RootMyb2', 'RootMyb3'], 
                                ['RootMxb1', 'RootMxb2', 'RootMxb3'],
                                ['TwrBsFyt'],
                                ['TwrBsFxt']
                                ]  # List of lists

        loads_analysis.ranking_stats = [  'max',
                                'max',
                                'max',
                                'max',
                                'max',
                                    ]
        # get summary stats
        sum_stats = loads_analysis.summary_stats(FAST_Output)


        ## Get AEP
        if self.FASTpref['dlc_settings']['run_power_curve']:

            # sort out power curve stats
            idx_pwrcrv   = [i for i, dlc in enumerate(dlc_list) if dlc==0.]
            stats_pwrcrv = {}
            for var in sum_stats.keys():
                if var != 'meta':
                    stats_pwrcrv[var] = {}
                    for stat in sum_stats[var].keys():
                        stats_pwrcrv[var][stat] = [x for i, x in enumerate(sum_stats[var][stat]) if i in idx_pwrcrv]

            stats_pwrcrv['meta'] = sum_stats['meta']

            # get wind speed 
            U = []
            for fname in [case[('InflowWind', 'Filename')] for i, case in enumerate(case_list) if i in idx_pwrcrv]:
                fname = os.path.split(fname)[-1]
                ntm      = fname.split('NTM')[-1].split('_')
                ntm_U    = float(".".join(ntm[1].strip("U").split('.')[:-1]))
                ntm_Seed = float(".".join(ntm[2].strip("Seed").split('.')[:-1]))
                U.append(ntm_U)

            # calc AEP
            pp               = Analysis.Power_Production()
            pp.windspeeds    = U
            pp.turbine_class = discrete_inputs['turbine_class']
            AEP              = pp.AEP(stats_pwrcrv, U)
            print(AEP)

            # print(inputs['V_out'])
            # print(inputs['V_mean_iec'])

            # bnums = len(list(set(U)))
            # p     = pp.gen_windPDF(inputs['V_mean_iec'], bnums, Vrange)


            


        # print(sum_stats)
        # print(stats_pwrcrv)
        # print(dlc_list)
        # print(idx_pwrcrv)

        # DELs
        # del_channels = [('RootMyb1',10), ('RootMyb2',10), ('RootMyb3',10)]
        # dels = loads_analysis.get_DEL(FAST_Output, del_channels, binNum=100, t=FAST_Output[0]['Time'][-1])
        # outputs['DEL_RootMyb'] = np.mean([np.mean(dels['RootMyb1']), np.mean(dels['RootMyb2']), np.mean(dels['RootMyb3'])])
        
        # Output
        # outputs['My_std'] = np.max([np.max(sum_stats['RootMyb1']['std']), np.max(sum_stats['RootMyb2']['std']), np.max(sum_stats['RootMyb3']['std'])])

    def write_FAST(self, fst_vt, discrete_outputs):
        writer                   = InputWriter_OpenFAST(FAST_ver=self.FAST_ver)
        writer.fst_vt            = fst_vt
        writer.FAST_runDirectory = self.FAST_runDirectory
        writer.FAST_namingOut    = self.FAST_namingOut
        writer.execute()

        discrete_outputs['FASTpref_updated'] = copy.deepcopy(self.FASTpref)
        discrete_outputs['FASTpref_updated']['FAST_runDirectory'] = self.FAST_runDirectory
        discrete_outputs['FASTpref_updated']['FAST_directory']    = self.FAST_runDirectory
        discrete_outputs['FASTpref_updated']['FAST_InputFile']    = os.path.split(writer.FAST_InputFileOut)[-1]

        discrete_outputs['model_updated'] = False
        if self.debug_level > 0:
            print('RAN UPDATE: ', self.FAST_runDirectory, self.FAST_namingOut)

    # def post_process(self, FAST_Output, case_keys, R_out, inputs, discrete_inputs, outputs):

        # def post_gust(data, case_type):

        #     if case_type == 2:
        #         t_s = min(max(data['Time'][0], 30.), data['Time'][-2])
        #         t_e = min(data['Time'][-1], 90.)
        #         idx_s = list(data['Time']).index(t_s)
        #         idx_e = list(data['Time']).index(t_e)
        #     elif case_type == 4:
        #         t_s = min(max(data['Time'][0], 30.), data['Time'][-2])
        #         idx_s = list(data['Time']).index(t_s)
        #         idx_e = -1
        #     else:
        #         idx_s = 0
        #         idx_e = -1

        #     # Tip Deflections
        #     # return tip x,y,z for max out of plane deflection
        #     blade_max_tip = np.argmax([max(data['TipDxc1'][idx_s:idx_e]), max(data['TipDxc2'][idx_s:idx_e]), max(data['TipDxc3'][idx_s:idx_e])])
        #     if blade_max_tip == 0:
        #         tip_var = ["TipDxc1", "TipDyc1", "TipDzc1"]
        #     elif blade_max_tip == 1:
        #         tip_var = ["TipDxc2", "TipDyc2", "TipDzc2"]
        #     elif blade_max_tip == 2:
        #         tip_var = ["TipDxc3", "TipDyc3", "TipDzc3"]
        #     idx_max_tip = np.argmax(data[tip_var[0]][idx_s:idx_e])
        #     outputs['dx_defl'] = data[tip_var[0]][idx_s+idx_max_tip]
        #     outputs['dy_defl'] = data[tip_var[1]][idx_s+idx_max_tip]
        #     outputs['dz_defl'] = data[tip_var[2]][idx_s+idx_max_tip]

        #     # Root bending moments
        #     # return root bending moment for blade with the highest blade bending moment magnitude
        #     root_bending_moment_1 = np.sqrt(data['RootMxc1'][idx_s:idx_e]**2. + data['RootMyc1'][idx_s:idx_e]**2. + data['RootMzc1'][idx_s:idx_e]**2.)
        #     root_bending_moment_2 = np.sqrt(data['RootMxc2'][idx_s:idx_e]**2. + data['RootMyc2'][idx_s:idx_e]**2. + data['RootMzc2'][idx_s:idx_e]**2.)
        #     root_bending_moment_3 = np.sqrt(data['RootMxc3'][idx_s:idx_e]**2. + data['RootMyc3'][idx_s:idx_e]**2. + data['RootMzc3'][idx_s:idx_e]**2.)
        #     root_bending_moment_max       = [max(root_bending_moment_1), max(root_bending_moment_2), max(root_bending_moment_3)]
        #     root_bending_moment_idxmax    = [np.argmax(root_bending_moment_1), np.argmax(root_bending_moment_2), np.argmax(root_bending_moment_3)]
        #     blade_root_bending_moment_max = np.argmax(root_bending_moment_max)

        #     outputs['root_bending_moment'] = root_bending_moment_max[blade_root_bending_moment_max]*1.e3
        #     idx = root_bending_moment_idxmax[blade_root_bending_moment_max]
        #     if blade_root_bending_moment_max == 0:
        #         outputs['Mxyz'] = np.array([data['RootMxc1'][idx_s+idx]*1.e3, data['RootMyc1'][idx_s+idx]*1.e3, data['RootMzc1'][idx_s+idx]*1.e3])
        #         outputs['My_std'] = np.std(data['RootMyc1'][idx_s:idx_e]*1.e3)
        #     elif blade_root_bending_moment_max == 1:
        #         outputs['Mxyz'] = np.array([data['RootMxc2'][idx_s+idx]*1.e3, data['RootMyc2'][idx_s+idx]*1.e3, data['RootMzc2'][idx_s+idx]*1.e3])
        #         outputs['My_std'] = np.std(data['RootMyc2'][idx_s:idx_e]*1.e3)
        #     elif blade_root_bending_moment_max == 2:
        #         outputs['Mxyz'] = np.array([data['RootMxc3'][idx_s+idx]*1.e3, data['RootMyc3'][idx_s+idx]*1.e3, data['RootMzc3'][idx_s+idx]*1.e3])
        #         outputs['My_std'] = np.std(data['RootMyc2'][idx_s:idx_e]*1.e3)

        #     outputs['flp1_std'] = np.std(data['BLFLAP1'])

        # def post_extreme(data, case_type):

        #     if case_type == 3:
        #         t_s = min(max(data['Time'][0], 30.), data['Time'][-2])
        #         t_e = min(data['Time'][-1], 90.)
        #         idx_s = list(data['Time']).index(t_s)
        #         idx_e = list(data['Time']).index(t_e)
        #     else:
        #         idx_s = 0
        #         idx_e = -1

        #     Time = data['Time'][idx_s:idx_e]
        #     var_Fx = ["B1N1Fx", "B1N2Fx", "B1N3Fx", "B1N4Fx", "B1N5Fx", "B1N6Fx", "B1N7Fx", "B1N8Fx", "B1N9Fx"]
        #     var_Fy = ["B1N1Fy", "B1N2Fy", "B1N3Fy", "B1N4Fy", "B1N5Fy", "B1N6Fy", "B1N7Fy", "B1N8Fy", "B1N9Fy"]
        #     for i, (varFxi, varFyi) in enumerate(zip(var_Fx, var_Fy)):
        #         if i == 0:
        #             Fx = np.array(data[varFxi][idx_s:idx_e])
        #             Fy = np.array(data[varFyi][idx_s:idx_e])
        #         else:
        #             Fx = np.column_stack((Fx, np.array(data[varFxi][idx_s:idx_e])))
        #             Fy = np.column_stack((Fy, np.array(data[varFyi][idx_s:idx_e])))

        #     Fx_sum = np.zeros_like(Time)
        #     Fy_sum = np.zeros_like(Time)
        #     for i in range(len(Time)):
        #         Fx_sum[i] = np.trapz(Fx[i,:], R_out)
        #         Fy_sum[i] = np.trapz(Fy[i,:], R_out)
        #     idx_max_strain = np.argmax(np.sqrt(Fx_sum**2.+Fy_sum**2.))

        #     Fx = [data[Fxi][idx_max_strain] for Fxi in var_Fx]
        #     Fy = [data[Fyi][idx_max_strain] for Fyi in var_Fy]
        #     spline_Fx = PchipInterpolator(R_out, Fx)
        #     spline_Fy = PchipInterpolator(R_out, Fy)

        #     r = inputs['r']-inputs['Rhub']
        #     Fx_out = spline_Fx(r)
        #     Fy_out = spline_Fy(r)
        #     Fz_out = np.zeros_like(Fx_out)

        #     outputs['loads_Px'] = Fx_out
        #     outputs['loads_Py'] = Fy_out*-1.
        #     outputs['loads_Pz'] = Fz_out

        #     outputs['loads_Omega'] = data['RotSpeed'][idx_max_strain]
        #     outputs['loads_pitch'] = data['BldPitch1'][idx_max_strain]
        #     outputs['loads_azimuth'] = data['Azimuth'][idx_max_strain]

        # # def post_AEP_fit(data):
        # #     def my_cubic(f, x):
        # #         return np.array([f[3]+ f[2]*xi + f[1]*xi**2. + f[0]*xi**3. for xi in x])

        # #     U = np.array([np.mean(datai['Wind1VelX']) for datai in data])
        # #     P = np.array([np.mean(datai['GenPwr']) for datai in data])*1000.
        # #     P_coef = np.polyfit(U, P, 3)

        # #     P_out = my_cubic(P_coef, inputs['V_out'])
        # #     np.place(P_out, P_out>inputs['control_ratedPower'], inputs['control_ratedPower'])
        # #     outputs['P_out'] = P_out

        # #     # import matplotlib.pyplot as plt
        # #     # plt.plot(U, P, 'o')
        # #     # plt.plot(inputs['V_out'], outputs['P_out'])            
        # #     # plt.show()

        # def post_AEP(data):
        #     U = list(sorted([4., 6., 8., 9., 10., 10.5, 11., 11.5, 11.75, 12., 12.5, 13., 14., 19., 25., inputs['Vrated']]))
        #     if inputs['V_R25'] != 0.:
        #         U.append(inputs['V_R25'])
        #         U = list(sorted(U))
        #     U = np.array(U)

        #     U_below = [Vi for Vi in U if Vi <= inputs['Vrated']]
        #     # P_below = np.array([np.mean(datai['GenPwr'])*1000. for datai in data])
        #     P_below = np.array([np.mean(datai['GenPwr'])*1000. for datai, Vi in zip(data, U) if Vi <= inputs['Vrated']])
        #     np.place(P_below, P_below>inputs['control_ratedPower'], inputs['control_ratedPower'])

        #     U_rated = [Vi for Vi in U if Vi > inputs['Vrated']]
        #     P_rated = [inputs['control_ratedPower']]*len(U_rated)

        #     if len(U_below) < len(U):
        #         P_fast = np.array(P_below.tolist() + P_rated)
        #     else:
        #         P_fast = P_below

        #     data_rated = data[-1]

        #     # U_fit = np.array([4.,8.,9.,10.])

        #     ## Find rated 
        #     # def my_cubic(f, x):
        #         # return np.array([f[3]+ f[2]*xi + f[1]*xi**2. + f[0]*xi**3. for xi in x])

        #     # idx_fit = [U.tolist().index(Ui) for Ui in U_fit]
        #     # P_fit = np.array([np.mean(data[i]['GenPwr']) for i in idx_fit])
        #     # P_coef = np.polyfit(U_fit, P_fit, 3)

        #     # P_find_rated = my_cubic(P_coef, inputs['V_out'])
        #     # np.place(P_find_rated, P_find_rated>inputs['control_ratedPower'], inputs['control_ratedPower'])
        #     # idx_rated = min([i for i, Pi in enumerate(P_find_rated) if Pi*1000 >= inputs['control_ratedPower']])
        #     # outputs['rated_V'] = inputs['V_out'][idx_rated]

        #     # if outputs['rated_V'] not in U:
        #     #     ## Run Rated
        #     #     TMax = 99999.
        #     #     # TMax = 10.
        #     #     turbulence_class = TURBULENCE_CLASS[inputs['turbulence_class']]
        #     #     turbine_class    = TURBINE_CLASS[inputs['turbine_class']]
        #     #     list_cases_rated, list_casenames_rated, requited_channels_rated = RotorSE_rated(self.fst_vt, self.FAST_runDirectory, self.FAST_namingOut, TMax, turbine_class, turbulence_class, outputs['rated_V'], U_init=self.U_init, Omega_init=self.Omega_init, pitch_init=np.zeros_like(self.Omega_init))
        #     #     requited_channels_rated = sorted(list(set(requited_channels_rated)))
        #     #     channels_out = {}
        #     #     for var in requited_channels_rated:
        #     #         channels_out[var] = True
        #     #     data_rated = self.run_FAST(self.fst_vt, list_cases_rated, list_casenames_rated, channels_out)[0]

        #     #     ## Sort in Rated Power
        #     #     U_wR = []
        #     #     data_wR = []
        #     #     U_added = False
        #     #     for i in range(len(U)):
        #     #         if outputs['rated_V']<U[i] and U_added == False:
        #     #             U_wR.append(outputs['rated_V'])
        #     #             data_wR.append(data_rated)
        #     #             U_added = True
        #     #         U_wR.append(U[i])
        #     #         data_wR.append(data[i])
        #     # else:
        #     #     U_wR = U

        #     # P_fast = np.array([np.mean(datai['GenPwr']) for datai in data_wR])*1000.
        #     # for i, (Pi, Vi) in enumerate(zip(P_fast, U_wR)):
        #     #     if Vi > outputs['rated_V']:
        #     #         if np.abs((Pi-inputs['control_ratedPower'])/inputs['control_ratedPower']) > 0.2:
        #     #             P_fast[i] = inputs['control_ratedPower']
        #     #             above_rate_power_warning = "FAST instability expected at U=%f m/s, abs(outputted power) > +/-20%% of rated power.  Replaceing %f with %f"%(Vi, Pi, inputs['control_ratedPower'])
        #     #             warnings.warn(above_rate_power_warning)

        #     # P_spline = PchipInterpolator(U_wR, P_fast)

        #     P_spline = PchipInterpolator(U, P_fast)

        #     P_out = P_spline(inputs['V_out'])
        #     # np.place(P_out, P_out>inputs['control_ratedPower'], inputs['control_ratedPower'])
        #     outputs['P_out'] = P_out

        #     P = P_spline(inputs['V'])
        #     # np.place(P, P>inputs['control_ratedPower'], inputs['control_ratedPower'])
        #     outputs['P'] = P

<<<<<<< HEAD

        #     outputs['Cp']          = np.mean(data_rated["RtAeroCp"])
        #     outputs['rated_V']     = np.mean(data_rated["Wind1VelX"])
        #     outputs['rated_Omega'] = np.mean(data_rated["RotSpeed"])
        #     outputs['rated_pitch'] = np.mean(data_rated["BldPitch1"])
        #     outputs['rated_T']     = np.mean(data_rated["RotThrust"])*1000
        #     outputs['rated_Q']     = np.mean(data_rated["RotTorq"])*1000
=======
            if case_type == 2:
                t_s = min(max(data['Time'][0], 30.), data['Time'][-2])
                t_e = min(data['Time'][-1], 90.)
                idx_s = list(data['Time']).index(t_s)
                idx_e = list(data['Time']).index(t_e)
            elif case_type == 4:
                t_s = min(max(data['Time'][0], 30.), data['Time'][-2])
                idx_s = list(data['Time']).index(t_s)
                idx_e = -1
            else:
                idx_s = 0
                idx_e = -1

            # Tip Deflections
            # return tip x,y,z for max out of plane deflection
            blade_max_tip = np.argmax([max(data['TipDxc1'][idx_s:idx_e]), max(data['TipDxc2'][idx_s:idx_e]), max(data['TipDxc3'][idx_s:idx_e])])
            if blade_max_tip == 0:
                tip_var = ["TipDxc1", "TipDyc1", "TipDzc1"]
            elif blade_max_tip == 1:
                tip_var = ["TipDxc2", "TipDyc2", "TipDzc2"]
            elif blade_max_tip == 2:
                tip_var = ["TipDxc3", "TipDyc3", "TipDzc3"]
            idx_max_tip = np.argmax(data[tip_var[0]][idx_s:idx_e])
            outputs['dx_defl'] = data[tip_var[0]][idx_s+idx_max_tip]
            outputs['dy_defl'] = data[tip_var[1]][idx_s+idx_max_tip]
            outputs['dz_defl'] = data[tip_var[2]][idx_s+idx_max_tip]

            # Root bending moments
            # return root bending moment for blade with the highest blade bending moment magnitude
            root_bending_moment_1 = np.sqrt(data['RootMxc1'][idx_s:idx_e]**2. + data['RootMyc1'][idx_s:idx_e]**2. + data['RootMzc1'][idx_s:idx_e]**2.)
            root_bending_moment_2 = np.sqrt(data['RootMxc2'][idx_s:idx_e]**2. + data['RootMyc2'][idx_s:idx_e]**2. + data['RootMzc2'][idx_s:idx_e]**2.)
            root_bending_moment_3 = np.sqrt(data['RootMxc3'][idx_s:idx_e]**2. + data['RootMyc3'][idx_s:idx_e]**2. + data['RootMzc3'][idx_s:idx_e]**2.)
            root_bending_moment_max       = [max(root_bending_moment_1), max(root_bending_moment_2), max(root_bending_moment_3)]
            root_bending_moment_idxmax    = [np.argmax(root_bending_moment_1), np.argmax(root_bending_moment_2), np.argmax(root_bending_moment_3)]
            blade_root_bending_moment_max = np.argmax(root_bending_moment_max)

            outputs['root_bending_moment'] = root_bending_moment_max[blade_root_bending_moment_max]*1.e3
            idx = root_bending_moment_idxmax[blade_root_bending_moment_max]
            if blade_root_bending_moment_max == 0:
                outputs['Mxyz'] = np.array([data['RootMxc1'][idx_s+idx]*1.e3, data['RootMyc1'][idx_s+idx]*1.e3, data['RootMzc1'][idx_s+idx]*1.e3])
                outputs['My_std'] = np.std(data['RootMyc1'][idx_s:idx_e]*1.e3)
            elif blade_root_bending_moment_max == 1:
                outputs['Mxyz'] = np.array([data['RootMxc2'][idx_s+idx]*1.e3, data['RootMyc2'][idx_s+idx]*1.e3, data['RootMzc2'][idx_s+idx]*1.e3])
                outputs['My_std'] = np.std(data['RootMyc2'][idx_s:idx_e]*1.e3)
            elif blade_root_bending_moment_max == 2:
                outputs['Mxyz'] = np.array([data['RootMxc3'][idx_s+idx]*1.e3, data['RootMyc3'][idx_s+idx]*1.e3, data['RootMzc3'][idx_s+idx]*1.e3])
                outputs['My_std'] = np.std(data['RootMyc2'][idx_s:idx_e]*1.e3)
            
            if 'BLFLAP1' in data.keys():
                outputs['flp1_std'] = np.std(data['BLFLAP1'])

            outputs['Cp']          = np.mean(data["RtAeroCp"])

        def post_extreme(data, case_type):

            if case_type == 3:
                t_s = min(max(data['Time'][0], 30.), data['Time'][-2])
                t_e = min(data['Time'][-1], 90.)
                idx_s = list(data['Time']).index(t_s)
                idx_e = list(data['Time']).index(t_e)
            else:
                idx_s = 0
                idx_e = -1

            Time = data['Time'][idx_s:idx_e]
            var_Fx = ["B1N1Fx", "B1N2Fx", "B1N3Fx", "B1N4Fx", "B1N5Fx", "B1N6Fx", "B1N7Fx", "B1N8Fx", "B1N9Fx"]
            var_Fy = ["B1N1Fy", "B1N2Fy", "B1N3Fy", "B1N4Fy", "B1N5Fy", "B1N6Fy", "B1N7Fy", "B1N8Fy", "B1N9Fy"]
            for i, (varFxi, varFyi) in enumerate(zip(var_Fx, var_Fy)):
                if i == 0:
                    Fx = np.array(data[varFxi][idx_s:idx_e])
                    Fy = np.array(data[varFyi][idx_s:idx_e])
                else:
                    Fx = np.column_stack((Fx, np.array(data[varFxi][idx_s:idx_e])))
                    Fy = np.column_stack((Fy, np.array(data[varFyi][idx_s:idx_e])))

            Fx_sum = np.zeros_like(Time)
            Fy_sum = np.zeros_like(Time)
            for i in range(len(Time)):
                Fx_sum[i] = np.trapz(Fx[i,:], R_out)
                Fy_sum[i] = np.trapz(Fy[i,:], R_out)
            idx_max_strain = np.argmax(np.sqrt(Fx_sum**2.+Fy_sum**2.))

            Fx = [data[Fxi][idx_max_strain] for Fxi in var_Fx]
            Fy = [data[Fyi][idx_max_strain] for Fyi in var_Fy]
            spline_Fx = PchipInterpolator(R_out, Fx)
            spline_Fy = PchipInterpolator(R_out, Fy)

            r = inputs['r']-inputs['Rhub']
            Fx_out = spline_Fx(r)
            Fy_out = spline_Fy(r)
            Fz_out = np.zeros_like(Fx_out)

            outputs['loads_Px'] = Fx_out
            outputs['loads_Py'] = Fy_out*-1.
            outputs['loads_Pz'] = Fz_out

            outputs['loads_Omega'] = data['RotSpeed'][idx_max_strain]
            outputs['loads_pitch'] = data['BldPitch1'][idx_max_strain]
            outputs['loads_azimuth'] = data['Azimuth'][idx_max_strain]

        # def post_AEP_fit(data):
        #     def my_cubic(f, x):
        #         return np.array([f[3]+ f[2]*xi + f[1]*xi**2. + f[0]*xi**3. for xi in x])

        #     U = np.array([np.mean(datai['Wind1VelX']) for datai in data])
        #     P = np.array([np.mean(datai['GenPwr']) for datai in data])*1000.
        #     P_coef = np.polyfit(U, P, 3)

        #     P_out = my_cubic(P_coef, inputs['V_out'])
        #     np.place(P_out, P_out>inputs['control_ratedPower'], inputs['control_ratedPower'])
        #     outputs['P_out'] = P_out
>>>>>>> 6b7aaff7

        #     # import matplotlib.pyplot as plt
        #     # plt.plot(U, P, 'o')
        #     # plt.plot(inputs['V_out'], outputs['P_out'])            
        #     # plt.show()

        # ############

        # Gust_Outputs = False
        # Extreme_Outputs = False
        # AEP_Outputs = False
        # #
        # for casei in case_keys:
        #     if Gust_Outputs and Extreme_Outputs:
        #         break

        #     if casei == 1:
        #         # power curve
        #         if AEP_Outputs:
        #             pass
        #         else:
        #             idx_AEP = [i for i, casej in enumerate(case_keys) if casej==1]
        #             data = [datai for i, datai in enumerate(FAST_Output) if i in idx_AEP]
        #             post_AEP(data)
        #             AEP_Outputs = True

        #     if casei in [2]:
        #         # gust: return tip deflections and bending moments
        #         idx_gust = case_keys.index(casei)
        #         data = FAST_Output[idx_gust]
        #         post_gust(data, casei)
        #         Gust_Outputs = True

        #     if casei in [3]:
        #         # extreme wind speed: return aeroloads for strains
        #         idx_extreme = case_keys.index(casei)
        #         data = FAST_Output[idx_extreme]
        #         post_extreme(data, casei)
        #         Extreme_Outputs = True

        #     if casei in [4]:
        #         # turbulent wind with multiplt seeds
        #         idx_turb = [i for i, casej in enumerate(case_keys) if casej==4]
        #         data_concat = {}
        #         for i, fast_out_idx in enumerate(idx_turb):
        #             datai = FAST_Output[idx_turb[fast_out_idx]]

        #             for var in datai.keys():
        #                 if i == 0:
        #                     data_concat[var] = []
        #                 data_concat[var].extend(list(datai[var]))

        #         for var in data_concat.keys():
        #             data_concat[var] = np.array(data_concat[var])

        #         post_gust(data_concat, casei)
        #         # post_extreme(data_concat, casei)
        #         Gust_Outputs = True
        #         # Extreme_Outputs = True

    def writeCpsurfaces(self, inputs):
        
        FASTpref  = self.options['analysis_options']['openfast']['FASTpref']
        file_name = os.path.join(FASTpref['file_management']['FAST_runDirectory'], FASTpref['file_management']['FAST_namingOut'] + '_Cp_Ct_Cq.dat')
        
        # Write Cp-Ct-Cq-TSR tables file
        n_pitch = len(inputs['pitch_vector'])
        n_tsr   = len(inputs['tsr_vector'])
        n_U     = len(inputs['U_vector'])
        
        file = open(file_name,'w')
        file.write('# ------- Rotor performance tables ------- \n')
        file.write('# ------------ Written using AeroElasticSE with data from CCBlade ------------\n')
        file.write('\n')
        file.write('# Pitch angle vector - x axis (matrix columns) (deg)\n')
        for i in range(n_pitch):
            file.write('%.2f   ' % inputs['pitch_vector'][i])
        file.write('\n# TSR vector - y axis (matrix rows) (-)\n')
        for i in range(n_tsr):
            file.write('%.2f   ' % inputs['tsr_vector'][i])
        file.write('\n# Wind speed vector - z axis (m/s)\n')
        for i in range(n_U):
            file.write('%.2f   ' % inputs['U_vector'][i])
        file.write('\n')
        
        file.write('\n# Power coefficient\n\n')
        
        for i in range(n_U):
            for j in range(n_tsr):
                for k in range(n_pitch):
                    file.write('%.5f   ' % inputs['Cp_aero_table'][j,k,i])
                file.write('\n')
            file.write('\n')
        
        file.write('\n#  Thrust coefficient\n\n')
        for i in range(n_U):
            for j in range(n_tsr):
                for k in range(n_pitch):
                    file.write('%.5f   ' % inputs['Ct_aero_table'][j,k,i])
                file.write('\n')
            file.write('\n')
        
        file.write('\n# Torque coefficient\n\n')
        for i in range(n_U):
            for j in range(n_tsr):
                for k in range(n_pitch):
                    file.write('%.5f   ' % inputs['Cq_aero_table'][j,k,i])
                file.write('\n')
            file.write('\n')
            
        file.close()


        return file_name


class ModesElastoDyn(ExplicitComponent):
    """
    Component that adds a multiplicative factor to axial, torsional, and flap-edge coupling stiffness to mimic ElastoDyn
    
    Parameters
    ----------
    EA : numpy array[n_span], [N]
        1D array of the actual axial stiffness
    EIxy : numpy array[n_span], [Nm2]
        1D array of the actual flap-edge coupling stiffness
    GJ : numpy array[n_span], [Nm2]
        1D array of the actual torsional stiffness
    G  : numpy array[n_mat], [N/m2]
        1D array of the actual shear stiffness of the materials
    
    Returns
    -------
    EA_stiff : numpy array[n_span], [N]
        1D array of the stiff axial stiffness
    EIxy_stiff : numpy array[n_span], [Nm2]
        1D array of the stiff flap-edge coupling stiffness
    GJ_stiff : numpy array[n_span], [Nm2]
        1D array of the stiff torsional stiffness
    G_stiff  : numpy array[n_mat], [N/m2]
        1D array of the stiff shear stiffness of the materials
    
    """    
    def initialize(self):
        self.options.declare('analysis_options')

    def setup(self):
        n_span          = self.options['analysis_options']['blade']['n_span']
        n_mat           = self.options['analysis_options']['materials']['n_mat']

        self.add_input('EA',    val=np.zeros(n_span), units='N',        desc='axial stiffness')
        self.add_input('EIxy',  val=np.zeros(n_span), units='N*m**2',   desc='coupled flap-edge stiffness')
        self.add_input('GJ',    val=np.zeros(n_span), units='N*m**2',   desc='torsional stiffness (about axial z-direction of airfoil aligned coordinate system)')

        self.add_input('G',     val=np.zeros([n_mat, 3]), units='Pa',   desc='2D array of the shear moduli of the materials. Each row represents a material, the three columns represent G12, G13 and G23.')


        self.add_output('EA_stiff',  val=np.zeros(n_span), units='N',        desc='artifically stiff axial stiffness')
        self.add_output('EIxy_zero', val=np.zeros(n_span), units='N*m**2',   desc='artifically stiff coupled flap-edge stiffness')
        self.add_output('GJ_stiff',  val=np.zeros(n_span), units='N*m**2',   desc='artifically stiff torsional stiffness (about axial z-direction of airfoil aligned coordinate system)')
        self.add_output('G_stiff',   val=np.zeros([n_mat, 3]), units='Pa',   desc='artificially stif 2D array of the shear moduli of the materials. Each row represents a material, the three columns represent G12, G13 and G23.')

    def compute(self, inputs, outputs):

        k = 100.

        outputs['EA_stiff']   = inputs['EA']   * k
        outputs['EIxy_zero']  = inputs['EIxy'] * 0.
        outputs['GJ_stiff']   = inputs['GJ']   * k
        outputs['G_stiff']    = inputs['G']    * k<|MERGE_RESOLUTION|>--- conflicted
+++ resolved
@@ -414,7 +414,6 @@
         # Update ServoDyn
         fst_vt['ServoDyn']['GenEff']      = inputs['generator_efficiency'][0] * 100.
 
-
         # Masses from DriveSE
         if self.options['analysis_options']['openfast']['analysis_settings']['update_hub_nacelle']:
             fst_vt['ElastoDyn']['HubMass']   = inputs['hub_system_mass'][0]
@@ -439,16 +438,11 @@
             fst_vt['ElastoDyn']['PtfmRefzt'] = tower_base_height # Vertical distance from the ground level [onshore] or MSL [offshore] to the platform reference point (meters)
             fst_vt['ElastoDyn']['TowerHt']   = inputs['tower_height'][-1] + tower_base_height # Height of tower above ground level [onshore] or MSL [offshore] (meters)
 
-<<<<<<< HEAD
             # Update Inflowwind
             fst_vt['InflowWind']['RefHt'] = inputs['hub_height'][0]
             fst_vt['InflowWind']['PLexp'] = inputs['shearExp'][0]
 
             # Update ElastoDyn Tower Input File
-=======
-        # Update ElastoDyn Tower Input File
-        if self.options['analysis_options']['tower']['run_towerse']:
->>>>>>> 6b7aaff7
             fst_vt['ElastoDynTower']['NTwInpSt'] = len(inputs['sec_loc'])
             fst_vt['ElastoDynTower']['HtFract']  = inputs['sec_loc']
             fst_vt['ElastoDynTower']['TMassDen'] = inputs['mass_den']
@@ -1086,7 +1080,6 @@
         #     # np.place(P, P>inputs['control_ratedPower'], inputs['control_ratedPower'])
         #     outputs['P'] = P
 
-<<<<<<< HEAD
 
         #     outputs['Cp']          = np.mean(data_rated["RtAeroCp"])
         #     outputs['rated_V']     = np.mean(data_rated["Wind1VelX"])
@@ -1094,119 +1087,6 @@
         #     outputs['rated_pitch'] = np.mean(data_rated["BldPitch1"])
         #     outputs['rated_T']     = np.mean(data_rated["RotThrust"])*1000
         #     outputs['rated_Q']     = np.mean(data_rated["RotTorq"])*1000
-=======
-            if case_type == 2:
-                t_s = min(max(data['Time'][0], 30.), data['Time'][-2])
-                t_e = min(data['Time'][-1], 90.)
-                idx_s = list(data['Time']).index(t_s)
-                idx_e = list(data['Time']).index(t_e)
-            elif case_type == 4:
-                t_s = min(max(data['Time'][0], 30.), data['Time'][-2])
-                idx_s = list(data['Time']).index(t_s)
-                idx_e = -1
-            else:
-                idx_s = 0
-                idx_e = -1
-
-            # Tip Deflections
-            # return tip x,y,z for max out of plane deflection
-            blade_max_tip = np.argmax([max(data['TipDxc1'][idx_s:idx_e]), max(data['TipDxc2'][idx_s:idx_e]), max(data['TipDxc3'][idx_s:idx_e])])
-            if blade_max_tip == 0:
-                tip_var = ["TipDxc1", "TipDyc1", "TipDzc1"]
-            elif blade_max_tip == 1:
-                tip_var = ["TipDxc2", "TipDyc2", "TipDzc2"]
-            elif blade_max_tip == 2:
-                tip_var = ["TipDxc3", "TipDyc3", "TipDzc3"]
-            idx_max_tip = np.argmax(data[tip_var[0]][idx_s:idx_e])
-            outputs['dx_defl'] = data[tip_var[0]][idx_s+idx_max_tip]
-            outputs['dy_defl'] = data[tip_var[1]][idx_s+idx_max_tip]
-            outputs['dz_defl'] = data[tip_var[2]][idx_s+idx_max_tip]
-
-            # Root bending moments
-            # return root bending moment for blade with the highest blade bending moment magnitude
-            root_bending_moment_1 = np.sqrt(data['RootMxc1'][idx_s:idx_e]**2. + data['RootMyc1'][idx_s:idx_e]**2. + data['RootMzc1'][idx_s:idx_e]**2.)
-            root_bending_moment_2 = np.sqrt(data['RootMxc2'][idx_s:idx_e]**2. + data['RootMyc2'][idx_s:idx_e]**2. + data['RootMzc2'][idx_s:idx_e]**2.)
-            root_bending_moment_3 = np.sqrt(data['RootMxc3'][idx_s:idx_e]**2. + data['RootMyc3'][idx_s:idx_e]**2. + data['RootMzc3'][idx_s:idx_e]**2.)
-            root_bending_moment_max       = [max(root_bending_moment_1), max(root_bending_moment_2), max(root_bending_moment_3)]
-            root_bending_moment_idxmax    = [np.argmax(root_bending_moment_1), np.argmax(root_bending_moment_2), np.argmax(root_bending_moment_3)]
-            blade_root_bending_moment_max = np.argmax(root_bending_moment_max)
-
-            outputs['root_bending_moment'] = root_bending_moment_max[blade_root_bending_moment_max]*1.e3
-            idx = root_bending_moment_idxmax[blade_root_bending_moment_max]
-            if blade_root_bending_moment_max == 0:
-                outputs['Mxyz'] = np.array([data['RootMxc1'][idx_s+idx]*1.e3, data['RootMyc1'][idx_s+idx]*1.e3, data['RootMzc1'][idx_s+idx]*1.e3])
-                outputs['My_std'] = np.std(data['RootMyc1'][idx_s:idx_e]*1.e3)
-            elif blade_root_bending_moment_max == 1:
-                outputs['Mxyz'] = np.array([data['RootMxc2'][idx_s+idx]*1.e3, data['RootMyc2'][idx_s+idx]*1.e3, data['RootMzc2'][idx_s+idx]*1.e3])
-                outputs['My_std'] = np.std(data['RootMyc2'][idx_s:idx_e]*1.e3)
-            elif blade_root_bending_moment_max == 2:
-                outputs['Mxyz'] = np.array([data['RootMxc3'][idx_s+idx]*1.e3, data['RootMyc3'][idx_s+idx]*1.e3, data['RootMzc3'][idx_s+idx]*1.e3])
-                outputs['My_std'] = np.std(data['RootMyc2'][idx_s:idx_e]*1.e3)
-            
-            if 'BLFLAP1' in data.keys():
-                outputs['flp1_std'] = np.std(data['BLFLAP1'])
-
-            outputs['Cp']          = np.mean(data["RtAeroCp"])
-
-        def post_extreme(data, case_type):
-
-            if case_type == 3:
-                t_s = min(max(data['Time'][0], 30.), data['Time'][-2])
-                t_e = min(data['Time'][-1], 90.)
-                idx_s = list(data['Time']).index(t_s)
-                idx_e = list(data['Time']).index(t_e)
-            else:
-                idx_s = 0
-                idx_e = -1
-
-            Time = data['Time'][idx_s:idx_e]
-            var_Fx = ["B1N1Fx", "B1N2Fx", "B1N3Fx", "B1N4Fx", "B1N5Fx", "B1N6Fx", "B1N7Fx", "B1N8Fx", "B1N9Fx"]
-            var_Fy = ["B1N1Fy", "B1N2Fy", "B1N3Fy", "B1N4Fy", "B1N5Fy", "B1N6Fy", "B1N7Fy", "B1N8Fy", "B1N9Fy"]
-            for i, (varFxi, varFyi) in enumerate(zip(var_Fx, var_Fy)):
-                if i == 0:
-                    Fx = np.array(data[varFxi][idx_s:idx_e])
-                    Fy = np.array(data[varFyi][idx_s:idx_e])
-                else:
-                    Fx = np.column_stack((Fx, np.array(data[varFxi][idx_s:idx_e])))
-                    Fy = np.column_stack((Fy, np.array(data[varFyi][idx_s:idx_e])))
-
-            Fx_sum = np.zeros_like(Time)
-            Fy_sum = np.zeros_like(Time)
-            for i in range(len(Time)):
-                Fx_sum[i] = np.trapz(Fx[i,:], R_out)
-                Fy_sum[i] = np.trapz(Fy[i,:], R_out)
-            idx_max_strain = np.argmax(np.sqrt(Fx_sum**2.+Fy_sum**2.))
-
-            Fx = [data[Fxi][idx_max_strain] for Fxi in var_Fx]
-            Fy = [data[Fyi][idx_max_strain] for Fyi in var_Fy]
-            spline_Fx = PchipInterpolator(R_out, Fx)
-            spline_Fy = PchipInterpolator(R_out, Fy)
-
-            r = inputs['r']-inputs['Rhub']
-            Fx_out = spline_Fx(r)
-            Fy_out = spline_Fy(r)
-            Fz_out = np.zeros_like(Fx_out)
-
-            outputs['loads_Px'] = Fx_out
-            outputs['loads_Py'] = Fy_out*-1.
-            outputs['loads_Pz'] = Fz_out
-
-            outputs['loads_Omega'] = data['RotSpeed'][idx_max_strain]
-            outputs['loads_pitch'] = data['BldPitch1'][idx_max_strain]
-            outputs['loads_azimuth'] = data['Azimuth'][idx_max_strain]
-
-        # def post_AEP_fit(data):
-        #     def my_cubic(f, x):
-        #         return np.array([f[3]+ f[2]*xi + f[1]*xi**2. + f[0]*xi**3. for xi in x])
-
-        #     U = np.array([np.mean(datai['Wind1VelX']) for datai in data])
-        #     P = np.array([np.mean(datai['GenPwr']) for datai in data])*1000.
-        #     P_coef = np.polyfit(U, P, 3)
-
-        #     P_out = my_cubic(P_coef, inputs['V_out'])
-        #     np.place(P_out, P_out>inputs['control_ratedPower'], inputs['control_ratedPower'])
-        #     outputs['P_out'] = P_out
->>>>>>> 6b7aaff7
 
         #     # import matplotlib.pyplot as plt
         #     # plt.plot(U, P, 'o')
