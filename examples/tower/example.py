--- conflicted
+++ resolved
@@ -59,11 +59,7 @@
 
 # Instantiate OpenMDAO problem and create a model using the TowerSE group
 prob = om.Problem()
-<<<<<<< HEAD
-prob.model = TowerSE(analysis_options=analysis_options)
-=======
-prob.model = TowerSE(modeling_options=modeling_options, topLevelFlag=True)
->>>>>>> 972559f9
+prob.model = TowerSE(modeling_options=modeling_options)
 # ---
 
 # If performing optimization, set up the optimizer and problem formulation
@@ -136,15 +132,6 @@
 prob['painting_cost_rate'] = 30.0  # USD/m^2
 
 # wind & wave values
-<<<<<<< HEAD
-prob["wind_reference_height"] = 90.0
-prob["wind_z0"] = 0.0
-prob["cd_usr"] = -1.0
-prob["rho_air"] = 1.225
-prob["mu_air"] = 1.7934e-5
-if analysis_options["tower"]["wind"] == "PowerWind":
-    prob["shearExp"] = 0.2
-=======
 prob['wind_reference_height'] = 90.0
 prob['wind_z0'] = 0.0
 prob['cd_usr'] = -1.0
@@ -157,7 +144,6 @@
 prob['beta_wind'] = prob['beta_wave'] = 0.0
 if modeling_options['tower']['wind'] == 'PowerWind':
     prob['shearExp'] = 0.2
->>>>>>> 972559f9
 # ---
 
 
