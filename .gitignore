--- conflicted
+++ resolved
@@ -113,7 +113,6 @@
 *.pdf
 *.docx
 
-<<<<<<< HEAD
 # Frame3DD input/output files #
 ###############################
 *.3dd
@@ -121,8 +120,7 @@
 *.plt
 *.out
 *out.CSV
-=======
+
 # JetBrains Junk #
 ##################
 .idea/
->>>>>>> f789ecd8
